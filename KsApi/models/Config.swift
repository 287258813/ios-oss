import Argo
import Curry
import Runes

public struct Config {
<<<<<<< HEAD
  public let abExperiments: [String:String]
  public let appId: Int
  public let applePayCountries: [String]
  public let countryCode: String
  public let features: [String:Bool]
  public let iTunesLink: String
  public let launchedCountries: [Project.Country]
  public let locale: String
  public let stripePublishableKey: String
=======
  public private(set) var abExperiments: [String: String]
  public private(set) var appId: Int
  public private(set) var applePayCountries: [String]
  public private(set) var countryCode: String
  public private(set) var features: [String: Bool]
  public private(set) var iTunesLink: String
  public private(set) var launchedCountries: [Project.Country]
  public private(set) var locale: String
  public private(set) var stripePublishableKey: String
>>>>>>> 996ba3d8
}

extension Config: Argo.Decodable {
  public static func decode(_ json: JSON) -> Decoded<Config> {
    let create = curry(Config.init)
    let tmp = create
      <^> decodeDictionary(json <| "ab_experiments")
      <*> json <| "app_id"
      <*> json <|| "apple_pay_countries"
      <*> json <| "country_code"
      <*> decodeDictionary(json <| "features")
    return tmp
      <*> json <| "itunes_link"
      <*> json <|| "launched_countries"
      <*> json <| "locale"
      <*> json <| ["stripe", "publishable_key"]
  }
}

extension Config: Equatable {
}
public func == (lhs: Config, rhs: Config) -> Bool {
  return lhs.abExperiments == rhs.abExperiments &&
    lhs.appId == rhs.appId &&
    lhs.applePayCountries == rhs.applePayCountries &&
    lhs.countryCode == rhs.countryCode &&
    lhs.features == rhs.features &&
    lhs.iTunesLink == rhs.iTunesLink &&
    lhs.launchedCountries == rhs.launchedCountries &&
    lhs.locale == rhs.locale &&
    lhs.stripePublishableKey == rhs.stripePublishableKey
}

extension Config: EncodableType {
  public func encode() -> [String: Any] {
    var result: [String: Any] = [:]
    result["ab_experiments"] = self.abExperiments
    result["app_id"] = self.appId
    result["apple_pay_countries"] = self.applePayCountries
    result["country_code"] = self.countryCode
    result["features"] = self.features
    result["itunes_link"] = self.iTunesLink
    result["launched_countries"] = self.launchedCountries.map { $0.encode() }
    result["locale"] = self.locale
    result["stripe"] = ["publishable_key": self.stripePublishableKey]
    return result
  }
}

// Useful for getting around swift optimization bug: https://github.com/thoughtbot/Argo/issues/363
// Turns out using `>>-` or `flatMap` on a `Decoded` fails to compile with optimizations on, so this
// function does it manually.
private func decodeDictionary<T: Argo.Decodable>(_ j: Decoded<JSON>)
  -> Decoded<[String:T]> where T.DecodedType == T {
  switch j {
  case let .success(json): return [String: T].decode(json)
  case let .failure(e): return .failure(e)
  }
}<|MERGE_RESOLUTION|>--- conflicted
+++ resolved
@@ -3,17 +3,6 @@
 import Runes
 
 public struct Config {
-<<<<<<< HEAD
-  public let abExperiments: [String:String]
-  public let appId: Int
-  public let applePayCountries: [String]
-  public let countryCode: String
-  public let features: [String:Bool]
-  public let iTunesLink: String
-  public let launchedCountries: [Project.Country]
-  public let locale: String
-  public let stripePublishableKey: String
-=======
   public private(set) var abExperiments: [String: String]
   public private(set) var appId: Int
   public private(set) var applePayCountries: [String]
@@ -23,7 +12,6 @@
   public private(set) var launchedCountries: [Project.Country]
   public private(set) var locale: String
   public private(set) var stripePublishableKey: String
->>>>>>> 996ba3d8
 }
 
 extension Config: Argo.Decodable {
