--- conflicted
+++ resolved
@@ -105,11 +105,7 @@
 
   /// Fetch Category objects using graphQL.
   func fetchGraphCategory(query: NonEmptySet<Query>)
-<<<<<<< HEAD
-    -> SignalProducer<RootCategoriesEnvelope.CategoryById, GraphError>
-=======
     -> SignalProducer<CategoryEnvelope, GraphError>
->>>>>>> 210eb9cb
 
   /// Fetches all of the messages in a particular message thread.
   func fetchMessageThread(messageThreadId: Int)
