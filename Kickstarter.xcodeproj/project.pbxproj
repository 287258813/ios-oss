--- conflicted
+++ resolved
@@ -7,7 +7,6 @@
 	objects = {
 
 /* Begin PBXBuildFile section */
-<<<<<<< HEAD
 		018F1F831C8E182200643DAA /* LoginViewController.swift in Sources */ = {isa = PBXBuildFile; fileRef = 018F1F821C8E182200643DAA /* LoginViewController.swift */; };
 		018F1F841C8E182200643DAA /* LoginViewController.swift in Sources */ = {isa = PBXBuildFile; fileRef = 018F1F821C8E182200643DAA /* LoginViewController.swift */; };
 		018F1FA91C8E1A8200643DAA /* LoginToutViewModel.swift in Sources */ = {isa = PBXBuildFile; fileRef = 018F1FA81C8E1A8200643DAA /* LoginToutViewModel.swift */; };
@@ -15,7 +14,6 @@
 		019502021C8E3EF700F31304 /* LoginViewModel.swift in Sources */ = {isa = PBXBuildFile; fileRef = 019502011C8E3EF700F31304 /* LoginViewModel.swift */; };
 		019502031C8E3EF700F31304 /* LoginViewModel.swift in Sources */ = {isa = PBXBuildFile; fileRef = 019502011C8E3EF700F31304 /* LoginViewModel.swift */; };
 		01BDFFB21C87AAD0002E8D34 /* Login.storyboard in Resources */ = {isa = PBXBuildFile; fileRef = 01BDFFB01C87AAD0002E8D34 /* Login.storyboard */; };
-=======
 		0151AEB31C8F6FE90067F1BE /* StyledLabel.swift in Sources */ = {isa = PBXBuildFile; fileRef = 0151AEB01C8F6FD80067F1BE /* StyledLabel.swift */; };
 		0151AEB41C8F6FEC0067F1BE /* StyledLabel.swift in Sources */ = {isa = PBXBuildFile; fileRef = 0151AEB01C8F6FD80067F1BE /* StyledLabel.swift */; };
 		0151AEB51C8F6FFE0067F1BE /* Styles.swift in Sources */ = {isa = PBXBuildFile; fileRef = 0151AEAD1C8F61870067F1BE /* Styles.swift */; };
@@ -32,7 +30,6 @@
 		01EFBCB41C920A7E0094EEC2 /* BorderButtonTests.swift in Sources */ = {isa = PBXBuildFile; fileRef = 01EFBCB21C920A7E0094EEC2 /* BorderButtonTests.swift */; };
 		01EFBCB61C921EA20094EEC2 /* StylesTests.swift in Sources */ = {isa = PBXBuildFile; fileRef = 01EFBCB51C921EA20094EEC2 /* StylesTests.swift */; };
 		01EFBCB71C921EA20094EEC2 /* StylesTests.swift in Sources */ = {isa = PBXBuildFile; fileRef = 01EFBCB51C921EA20094EEC2 /* StylesTests.swift */; };
->>>>>>> 1f429dd7
 		807572781C88DE1900E7DA8A /* Alamofire.framework in Frameworks */ = {isa = PBXBuildFile; fileRef = 807572111C88DD7900E7DA8A /* Alamofire.framework */; };
 		807572791C88DE1900E7DA8A /* Alamofire.framework in Embed Frameworks */ = {isa = PBXBuildFile; fileRef = 807572111C88DD7900E7DA8A /* Alamofire.framework */; settings = {ATTRIBUTES = (CodeSignOnCopy, RemoveHeadersOnCopy, ); }; };
 		8075727C1C88DE1900E7DA8A /* AlamofireImage.framework in Frameworks */ = {isa = PBXBuildFile; fileRef = 807571F91C88B8E200E7DA8A /* AlamofireImage.framework */; };
@@ -1118,12 +1115,10 @@
 /* End PBXCopyFilesBuildPhase section */
 
 /* Begin PBXFileReference section */
-<<<<<<< HEAD
 		018F1F821C8E182200643DAA /* LoginViewController.swift */ = {isa = PBXFileReference; fileEncoding = 4; lastKnownFileType = sourcecode.swift; path = LoginViewController.swift; sourceTree = "<group>"; };
 		018F1FA81C8E1A8200643DAA /* LoginToutViewModel.swift */ = {isa = PBXFileReference; fileEncoding = 4; lastKnownFileType = sourcecode.swift; name = LoginToutViewModel.swift; path = ../Views/Controllers/LoginToutViewModel.swift; sourceTree = "<group>"; };
 		019502011C8E3EF700F31304 /* LoginViewModel.swift */ = {isa = PBXFileReference; fileEncoding = 4; lastKnownFileType = sourcecode.swift; name = LoginViewModel.swift; path = ../Views/Controllers/LoginViewModel.swift; sourceTree = "<group>"; };
 		01BDFFB11C87AAD0002E8D34 /* Base */ = {isa = PBXFileReference; lastKnownFileType = file.storyboard; name = Base; path = Base.lproj/Login.storyboard; sourceTree = "<group>"; };
-=======
 		0151AE871C8F60370067F1BE /* UIColor.swift */ = {isa = PBXFileReference; fileEncoding = 4; lastKnownFileType = sourcecode.swift; path = UIColor.swift; sourceTree = "<group>"; };
 		0151AEAD1C8F61870067F1BE /* Styles.swift */ = {isa = PBXFileReference; fileEncoding = 4; lastKnownFileType = sourcecode.swift; path = Styles.swift; sourceTree = "<group>"; };
 		0151AEB01C8F6FD80067F1BE /* StyledLabel.swift */ = {isa = PBXFileReference; fileEncoding = 4; lastKnownFileType = sourcecode.swift; path = StyledLabel.swift; sourceTree = "<group>"; };
@@ -1132,7 +1127,6 @@
 		01EFBCAE1C92036E0094EEC2 /* StyledLabelTests.swift */ = {isa = PBXFileReference; fileEncoding = 4; lastKnownFileType = sourcecode.swift; path = StyledLabelTests.swift; sourceTree = "<group>"; };
 		01EFBCB21C920A7E0094EEC2 /* BorderButtonTests.swift */ = {isa = PBXFileReference; fileEncoding = 4; lastKnownFileType = sourcecode.swift; path = BorderButtonTests.swift; sourceTree = "<group>"; };
 		01EFBCB51C921EA20094EEC2 /* StylesTests.swift */ = {isa = PBXFileReference; fileEncoding = 4; lastKnownFileType = sourcecode.swift; path = StylesTests.swift; sourceTree = "<group>"; };
->>>>>>> 1f429dd7
 		802800571C88F64D00141235 /* Base.xcconfig */ = {isa = PBXFileReference; lastKnownFileType = text.xcconfig; name = Base.xcconfig; path = Configs/Base.xcconfig; sourceTree = "<group>"; };
 		807571ED1C88B8E200E7DA8A /* AlamofireImage.xcodeproj */ = {isa = PBXFileReference; lastKnownFileType = "wrapper.pb-project"; name = AlamofireImage.xcodeproj; path = Frameworks/AlamofireImage/AlamofireImage.xcodeproj; sourceTree = "<group>"; };
 		807572061C88DD7900E7DA8A /* Alamofire.xcodeproj */ = {isa = PBXFileReference; lastKnownFileType = "wrapper.pb-project"; name = Alamofire.xcodeproj; path = Frameworks/KsApi/Frameworks/Alamofire/Alamofire.xcodeproj; sourceTree = "<group>"; };
