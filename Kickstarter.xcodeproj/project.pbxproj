// !$*UTF8*$!
{
	archiveVersion = 1;
	classes = {
	};
	objectVersion = 46;
	objects = {

/* Begin PBXBuildFile section */
		013672E01E3970CA00BCA1B0 /* DiscoveryFiltersLoaderCell.swift in Sources */ = {isa = PBXBuildFile; fileRef = 013672DF1E3970CA00BCA1B0 /* DiscoveryFiltersLoaderCell.swift */; };
		013672E11E3970CA00BCA1B0 /* DiscoveryFiltersLoaderCell.swift in Sources */ = {isa = PBXBuildFile; fileRef = 013672DF1E3970CA00BCA1B0 /* DiscoveryFiltersLoaderCell.swift */; };
		013744AE1D95AC2300E50C78 /* EmptyStatesViewController.swift in Sources */ = {isa = PBXBuildFile; fileRef = 013744AC1D95AC1400E50C78 /* EmptyStatesViewController.swift */; };
		013744C11D999BE200E50C78 /* EmptyStates.storyboard in Resources */ = {isa = PBXBuildFile; fileRef = 013744C01D999BE200E50C78 /* EmptyStates.storyboard */; };
		013744F81D99A39B00E50C78 /* EmptyStatesViewModel.swift in Sources */ = {isa = PBXBuildFile; fileRef = 013744F71D99A39B00E50C78 /* EmptyStatesViewModel.swift */; };
		013F2FDC1D66243E0066DB77 /* DiscoveryNavigationHeaderViewModel.swift in Sources */ = {isa = PBXBuildFile; fileRef = 013F2FDB1D66243E0066DB77 /* DiscoveryNavigationHeaderViewModel.swift */; };
		0146E3231CC0296900082C5B /* FacebookConfirmationViewController.swift in Sources */ = {isa = PBXBuildFile; fileRef = 0146E3211CC0296900082C5B /* FacebookConfirmationViewController.swift */; };
		0148EF911CDD2879000DEFF8 /* ThanksViewController.swift in Sources */ = {isa = PBXBuildFile; fileRef = 0148EF8F1CDD2879000DEFF8 /* ThanksViewController.swift */; };
		014A8DEB1CE3C350003BF51C /* ThanksProjectsDataSource.swift in Sources */ = {isa = PBXBuildFile; fileRef = 014A8DE91CE3C350003BF51C /* ThanksProjectsDataSource.swift */; };
		014A8E191CE3CD86003BF51C /* ThanksProjectCell.swift in Sources */ = {isa = PBXBuildFile; fileRef = 014A8E171CE3CD86003BF51C /* ThanksProjectCell.swift */; };
		014A8E1C1CE3CE34003BF51C /* ThanksCategoryCell.swift in Sources */ = {isa = PBXBuildFile; fileRef = 014A8E1A1CE3CE34003BF51C /* ThanksCategoryCell.swift */; };
		01515F8C1E1D6E0C00FDECB6 /* MessageThreadEmptyStateCell.swift in Sources */ = {isa = PBXBuildFile; fileRef = 01515F8A1E1D6E0C00FDECB6 /* MessageThreadEmptyStateCell.swift */; };
		0154A93B1CA1A17800DB9BA4 /* UIColor.swift in Sources */ = {isa = PBXBuildFile; fileRef = 0151AE871C8F60370067F1BE /* UIColor.swift */; };
		0156B3751D0F7524000C4252 /* ActivityFriendFollowCellViewModel.swift in Sources */ = {isa = PBXBuildFile; fileRef = A7F441901D005A9400FE6FC5 /* ActivityFriendFollowCellViewModel.swift */; };
		0156B4191D10B419000C4252 /* UIAlertController.swift in Sources */ = {isa = PBXBuildFile; fileRef = 0156B4181D10B419000C4252 /* UIAlertController.swift */; };
		015A06F41D219156007AE210 /* DashboardRewardRowStackView.swift in Sources */ = {isa = PBXBuildFile; fileRef = 015A06F21D21914E007AE210 /* DashboardRewardRowStackView.swift */; };
		015A06F71D219513007AE210 /* DashboardRewardsCell.swift in Sources */ = {isa = PBXBuildFile; fileRef = 015A06F51D219513007AE210 /* DashboardRewardsCell.swift */; };
		015A07461D247564007AE210 /* UpdateDraftViewController.swift in Sources */ = {isa = PBXBuildFile; fileRef = 803BDF731D11AF7C004A785A /* UpdateDraftViewController.swift */; };
		015B78851D47FF51003216AC /* MFMailComposeViewController.swift in Sources */ = {isa = PBXBuildFile; fileRef = 015B78841D47FF51003216AC /* MFMailComposeViewController.swift */; };
		0169F8C11D6CA27500C8D5C5 /* RootCategory.swift in Sources */ = {isa = PBXBuildFile; fileRef = 0169F8C01D6CA27500C8D5C5 /* RootCategory.swift */; };
		0169F9841D6E0B2000C8D5C5 /* DiscoveryFiltersStaticRowCell.swift in Sources */ = {isa = PBXBuildFile; fileRef = 0169F9831D6E0B2000C8D5C5 /* DiscoveryFiltersStaticRowCell.swift */; };
		0169F9861D6F4E1D00C8D5C5 /* DiscoveryFiltersViewController.swift in Sources */ = {isa = PBXBuildFile; fileRef = 0169F9851D6F4E1D00C8D5C5 /* DiscoveryFiltersViewController.swift */; };
		0169F9881D6F51C400C8D5C5 /* DiscoveryFiltersViewModel.swift in Sources */ = {isa = PBXBuildFile; fileRef = 0169F9871D6F51C400C8D5C5 /* DiscoveryFiltersViewModel.swift */; };
		0170E7701D25C55200E2CCE4 /* ProjectActivityCommentCell.swift in Sources */ = {isa = PBXBuildFile; fileRef = 9D2546F71D23101E0053844D /* ProjectActivityCommentCell.swift */; };
		017508161D67A4E300BB1863 /* DiscoveryNavigationHeaderViewController.swift in Sources */ = {isa = PBXBuildFile; fileRef = 017508151D67A4E300BB1863 /* DiscoveryNavigationHeaderViewController.swift */; };
		0176E13B1C9742FD009CA092 /* UIBarButtonItem.swift in Sources */ = {isa = PBXBuildFile; fileRef = 0176E13A1C9742FD009CA092 /* UIBarButtonItem.swift */; };
		017E88B31CD29C9D003FE5D6 /* FBSDKLoginKit.framework in Frameworks */ = {isa = PBXBuildFile; fileRef = 01D31A371CCA786A0037A178 /* FBSDKLoginKit.framework */; };
		017E88B41CD29CA1003FE5D6 /* FBSDKCoreKit.framework in Frameworks */ = {isa = PBXBuildFile; fileRef = 01D31A361CCA786A0037A178 /* FBSDKCoreKit.framework */; };
		018422BB1D2C483000CA7566 /* DashboardTitleViewViewModel.swift in Sources */ = {isa = PBXBuildFile; fileRef = 018422B81D2C482900CA7566 /* DashboardTitleViewViewModel.swift */; };
		018422BD1D2C484200CA7566 /* DashboardProjectsDrawerCell.swift in Sources */ = {isa = PBXBuildFile; fileRef = 018422B61D2C47D600CA7566 /* DashboardProjectsDrawerCell.swift */; };
		018422BE1D2C484700CA7566 /* DashboardTitleView.swift in Sources */ = {isa = PBXBuildFile; fileRef = 018422841D2C47A400CA7566 /* DashboardTitleView.swift */; };
		018422C01D2C486900CA7566 /* DashboardProjectsDrawerCellViewModel.swift in Sources */ = {isa = PBXBuildFile; fileRef = 018422BF1D2C486900CA7566 /* DashboardProjectsDrawerCellViewModel.swift */; };
		018422C51D2C48AA00CA7566 /* DashboardProjectsDrawerDataSource.swift in Sources */ = {isa = PBXBuildFile; fileRef = 018422C31D2C48AA00CA7566 /* DashboardProjectsDrawerDataSource.swift */; };
		018F1F841C8E182200643DAA /* LoginViewController.swift in Sources */ = {isa = PBXBuildFile; fileRef = 018F1F821C8E182200643DAA /* LoginViewController.swift */; };
		01940B261D42DC1A0074FCE3 /* HelpViewModel.swift in Sources */ = {isa = PBXBuildFile; fileRef = 01940B251D42DC1A0074FCE3 /* HelpViewModel.swift */; };
		01940B291D467ECE0074FCE3 /* HelpWebViewController.swift in Sources */ = {isa = PBXBuildFile; fileRef = 01940B271D467EC60074FCE3 /* HelpWebViewController.swift */; };
		01940B2B1D46814E0074FCE3 /* HelpWebViewModel.swift in Sources */ = {isa = PBXBuildFile; fileRef = 01940B2A1D46814E0074FCE3 /* HelpWebViewModel.swift */; };
		01940B2E1D46A9AD0074FCE3 /* Help.storyboard in Resources */ = {isa = PBXBuildFile; fileRef = 01940B2D1D46A9AD0074FCE3 /* Help.storyboard */; };
		0199545F1D2D818E00BC1390 /* DashboardProjectsDrawerViewModel.swift in Sources */ = {isa = PBXBuildFile; fileRef = 0199545E1D2D818E00BC1390 /* DashboardProjectsDrawerViewModel.swift */; };
		019DDFED1CB6FF4500BDC113 /* ResetPasswordViewController.swift in Sources */ = {isa = PBXBuildFile; fileRef = 019DDFEB1CB6FF4500BDC113 /* ResetPasswordViewController.swift */; };
		01A120D11D2D646300B42F73 /* DashboardProjectsDrawer.storyboard in Resources */ = {isa = PBXBuildFile; fileRef = 01A120D01D2D646300B42F73 /* DashboardProjectsDrawer.storyboard */; };
		01A120D31D2D6E6200B42F73 /* DashboardProjectsDrawerViewController.swift in Sources */ = {isa = PBXBuildFile; fileRef = 01A120D21D2D6E6200B42F73 /* DashboardProjectsDrawerViewController.swift */; };
		01A7A4C01C9690220036E553 /* UITextField+LocalizedPlaceholderKey.swift in Sources */ = {isa = PBXBuildFile; fileRef = 01A7A4BF1C9690220036E553 /* UITextField+LocalizedPlaceholderKey.swift */; };
		01AFE30E1D5A97FB0094C263 /* Main.storyboard in Resources */ = {isa = PBXBuildFile; fileRef = A73923B31D272242004524C3 /* Main.storyboard */; };
		01C7CDB11D13462500D9E0D1 /* DashboardRewardRowStackViewViewModel.swift in Sources */ = {isa = PBXBuildFile; fileRef = 0156B5571D133BA0000C4252 /* DashboardRewardRowStackViewViewModel.swift */; };
		01C7CDB31D13462A00D9E0D1 /* DashboardRewardsCellViewModel.swift in Sources */ = {isa = PBXBuildFile; fileRef = 0156B5231D1327A1000C4252 /* DashboardRewardsCellViewModel.swift */; };
		01D31A3A1CCA786A0037A178 /* FBSDKCoreKit.framework in Frameworks */ = {isa = PBXBuildFile; fileRef = 01D31A361CCA786A0037A178 /* FBSDKCoreKit.framework */; };
		01D31A3F1CCA786A0037A178 /* FBSDKLoginKit.framework in Frameworks */ = {isa = PBXBuildFile; fileRef = 01D31A371CCA786A0037A178 /* FBSDKLoginKit.framework */; };
		01DEFB961CB44A5D003709C0 /* TwoFactorViewController.swift in Sources */ = {isa = PBXBuildFile; fileRef = 01DEFB941CB44A5D003709C0 /* TwoFactorViewController.swift */; };
		01F219561DC12BF7005DD2E4 /* LaunchScreen.storyboard in Resources */ = {isa = PBXBuildFile; fileRef = 01F219521DC12697005DD2E4 /* LaunchScreen.storyboard */; };
		01F547ED1D53994B000A98EF /* TabBarItemStyles.swift in Sources */ = {isa = PBXBuildFile; fileRef = 01F547EC1D53994B000A98EF /* TabBarItemStyles.swift */; };
		01FD71EC1D3808E500070BAC /* BarButtonItemStyles.swift in Sources */ = {isa = PBXBuildFile; fileRef = 01FD71EB1D3808E500070BAC /* BarButtonItemStyles.swift */; };
		59019FB61D21A47700EAEC9D /* DashboardReferrerRowStackViewViewModel.swift in Sources */ = {isa = PBXBuildFile; fileRef = 59019FB51D21A47700EAEC9D /* DashboardReferrerRowStackViewViewModel.swift */; };
		59019FBA1D21ABD200EAEC9D /* DashboardReferrerRowStackView.swift in Sources */ = {isa = PBXBuildFile; fileRef = 59019FB81D21ABD200EAEC9D /* DashboardReferrerRowStackView.swift */; };
		59322F071CD27B1000C90CC6 /* ProfileDataSource.swift in Sources */ = {isa = PBXBuildFile; fileRef = 59322F051CD27B1000C90CC6 /* ProfileDataSource.swift */; };
		59392BEC1D7094B0001C99A4 /* ProjectUpdatesViewController.swift in Sources */ = {isa = PBXBuildFile; fileRef = 59392BEB1D7094B0001C99A4 /* ProjectUpdatesViewController.swift */; };
		59392C1E1D7095B3001C99A4 /* ProjectUpdatesViewModel.swift in Sources */ = {isa = PBXBuildFile; fileRef = 59392C1D1D7095B3001C99A4 /* ProjectUpdatesViewModel.swift */; };
		593AC5CF1D33F4BF002613F4 /* DashboardFundingCell.swift in Sources */ = {isa = PBXBuildFile; fileRef = 593AC5CE1D33F4BF002613F4 /* DashboardFundingCell.swift */; };
		593AC6011D33F517002613F4 /* DashboardFundingCellViewModel.swift in Sources */ = {isa = PBXBuildFile; fileRef = 593AC6001D33F517002613F4 /* DashboardFundingCellViewModel.swift */; };
		5955E64F1D21800300B4153D /* DashboardReferrersCell.swift in Sources */ = {isa = PBXBuildFile; fileRef = 5955E64D1D21800300B4153D /* DashboardReferrersCell.swift */; };
		5955E6811D21805200B4153D /* DashboardReferrersCellViewModel.swift in Sources */ = {isa = PBXBuildFile; fileRef = 5955E6801D21805200B4153D /* DashboardReferrersCellViewModel.swift */; };
		595CDAB81D3537180051C816 /* FundingGraphView.swift in Sources */ = {isa = PBXBuildFile; fileRef = 595CDAB71D3537180051C816 /* FundingGraphView.swift */; };
		595F82641D679346008B8C56 /* DiscoveryPostcardViewModel.swift in Sources */ = {isa = PBXBuildFile; fileRef = 595F82631D679346008B8C56 /* DiscoveryPostcardViewModel.swift */; };
		59673C8B1D50EC920035AFD9 /* Video.storyboard in Resources */ = {isa = PBXBuildFile; fileRef = 59673C8A1D50EC920035AFD9 /* Video.storyboard */; };
		59673CBD1D50ED380035AFD9 /* VideoViewController.swift in Sources */ = {isa = PBXBuildFile; fileRef = 59673CBC1D50ED380035AFD9 /* VideoViewController.swift */; };
		59673CBF1D50EE9B0035AFD9 /* VideoViewModel.swift in Sources */ = {isa = PBXBuildFile; fileRef = 59673CBE1D50EE9B0035AFD9 /* VideoViewModel.swift */; };
		597073521D05FE6B00B00444 /* ProjectNotificationsViewModel.swift in Sources */ = {isa = PBXBuildFile; fileRef = 597073511D05FE6B00B00444 /* ProjectNotificationsViewModel.swift */; };
		5970739A1D06346700B00444 /* ProjectNotificationsViewController.swift in Sources */ = {isa = PBXBuildFile; fileRef = 597073981D06346700B00444 /* ProjectNotificationsViewController.swift */; };
		597073A01D07277100B00444 /* ProjectNotificationsDataSource.swift in Sources */ = {isa = PBXBuildFile; fileRef = 5970739E1D07277100B00444 /* ProjectNotificationsDataSource.swift */; };
		597073B21D07281800B00444 /* ProjectNotificationCell.swift in Sources */ = {isa = PBXBuildFile; fileRef = 597073B01D07281800B00444 /* ProjectNotificationCell.swift */; };
		597073B41D07294500B00444 /* ProjectNotificationCellViewModel.swift in Sources */ = {isa = PBXBuildFile; fileRef = 597073B31D07294500B00444 /* ProjectNotificationCellViewModel.swift */; };
		597582E31D5D12AE008765DE /* SettingsStyles.swift in Sources */ = {isa = PBXBuildFile; fileRef = 597582E21D5D12AE008765DE /* SettingsStyles.swift */; };
		5981BE101D7F4656002E49F1 /* CommentStyles.swift in Sources */ = {isa = PBXBuildFile; fileRef = 5981BE0F1D7F4656002E49F1 /* CommentStyles.swift */; };
		5981BE431D7F59DE002E49F1 /* CommentsEmptyStateCell.swift in Sources */ = {isa = PBXBuildFile; fileRef = 5981BE421D7F59DE002E49F1 /* CommentsEmptyStateCell.swift */; };
		5981BE451D7F61C0002E49F1 /* CommentsEmptyStateCellViewModel.swift in Sources */ = {isa = PBXBuildFile; fileRef = 5981BE441D7F61C0002E49F1 /* CommentsEmptyStateCellViewModel.swift */; };
		598D96B41D41790C003F3F66 /* ActivitySampleBackingCell.swift in Sources */ = {isa = PBXBuildFile; fileRef = 598D96821D417905003F3F66 /* ActivitySampleBackingCell.swift */; };
		598D96B61D426D80003F3F66 /* ActivitySampleFollowCell.swift in Sources */ = {isa = PBXBuildFile; fileRef = 598D96B51D426D80003F3F66 /* ActivitySampleFollowCell.swift */; };
		598D96B81D426F70003F3F66 /* ActivitySampleProjectCell.swift in Sources */ = {isa = PBXBuildFile; fileRef = 598D96B71D426F70003F3F66 /* ActivitySampleProjectCell.swift */; };
		598D96BA1D426FD8003F3F66 /* ActivitySampleBackingCellViewModel.swift in Sources */ = {isa = PBXBuildFile; fileRef = 598D96B91D426FD8003F3F66 /* ActivitySampleBackingCellViewModel.swift */; };
		598D96C21D429756003F3F66 /* ActivitySampleStyles.swift in Sources */ = {isa = PBXBuildFile; fileRef = 598D96C11D429756003F3F66 /* ActivitySampleStyles.swift */; };
		598D96C51D42A3E3003F3F66 /* ActivitySampleFollowCellViewModel.swift in Sources */ = {isa = PBXBuildFile; fileRef = 598D96C41D42A3E3003F3F66 /* ActivitySampleFollowCellViewModel.swift */; };
		598D96CB1D42AE85003F3F66 /* ActivitySampleProjectCellViewModel.swift in Sources */ = {isa = PBXBuildFile; fileRef = 598D96CA1D42AE85003F3F66 /* ActivitySampleProjectCellViewModel.swift */; };
		5993DEBF1CE296F000925494 /* ProfileHeaderView.swift in Sources */ = {isa = PBXBuildFile; fileRef = 5993DEBD1CE296F000925494 /* ProfileHeaderView.swift */; };
		59AE35B01D67631B00A310E6 /* DiscoveryPage.storyboard in Resources */ = {isa = PBXBuildFile; fileRef = 59AE35AF1D67631B00A310E6 /* DiscoveryPage.storyboard */; };
		59AE35E21D67643100A310E6 /* DiscoveryPostcardCell.swift in Sources */ = {isa = PBXBuildFile; fileRef = 59AE35E11D67643100A310E6 /* DiscoveryPostcardCell.swift */; };
		59B0DFC51D11AC850081D2DC /* DashboardDataSource.swift in Sources */ = {isa = PBXBuildFile; fileRef = 59B0DFC31D11AC850081D2DC /* DashboardDataSource.swift */; };
		59B0DFFE1D11B2E50081D2DC /* DashboardContextCell.swift in Sources */ = {isa = PBXBuildFile; fileRef = 59B0DFFC1D11B2E50081D2DC /* DashboardContextCell.swift */; };
		59B0E0041D1203970081D2DC /* DashboardActionCell.swift in Sources */ = {isa = PBXBuildFile; fileRef = 59B0E0021D1203970081D2DC /* DashboardActionCell.swift */; };
		59B0E0061D1207070081D2DC /* DashboardActionCellViewModel.swift in Sources */ = {isa = PBXBuildFile; fileRef = 59B0E0051D1207070081D2DC /* DashboardActionCellViewModel.swift */; };
		59B0E07E1D147F340081D2DC /* DashboardStyles.swift in Sources */ = {isa = PBXBuildFile; fileRef = 59B0E07D1D147F340081D2DC /* DashboardStyles.swift */; };
		59B6B70B1CCEBC1000953319 /* ProfileProjectCell.swift in Sources */ = {isa = PBXBuildFile; fileRef = 59B6B7091CCEBC1000953319 /* ProfileProjectCell.swift */; };
		59D1E6261D1865AC00896A4C /* DashboardVideoCell.swift in Sources */ = {isa = PBXBuildFile; fileRef = 59D1E6241D1865AC00896A4C /* DashboardVideoCell.swift */; };
		59D1E6581D1866F800896A4C /* DashboardVideoCellViewModel.swift in Sources */ = {isa = PBXBuildFile; fileRef = 59D1E6571D1866F800896A4C /* DashboardVideoCellViewModel.swift */; };
		59E877381DC9419700BCD1F7 /* Newsletter.swift in Sources */ = {isa = PBXBuildFile; fileRef = 59E877371DC9419700BCD1F7 /* Newsletter.swift */; };
		8001D4C91D415692009E6667 /* UpdateDraftStyles.swift in Sources */ = {isa = PBXBuildFile; fileRef = 8001D4971D41568C009E6667 /* UpdateDraftStyles.swift */; };
		8016BFE81D0F582D00067956 /* String+Whitespace.swift in Sources */ = {isa = PBXBuildFile; fileRef = 8016BFE71D0F582D00067956 /* String+Whitespace.swift */; };
		8053D3111D3848A3007B85DB /* Reachability.swift in Sources */ = {isa = PBXBuildFile; fileRef = 8053D3101D3848A3007B85DB /* Reachability.swift */; };
		8072F41D1D46B75200999EF1 /* UpdatePreviewViewController.swift in Sources */ = {isa = PBXBuildFile; fileRef = 8072F41C1D46B75200999EF1 /* UpdatePreviewViewController.swift */; };
		8072F44F1D46BAA400999EF1 /* UpdatePreviewViewModel.swift in Sources */ = {isa = PBXBuildFile; fileRef = 8072F44E1D46BAA400999EF1 /* UpdatePreviewViewModel.swift */; };
		80762E3F1D071CAA0074189D /* Alamofire.framework in Embed Frameworks */ = {isa = PBXBuildFile; fileRef = 80762E311D071BFE0074189D /* Alamofire.framework */; settings = {ATTRIBUTES = (CodeSignOnCopy, RemoveHeadersOnCopy, ); }; };
		80762E431D071CB70074189D /* AlamofireImage.framework in Embed Frameworks */ = {isa = PBXBuildFile; fileRef = 80762DF31D071BCF0074189D /* AlamofireImage.framework */; settings = {ATTRIBUTES = (CodeSignOnCopy, RemoveHeadersOnCopy, ); }; };
		809F8B661D08B4FF005BADD9 /* UpdateDraftViewModel.swift in Sources */ = {isa = PBXBuildFile; fileRef = 809F8B651D08B4FF005BADD9 /* UpdateDraftViewModel.swift */; };
		80D73AF61D50F1A60099231F /* Navigation.swift in Sources */ = {isa = PBXBuildFile; fileRef = 80E26A121D500C6A007B3022 /* Navigation.swift */; };
		80E8EAC81D3EC65A007BDA4B /* Image.swift in Sources */ = {isa = PBXBuildFile; fileRef = 80E8EAC71D3EC65A007BDA4B /* Image.swift */; };
		80EAEF001D243A7A008C2353 /* BackingViewModel.swift in Sources */ = {isa = PBXBuildFile; fileRef = 80EAEEFF1D243A7A008C2353 /* BackingViewModel.swift */; };
		80EAEF051D243C4E008C2353 /* Backing.storyboard in Resources */ = {isa = PBXBuildFile; fileRef = 80EAEF031D243C4E008C2353 /* Backing.storyboard */; };
		80EAEF071D243FC7008C2353 /* BackingViewController.swift in Sources */ = {isa = PBXBuildFile; fileRef = 80EAEF011D243B69008C2353 /* BackingViewController.swift */; };
		9D0FB7751D7600B5005774F2 /* CheckoutRacingViewModel.swift in Sources */ = {isa = PBXBuildFile; fileRef = 9D0FB7741D7600B5005774F2 /* CheckoutRacingViewModel.swift */; };
		9D10B91B1D35407C008B8045 /* String+Truncate.swift in Sources */ = {isa = PBXBuildFile; fileRef = 9D10B91A1D35407C008B8045 /* String+Truncate.swift */; };
		9D14FF8D1D133351005F4ABB /* ProjectActivityBackingCell.swift in Sources */ = {isa = PBXBuildFile; fileRef = 9D9F57CB1D131AF200CE81DE /* ProjectActivityBackingCell.swift */; };
		9D14FF8E1D133351005F4ABB /* ProjectActivityEmptyStateCell.swift in Sources */ = {isa = PBXBuildFile; fileRef = 9D9F57CC1D131AF200CE81DE /* ProjectActivityEmptyStateCell.swift */; };
		9D14FF8F1D133351005F4ABB /* ProjectActivityLaunchCell.swift in Sources */ = {isa = PBXBuildFile; fileRef = 9D9F57CD1D131AF200CE81DE /* ProjectActivityLaunchCell.swift */; };
		9D14FF901D133351005F4ABB /* ProjectActivityNegativeStateChangeCell.swift in Sources */ = {isa = PBXBuildFile; fileRef = 9D9F57CE1D131AF200CE81DE /* ProjectActivityNegativeStateChangeCell.swift */; };
		9D14FF921D133351005F4ABB /* ProjectActivitySuccessCell.swift in Sources */ = {isa = PBXBuildFile; fileRef = 9D9F57D01D131AF200CE81DE /* ProjectActivitySuccessCell.swift */; };
		9D14FF931D133351005F4ABB /* ProjectActivityUpdateCell.swift in Sources */ = {isa = PBXBuildFile; fileRef = 9D9F57D11D131AF200CE81DE /* ProjectActivityUpdateCell.swift */; };
		9D14FFC61D135C12005F4ABB /* ProjectActivityUpdateCellViewModel.swift in Sources */ = {isa = PBXBuildFile; fileRef = 9D14FFC51D135C12005F4ABB /* ProjectActivityUpdateCellViewModel.swift */; };
		9D1A29861D5A9508009E1B3F /* DeprecatedWebViewController.swift in Sources */ = {isa = PBXBuildFile; fileRef = 9D1A29851D5A9508009E1B3F /* DeprecatedWebViewController.swift */; };
		9D1A2A4F1D5D200E009E1B3F /* CheckoutViewModel.swift in Sources */ = {isa = PBXBuildFile; fileRef = 9DDE1F731D5926D80092D9A5 /* CheckoutViewModel.swift */; };
		9D25472D1D23135F0053844D /* ProjectActivityCommentCellViewModel.swift in Sources */ = {isa = PBXBuildFile; fileRef = 9D25472C1D23135F0053844D /* ProjectActivityCommentCellViewModel.swift */; };
		9D2F4BE01D1AE02700B7C554 /* ProjectActivitySuccessCellViewModel.swift in Sources */ = {isa = PBXBuildFile; fileRef = 9D2F4BDF1D1AE02700B7C554 /* ProjectActivitySuccessCellViewModel.swift */; };
		9D50E9471D2EDBE50096DAEC /* Assets.xcassets in Resources */ = {isa = PBXBuildFile; fileRef = A7D1F9501C850B7C000D41D5 /* Assets.xcassets */; };
		9D525F101D4158BA003CAE04 /* ProjectActivityDateCell.swift in Sources */ = {isa = PBXBuildFile; fileRef = 9D525F0E1D4158AC003CAE04 /* ProjectActivityDateCell.swift */; };
		9D7536CD1D78D78600A7623B /* SurveyResponseViewController.swift in Sources */ = {isa = PBXBuildFile; fileRef = 9D7536CC1D78D78600A7623B /* SurveyResponseViewController.swift */; };
		9D7536CF1D78D88D00A7623B /* SurveyResponseViewModel.swift in Sources */ = {isa = PBXBuildFile; fileRef = 9D7536CE1D78D88D00A7623B /* SurveyResponseViewModel.swift */; };
		9D8772131D19E84E003A4E96 /* ProjectActivityLaunchCellViewModel.swift in Sources */ = {isa = PBXBuildFile; fileRef = 9D8772121D19E84E003A4E96 /* ProjectActivityLaunchCellViewModel.swift */; };
		9D89B7E31D6B8B310021F6FF /* WebModalViewController.swift in Sources */ = {isa = PBXBuildFile; fileRef = 9D89B7E21D6B8B310021F6FF /* WebModalViewController.swift */; };
		9D89B7E51D6B8DB90021F6FF /* WebModalViewModel.swift in Sources */ = {isa = PBXBuildFile; fileRef = 9D89B7E41D6B8DB90021F6FF /* WebModalViewModel.swift */; };
		9D89B7E81D6BA71F0021F6FF /* WebModal.storyboard in Resources */ = {isa = PBXBuildFile; fileRef = 9D89B7E71D6BA71F0021F6FF /* WebModal.storyboard */; };
		9D9F58191D13243900CE81DE /* ProjectActivitiesViewModel.swift in Sources */ = {isa = PBXBuildFile; fileRef = 9D9F580F1D131B4000CE81DE /* ProjectActivitiesViewModel.swift */; };
		9D9F581B1D1324E200CE81DE /* DashboardViewModel.swift in Sources */ = {isa = PBXBuildFile; fileRef = 9D9F580E1D131B4000CE81DE /* DashboardViewModel.swift */; };
		9DBF80DF1D666CAC007F2843 /* CheckoutModels.swift in Sources */ = {isa = PBXBuildFile; fileRef = 9DBF80DE1D666CAC007F2843 /* CheckoutModels.swift */; };
		9DC204B71D1B46BD003C1636 /* ProjectActivityNegativeStateChangeCellViewModel.swift in Sources */ = {isa = PBXBuildFile; fileRef = 9DC204B61D1B46BD003C1636 /* ProjectActivityNegativeStateChangeCellViewModel.swift */; };
		9DC572E51D36CA9800AE209C /* ProjectActivityStyles.swift in Sources */ = {isa = PBXBuildFile; fileRef = 9DC572E41D36CA9800AE209C /* ProjectActivityStyles.swift */; };
		9DD1E3881D50035E00D4829E /* ProjectActivityData.swift in Sources */ = {isa = PBXBuildFile; fileRef = 9DD1E3871D50035E00D4829E /* ProjectActivityData.swift */; };
		9DDE1F701D5924AC0092D9A5 /* Checkout.storyboard in Resources */ = {isa = PBXBuildFile; fileRef = 9DDE1F6F1D5924AC0092D9A5 /* Checkout.storyboard */; };
		9DDE1F721D5925A90092D9A5 /* CheckoutViewController.swift in Sources */ = {isa = PBXBuildFile; fileRef = 9DDE1F711D5925A90092D9A5 /* CheckoutViewController.swift */; };
		9DE6C0891C9B5FCA00FCC7B1 /* (null) in Sources */ = {isa = PBXBuildFile; };
		9DEE3B561D1D819D0020C2BE /* ProjectActivityBackingCellViewModel.swift in Sources */ = {isa = PBXBuildFile; fileRef = 9DEE3B241D1D81950020C2BE /* ProjectActivityBackingCellViewModel.swift */; };
		A70482281E2F768D00292625 /* LiveStreamEvent.ProjectLenses.swift in Sources */ = {isa = PBXBuildFile; fileRef = A70482271E2F768D00292625 /* LiveStreamEvent.ProjectLenses.swift */; };
		A707BAD61CFFAB9400653B2F /* HelpType.swift in Sources */ = {isa = PBXBuildFile; fileRef = A707BAD31CFFAB9400653B2F /* HelpType.swift */; };
		A707BAD81CFFAB9400653B2F /* LoginIntent.swift in Sources */ = {isa = PBXBuildFile; fileRef = A707BAD41CFFAB9400653B2F /* LoginIntent.swift */; };
		A707BADA1CFFAB9400653B2F /* Notifications.swift in Sources */ = {isa = PBXBuildFile; fileRef = A707BAD51CFFAB9400653B2F /* Notifications.swift */; };
		A708F0ED1E42512000599688 /* UIView+LivePulsatingAnimation.swift in Sources */ = {isa = PBXBuildFile; fileRef = A708F0EC1E42512000599688 /* UIView+LivePulsatingAnimation.swift */; };
		A709697E1D143D1300DB39D3 /* AlertError.swift in Sources */ = {isa = PBXBuildFile; fileRef = A709697D1D143D1300DB39D3 /* AlertError.swift */; };
		A709698C1D1468A200DB39D3 /* Alamofire.framework in Frameworks */ = {isa = PBXBuildFile; fileRef = 80762E311D071BFE0074189D /* Alamofire.framework */; };
		A709698D1D1468A200DB39D3 /* AlamofireImage.framework in Frameworks */ = {isa = PBXBuildFile; fileRef = 80762DF31D071BCF0074189D /* AlamofireImage.framework */; };
		A70F1F321D8A3E85007DA8E9 /* ProjectPamphletViewController.swift in Sources */ = {isa = PBXBuildFile; fileRef = A70F1F311D8A3E85007DA8E9 /* ProjectPamphletViewController.swift */; };
		A71003DA1CDCFA2500B4F4D7 /* MessageThreadsViewController.swift in Sources */ = {isa = PBXBuildFile; fileRef = A71003D81CDCFA2500B4F4D7 /* MessageThreadsViewController.swift */; };
		A71003DD1CDD068F00B4F4D7 /* MessageThreadsDataSource.swift in Sources */ = {isa = PBXBuildFile; fileRef = A71003DB1CDD068F00B4F4D7 /* MessageThreadsDataSource.swift */; };
		A71003E01CDD06E600B4F4D7 /* MessageThreadCell.swift in Sources */ = {isa = PBXBuildFile; fileRef = A71003DE1CDD06E600B4F4D7 /* MessageThreadCell.swift */; };
		A71003E31CDD077200B4F4D7 /* MessageCell.swift in Sources */ = {isa = PBXBuildFile; fileRef = A71003E11CDD077200B4F4D7 /* MessageCell.swift */; };
		A710573B1DC2B2DF00A69552 /* SharedFunctions.swift in Sources */ = {isa = PBXBuildFile; fileRef = A710573A1DC2B2DF00A69552 /* SharedFunctions.swift */; };
		A71199F91DD8E42A0072D478 /* ProjectPamphletMinimalCell.swift in Sources */ = {isa = PBXBuildFile; fileRef = A71199F81DD8E42A0072D478 /* ProjectPamphletMinimalCell.swift */; };
		A71404391CAF215900A2795B /* KeyValueStoreType.swift in Sources */ = {isa = PBXBuildFile; fileRef = A71404381CAF215900A2795B /* KeyValueStoreType.swift */; };
		A7169BF61DDD064200480C0D /* UIScrollView+Extensions.swift in Sources */ = {isa = PBXBuildFile; fileRef = A7169BF51DDD064200480C0D /* UIScrollView+Extensions.swift */; };
		A7180BAA1CCED598001711CA /* CommentsViewController.swift in Sources */ = {isa = PBXBuildFile; fileRef = A7180BA81CCED598001711CA /* CommentsViewController.swift */; };
		A718885D1DE0DDCE0094856D /* ShortcutItem.swift in Sources */ = {isa = PBXBuildFile; fileRef = A718885C1DE0DDCE0094856D /* ShortcutItem.swift */; };
		A71A50DB1E2B4A6C00574C42 /* ReactiveSwift.framework in Frameworks */ = {isa = PBXBuildFile; fileRef = A71A509F1E2B4A3500574C42 /* ReactiveSwift.framework */; };
		A71A50DC1E2B4A6C00574C42 /* ReactiveSwift.framework in Embed Frameworks */ = {isa = PBXBuildFile; fileRef = A71A509F1E2B4A3500574C42 /* ReactiveSwift.framework */; settings = {ATTRIBUTES = (CodeSignOnCopy, RemoveHeadersOnCopy, ); }; };
		A71A50DF1E2B4A7A00574C42 /* Result.framework in Frameworks */ = {isa = PBXBuildFile; fileRef = A71A50B81E2B4A3E00574C42 /* Result.framework */; };
		A71A50E01E2B4A7A00574C42 /* Result.framework in Embed Frameworks */ = {isa = PBXBuildFile; fileRef = A71A50B81E2B4A3E00574C42 /* Result.framework */; settings = {ATTRIBUTES = (CodeSignOnCopy, RemoveHeadersOnCopy, ); }; };
		A71A50E31E2B4A8600574C42 /* Runes.framework in Frameworks */ = {isa = PBXBuildFile; fileRef = A71A50CE1E2B4A4C00574C42 /* Runes.framework */; };
		A71A50E41E2B4A8600574C42 /* Runes.framework in Embed Frameworks */ = {isa = PBXBuildFile; fileRef = A71A50CE1E2B4A4C00574C42 /* Runes.framework */; settings = {ATTRIBUTES = (CodeSignOnCopy, RemoveHeadersOnCopy, ); }; };
		A71C7F6E1E2FA03B0051E5E3 /* LiveStreamDiscovery.storyboard in Resources */ = {isa = PBXBuildFile; fileRef = A71C7F6D1E2FA03B0051E5E3 /* LiveStreamDiscovery.storyboard */; };
		A71C7FAA1E2FA40D0051E5E3 /* LiveStreamDiscoveryViewController.swift in Sources */ = {isa = PBXBuildFile; fileRef = A71C7FA91E2FA40D0051E5E3 /* LiveStreamDiscoveryViewController.swift */; };
		A71C7FAE1E2FA65F0051E5E3 /* LiveStreamDiscoveryDataSource.swift in Sources */ = {isa = PBXBuildFile; fileRef = A71C7FAD1E2FA65F0051E5E3 /* LiveStreamDiscoveryDataSource.swift */; };
		A71C7FB21E3009D50051E5E3 /* LiveStreamDiscoveryTitleCell.swift in Sources */ = {isa = PBXBuildFile; fileRef = A71C7FB11E3009D50051E5E3 /* LiveStreamDiscoveryTitleCell.swift */; };
		A71F59E81D2424CA00909BE3 /* KSCache.swift in Sources */ = {isa = PBXBuildFile; fileRef = A71F59E71D2424CA00909BE3 /* KSCache.swift */; };
		A7208C3E1CCAC86800E3DAB3 /* FacebookAppDelegateProtocol.swift in Sources */ = {isa = PBXBuildFile; fileRef = A7208C3D1CCAC86800E3DAB3 /* FacebookAppDelegateProtocol.swift */; };
		A721DF621C8CF503000CB97C /* TrackingClientType.swift in Sources */ = {isa = PBXBuildFile; fileRef = A721DF611C8CF503000CB97C /* TrackingClientType.swift */; };
		A721DF651C8CF5A3000CB97C /* KoalaTrackingClient.swift in Sources */ = {isa = PBXBuildFile; fileRef = A721DF641C8CF5A3000CB97C /* KoalaTrackingClient.swift */; };
		A721DF681C8CFAEB000CB97C /* Koala.swift in Sources */ = {isa = PBXBuildFile; fileRef = A721DF671C8CFAEB000CB97C /* Koala.swift */; };
		A721DF6B1C8CFAF6000CB97C /* MockTrackingClient.swift in Sources */ = {isa = PBXBuildFile; fileRef = A721DF6A1C8CFAF6000CB97C /* MockTrackingClient.swift */; };
		A724BA641D2BFCC80041863C /* Kickstarter_Framework.framework in Frameworks */ = {isa = PBXBuildFile; fileRef = A7C7959E1C873A870081977F /* Kickstarter_Framework.framework */; };
		A724BA661D2C03930041863C /* NSBundle-Framework.swift in Sources */ = {isa = PBXBuildFile; fileRef = A724BA651D2C03930041863C /* NSBundle-Framework.swift */; };
		A72AFFDA1CD7ED6B008F052B /* Keyboard.swift in Sources */ = {isa = PBXBuildFile; fileRef = A72AFFD91CD7ED6B008F052B /* Keyboard.swift */; };
		A72C39F51D00F27E0075227E /* SettingsViewController.swift in Sources */ = {isa = PBXBuildFile; fileRef = A72C39F31D00F27E0075227E /* SettingsViewController.swift */; };
		A72C3A301D00F28C0075227E /* SettingsViewModel.swift in Sources */ = {isa = PBXBuildFile; fileRef = A72C3A2F1D00F28C0075227E /* SettingsViewModel.swift */; };
		A72C3A8C1D00F6A80075227E /* ExpandableRow.swift in Sources */ = {isa = PBXBuildFile; fileRef = A72C3A8A1D00F6A80075227E /* ExpandableRow.swift */; };
		A72C3A8E1D00F6A80075227E /* SelectableRow.swift in Sources */ = {isa = PBXBuildFile; fileRef = A72C3A8B1D00F6A80075227E /* SelectableRow.swift */; };
		A72C3A951D00F6C70075227E /* DiscoveryPageViewModel.swift in Sources */ = {isa = PBXBuildFile; fileRef = A72C3A911D00F6C70075227E /* DiscoveryPageViewModel.swift */; };
		A72C3A971D00F6C70075227E /* SortPagerViewModel.swift in Sources */ = {isa = PBXBuildFile; fileRef = A72C3A921D00F6C70075227E /* SortPagerViewModel.swift */; };
		A72C3AA41D00F7170075227E /* DiscoveryPagesDataSource.swift in Sources */ = {isa = PBXBuildFile; fileRef = A72C3AA21D00F7170075227E /* DiscoveryPagesDataSource.swift */; };
		A72C3AA71D00F7A30075227E /* SortPagerViewController.swift in Sources */ = {isa = PBXBuildFile; fileRef = A72C3AA51D00F7A30075227E /* SortPagerViewController.swift */; };
		A72C3AAA1D00F96C0075227E /* DiscoveryPageViewController.swift in Sources */ = {isa = PBXBuildFile; fileRef = A72C3AA81D00F96C0075227E /* DiscoveryPageViewController.swift */; };
		A72C3AB01D00F9C10075227E /* DiscoveryFiltersDataSource.swift in Sources */ = {isa = PBXBuildFile; fileRef = A72C3AAE1D00F9C10075227E /* DiscoveryFiltersDataSource.swift */; };
		A72C3AB51D00FB1F0075227E /* DiscoveryExpandableRowCell.swift in Sources */ = {isa = PBXBuildFile; fileRef = A72C3AB11D00FB1F0075227E /* DiscoveryExpandableRowCell.swift */; };
		A72C3AB71D00FB1F0075227E /* DiscoveryExpandedSelectableRow.swift in Sources */ = {isa = PBXBuildFile; fileRef = A72C3AB21D00FB1F0075227E /* DiscoveryExpandedSelectableRow.swift */; };
		A72C3AB91D00FB1F0075227E /* DiscoverySelectableRowCell.swift in Sources */ = {isa = PBXBuildFile; fileRef = A72C3AB31D00FB1F0075227E /* DiscoverySelectableRowCell.swift */; };
		A72E75971CC313A400983066 /* ValueCell.swift in Sources */ = {isa = PBXBuildFile; fileRef = A72E75961CC313A400983066 /* ValueCell.swift */; };
		A731BF5A1D1ED60800A734AC /* WebViewController.swift in Sources */ = {isa = PBXBuildFile; fileRef = A731BF581D1ED60800A734AC /* WebViewController.swift */; };
		A731BF8D1D1EE44E00A734AC /* UpdateViewController.swift in Sources */ = {isa = PBXBuildFile; fileRef = A731BF8B1D1EE44E00A734AC /* UpdateViewController.swift */; };
		A731BF901D1EE4CD00A734AC /* UpdateViewModel.swift in Sources */ = {isa = PBXBuildFile; fileRef = A731BF8E1D1EE4CD00A734AC /* UpdateViewModel.swift */; };
		A73378FB1D0AE33B00C91445 /* BaseStyles.swift in Sources */ = {isa = PBXBuildFile; fileRef = A73378FA1D0AE33B00C91445 /* BaseStyles.swift */; };
		A73378FE1D0AE36400C91445 /* LoginStyles.swift in Sources */ = {isa = PBXBuildFile; fileRef = A73378FD1D0AE36400C91445 /* LoginStyles.swift */; };
		A73379111D0E33A600C91445 /* ButtonStyles.swift in Sources */ = {isa = PBXBuildFile; fileRef = A73379101D0E33A600C91445 /* ButtonStyles.swift */; };
		A73379451D0E36A600C91445 /* Colors.swift in Sources */ = {isa = PBXBuildFile; fileRef = A73379441D0E36A600C91445 /* Colors.swift */; };
		A73379481D0E36CA00C91445 /* Fonts.swift in Sources */ = {isa = PBXBuildFile; fileRef = A73379471D0E36CA00C91445 /* Fonts.swift */; };
		A73379601D0EDFEE00C91445 /* UIViewController-Preparation.swift in Sources */ = {isa = PBXBuildFile; fileRef = A733795F1D0EDFEE00C91445 /* UIViewController-Preparation.swift */; };
		A734A2671D21A1790080BBD5 /* WKNavigationActionData.swift in Sources */ = {isa = PBXBuildFile; fileRef = A734A2661D21A1790080BBD5 /* WKNavigationActionData.swift */; };
		A73778D31D819E30004C2A9B /* FBSnapshotTestCase.framework in Frameworks */ = {isa = PBXBuildFile; fileRef = A73778AF1D819736004C2A9B /* FBSnapshotTestCase.framework */; };
		A73923BC1D272242004524C3 /* Activity.storyboard in Resources */ = {isa = PBXBuildFile; fileRef = A73923AB1D272242004524C3 /* Activity.storyboard */; };
		A73923BE1D272242004524C3 /* Comments.storyboard in Resources */ = {isa = PBXBuildFile; fileRef = A73923AD1D272242004524C3 /* Comments.storyboard */; };
		A73923BF1D272242004524C3 /* Dashboard.storyboard in Resources */ = {isa = PBXBuildFile; fileRef = A73923AE1D272242004524C3 /* Dashboard.storyboard */; };
		A73923C01D272242004524C3 /* Discovery.storyboard in Resources */ = {isa = PBXBuildFile; fileRef = A73923AF1D272242004524C3 /* Discovery.storyboard */; };
		A73923C11D272242004524C3 /* Friends.storyboard in Resources */ = {isa = PBXBuildFile; fileRef = A73923B01D272242004524C3 /* Friends.storyboard */; };
		A73923C31D272242004524C3 /* Login.storyboard in Resources */ = {isa = PBXBuildFile; fileRef = A73923B21D272242004524C3 /* Login.storyboard */; };
		A73923C51D272242004524C3 /* Messages.storyboard in Resources */ = {isa = PBXBuildFile; fileRef = A73923B41D272242004524C3 /* Messages.storyboard */; };
		A73923C61D272242004524C3 /* Profile.storyboard in Resources */ = {isa = PBXBuildFile; fileRef = A73923B51D272242004524C3 /* Profile.storyboard */; };
		A73923C81D272242004524C3 /* ProjectActivity.storyboard in Resources */ = {isa = PBXBuildFile; fileRef = A73923B71D272242004524C3 /* ProjectActivity.storyboard */; };
		A73923C91D272242004524C3 /* Search.storyboard in Resources */ = {isa = PBXBuildFile; fileRef = A73923B81D272242004524C3 /* Search.storyboard */; };
		A73923CA1D272242004524C3 /* Settings.storyboard in Resources */ = {isa = PBXBuildFile; fileRef = A73923B91D272242004524C3 /* Settings.storyboard */; };
		A73923CB1D272242004524C3 /* Update.storyboard in Resources */ = {isa = PBXBuildFile; fileRef = A73923BA1D272242004524C3 /* Update.storyboard */; };
		A73923CC1D272242004524C3 /* UpdateDraft.storyboard in Resources */ = {isa = PBXBuildFile; fileRef = A73923BB1D272242004524C3 /* UpdateDraft.storyboard */; };
		A73924001D27230B004524C3 /* Kickstarter_Framework.framework in Frameworks */ = {isa = PBXBuildFile; fileRef = A7C7959E1C873A870081977F /* Kickstarter_Framework.framework */; };
		A73924011D272312004524C3 /* Kickstarter_Framework.framework in Embed Frameworks */ = {isa = PBXBuildFile; fileRef = A7C7959E1C873A870081977F /* Kickstarter_Framework.framework */; settings = {ATTRIBUTES = (CodeSignOnCopy, RemoveHeadersOnCopy, ); }; };
		A73924041D272404004524C3 /* AppDelegate.swift in Sources */ = {isa = PBXBuildFile; fileRef = A7D1F9471C850B7C000D41D5 /* AppDelegate.swift */; };
		A73924051D27247E004524C3 /* Main.storyboard in Resources */ = {isa = PBXBuildFile; fileRef = A73923B31D272242004524C3 /* Main.storyboard */; };
		A73EF6D21DCC173C008FDBE5 /* ProjectNavigatorViewModel.swift in Sources */ = {isa = PBXBuildFile; fileRef = A73EF6D11DCC173C008FDBE5 /* ProjectNavigatorViewModel.swift */; };
		A73EF70A1DCC17DD008FDBE5 /* ProjectNavigatorPagesDataSource.swift in Sources */ = {isa = PBXBuildFile; fileRef = A73EF7091DCC17DD008FDBE5 /* ProjectNavigatorPagesDataSource.swift */; };
		A742CC7D1E43B3A00029D256 /* LiveStreamDiscoveryLiveNowCell.swift in Sources */ = {isa = PBXBuildFile; fileRef = A742CC7C1E43B3A00029D256 /* LiveStreamDiscoveryLiveNowCell.swift */; };
		A742CCA51E440EA80029D256 /* LiveStreamDiscoveryUpcomingAndReplayCell.swift in Sources */ = {isa = PBXBuildFile; fileRef = A742CCA41E440EA80029D256 /* LiveStreamDiscoveryUpcomingAndReplayCell.swift */; };
		A74382051D3458C900040A95 /* PaddingCell.swift in Sources */ = {isa = PBXBuildFile; fileRef = A74382041D3458C900040A95 /* PaddingCell.swift */; };
		A745D0221CA897FF00C12802 /* SearchViewController.swift in Sources */ = {isa = PBXBuildFile; fileRef = A745D0201CA897FF00C12802 /* SearchViewController.swift */; };
		A745D0481CA8985B00C12802 /* DashboardViewController.swift in Sources */ = {isa = PBXBuildFile; fileRef = A745D0461CA8985B00C12802 /* DashboardViewController.swift */; };
		A745D04B1CA8986E00C12802 /* ProfileViewController.swift in Sources */ = {isa = PBXBuildFile; fileRef = A745D0491CA8986E00C12802 /* ProfileViewController.swift */; };
		A745D1411CAAB48F00C12802 /* LoginToutViewController.swift in Sources */ = {isa = PBXBuildFile; fileRef = A7F761761C85FACB005405ED /* LoginToutViewController.swift */; };
		A747A7DF1D454E8500AF199A /* ProjectPamphletContentViewController.swift in Sources */ = {isa = PBXBuildFile; fileRef = A7C93FB81D4415E700C2DF9B /* ProjectPamphletContentViewController.swift */; };
		A747A8B91D45893100AF199A /* ProjectPamphletContentDataSource.swift in Sources */ = {isa = PBXBuildFile; fileRef = A747A8B81D45893100AF199A /* ProjectPamphletContentDataSource.swift */; };
		A747A8EB1D45896000AF199A /* RewardCellViewModel.swift in Sources */ = {isa = PBXBuildFile; fileRef = A747A8EA1D45896000AF199A /* RewardCellViewModel.swift */; };
		A747A8EE1D45899F00AF199A /* RewardCell.swift in Sources */ = {isa = PBXBuildFile; fileRef = A747A8ED1D45899F00AF199A /* RewardCell.swift */; };
		A74900181D00E23000BC3BE7 /* SignupViewModel.swift in Sources */ = {isa = PBXBuildFile; fileRef = A74900171D00E23000BC3BE7 /* SignupViewModel.swift */; };
		A749001F1D00E27100BC3BE7 /* SignupViewController.swift in Sources */ = {isa = PBXBuildFile; fileRef = A749001D1D00E27100BC3BE7 /* SignupViewController.swift */; };
		A74BEF191DE3474C008D5E63 /* UIImageView+URL.swift in Sources */ = {isa = PBXBuildFile; fileRef = A74BEF181DE3474C008D5E63 /* UIImageView+URL.swift */; };
		A74FFDF01CE3E33300C7BCB9 /* MessageDialogViewController.swift in Sources */ = {isa = PBXBuildFile; fileRef = A74FFDEE1CE3E33300C7BCB9 /* MessageDialogViewController.swift */; };
		A74FFE691CE3FFE200C7BCB9 /* SearchMessagesViewController.swift in Sources */ = {isa = PBXBuildFile; fileRef = A74FFE671CE3FFE200C7BCB9 /* SearchMessagesViewController.swift */; };
		A74FFECA1CE4FB9900C7BCB9 /* SearchMessagesDataSource.swift in Sources */ = {isa = PBXBuildFile; fileRef = A74FFEC81CE4FB9900C7BCB9 /* SearchMessagesDataSource.swift */; };
		A75313CB1E49363B002C4E7D /* LiveStreamStyles.swift in Sources */ = {isa = PBXBuildFile; fileRef = A75313CA1E49363B002C4E7D /* LiveStreamStyles.swift */; };
		A75511461C8642B3005355CF /* Library.framework in Frameworks */ = {isa = PBXBuildFile; fileRef = A755113C1C8642B3005355CF /* Library.framework */; };
		A755115B1C8642C3005355CF /* AppEnvironment.swift in Sources */ = {isa = PBXBuildFile; fileRef = A7C725781C85D36D005A016B /* AppEnvironment.swift */; };
		A755115C1C8642C3005355CF /* AssetImageGeneratorType.swift in Sources */ = {isa = PBXBuildFile; fileRef = A7C725791C85D36D005A016B /* AssetImageGeneratorType.swift */; };
		A755115D1C8642C3005355CF /* AVPlayerView.swift in Sources */ = {isa = PBXBuildFile; fileRef = A7C7257A1C85D36D005A016B /* AVPlayerView.swift */; };
		A755115E1C8642C3005355CF /* Environment.swift in Sources */ = {isa = PBXBuildFile; fileRef = A7C7257F1C85D36D005A016B /* Environment.swift */; };
		A755115F1C8642C3005355CF /* Format.swift in Sources */ = {isa = PBXBuildFile; fileRef = A7C725801C85D36D005A016B /* Format.swift */; };
		A75511601C8642C3005355CF /* GradientView.swift in Sources */ = {isa = PBXBuildFile; fileRef = A7C725811C85D36D005A016B /* GradientView.swift */; };
		A75511611C8642C3005355CF /* Language.swift in Sources */ = {isa = PBXBuildFile; fileRef = A7C725821C85D36D005A016B /* Language.swift */; };
		A75511621C8642C3005355CF /* LaunchedCountries.swift in Sources */ = {isa = PBXBuildFile; fileRef = A7C725831C85D36D005A016B /* LaunchedCountries.swift */; };
		A75511631C8642C3005355CF /* LocalizedString.swift in Sources */ = {isa = PBXBuildFile; fileRef = A7C725841C85D36D005A016B /* LocalizedString.swift */; };
		A75511641C8642C3005355CF /* NSBundleType.swift in Sources */ = {isa = PBXBuildFile; fileRef = A7C725911C85D36D005A016B /* NSBundleType.swift */; };
		A75511651C8642C3005355CF /* String+SimpleHTML.swift in Sources */ = {isa = PBXBuildFile; fileRef = A7C725921C85D36D005A016B /* String+SimpleHTML.swift */; };
		A75511671C8642C3005355CF /* UIButton+LocalizedKey.swift in Sources */ = {isa = PBXBuildFile; fileRef = A7C725941C85D36D005A016B /* UIButton+LocalizedKey.swift */; };
		A75511681C8642C3005355CF /* UIGestureRecognizer-Extensions.swift in Sources */ = {isa = PBXBuildFile; fileRef = A7C725951C85D36D005A016B /* UIGestureRecognizer-Extensions.swift */; };
		A75511691C8642C3005355CF /* UILabel+IBClear.swift in Sources */ = {isa = PBXBuildFile; fileRef = A7C725961C85D36D005A016B /* UILabel+IBClear.swift */; };
		A755116A1C8642C3005355CF /* UILabel+LocalizedKey.swift in Sources */ = {isa = PBXBuildFile; fileRef = A7C725971C85D36D005A016B /* UILabel+LocalizedKey.swift */; };
		A755116B1C8642C3005355CF /* UILabel+SimpleHTML.swift in Sources */ = {isa = PBXBuildFile; fileRef = A7C725981C85D36D005A016B /* UILabel+SimpleHTML.swift */; };
		A755116C1C8642C3005355CF /* UIPress-Extensions.swift in Sources */ = {isa = PBXBuildFile; fileRef = A7C725991C85D36D005A016B /* UIPress-Extensions.swift */; };
		A7561A3B1D3144210028DEA1 /* ProjectDescriptionViewController.swift in Sources */ = {isa = PBXBuildFile; fileRef = A7561A3A1D3144210028DEA1 /* ProjectDescriptionViewController.swift */; };
		A7561A3D1D3146290028DEA1 /* ProjectNavigatorViewController.swift in Sources */ = {isa = PBXBuildFile; fileRef = A7561A3C1D3146290028DEA1 /* ProjectNavigatorViewController.swift */; };
		A75798911D6A201F0063CEEC /* DebugPushNotifictionsViewController.swift in Sources */ = {isa = PBXBuildFile; fileRef = A75798901D6A201F0063CEEC /* DebugPushNotifictionsViewController.swift */; };
		A75798C31D6A24CD0063CEEC /* DebugPushNotifications.storyboard in Resources */ = {isa = PBXBuildFile; fileRef = A75798C21D6A24CD0063CEEC /* DebugPushNotifications.storyboard */; };
		A757E9EF1D19C37F00A5C978 /* ActivitySurveyResponseCell.swift in Sources */ = {isa = PBXBuildFile; fileRef = A757E9BD1D19C34600A5C978 /* ActivitySurveyResponseCell.swift */; };
		A757EA6B1D19F93400A5C978 /* OnePasswordExtension.m in Sources */ = {isa = PBXBuildFile; fileRef = A7E1C4F01D18C8B3002D6DE3 /* OnePasswordExtension.m */; };
		A757EA6C1D19F93400A5C978 /* 1Password.xcassets in Resources */ = {isa = PBXBuildFile; fileRef = A7E1C4F11D18C8B3002D6DE3 /* 1Password.xcassets */; };
		A757EABD1D19FAEE00A5C978 /* ProjectActivitiesViewController.swift in Sources */ = {isa = PBXBuildFile; fileRef = 9D9F580C1D131B1200CE81DE /* ProjectActivitiesViewController.swift */; };
		A757EAEE1D19FAFA00A5C978 /* ProjectActivitiesDataSource.swift in Sources */ = {isa = PBXBuildFile; fileRef = 9D9F58141D131D4A00CE81DE /* ProjectActivitiesDataSource.swift */; };
		A757EAF01D1ABE7400A5C978 /* ActivitySurveyResponseCellViewModel.swift in Sources */ = {isa = PBXBuildFile; fileRef = A757EAEF1D1ABE7400A5C978 /* ActivitySurveyResponseCellViewModel.swift */; };
		A757EB2B1D1AD89E00A5C978 /* DiscoveryStyles.swift in Sources */ = {isa = PBXBuildFile; fileRef = A757EB2A1D1AD89E00A5C978 /* DiscoveryStyles.swift */; };
		A757EBB31D1B084F00A5C978 /* DiscoveryOnboardingCell.swift in Sources */ = {isa = PBXBuildFile; fileRef = A757EBB11D1B084F00A5C978 /* DiscoveryOnboardingCell.swift */; };
		A75A29251CE0AE5A00D35E5C /* MessagesViewController.swift in Sources */ = {isa = PBXBuildFile; fileRef = A75A29231CE0AE5A00D35E5C /* MessagesViewController.swift */; };
		A75A29281CE0B7DD00D35E5C /* BackingCell.swift in Sources */ = {isa = PBXBuildFile; fileRef = A75A29261CE0B7DD00D35E5C /* BackingCell.swift */; };
		A75A292B1CE0B7EA00D35E5C /* ProjectBannerCell.swift in Sources */ = {isa = PBXBuildFile; fileRef = A75A29291CE0B7EA00D35E5C /* ProjectBannerCell.swift */; };
		A75A292E1CE0B95300D35E5C /* MessagesDataSource.swift in Sources */ = {isa = PBXBuildFile; fileRef = A75A292C1CE0B95300D35E5C /* MessagesDataSource.swift */; };
		A75A9D8D1D6F336B00603D1D /* RewardShippingPickerViewController.swift in Sources */ = {isa = PBXBuildFile; fileRef = A75A9D8C1D6F336B00603D1D /* RewardShippingPickerViewController.swift */; };
		A75A9DBF1D6F3A3000603D1D /* RewardShippingPickerViewModel.swift in Sources */ = {isa = PBXBuildFile; fileRef = A75A9DBE1D6F3A3000603D1D /* RewardShippingPickerViewModel.swift */; };
		A75AB1FA1C8A84B5002FC3E6 /* ActivitiesDataSource.swift in Sources */ = {isa = PBXBuildFile; fileRef = A75AB1F81C8A84B5002FC3E6 /* ActivitiesDataSource.swift */; };
		A75AB2231C8A85D1002FC3E6 /* ActivityUpdateCell.swift in Sources */ = {isa = PBXBuildFile; fileRef = A75AB2211C8A85D1002FC3E6 /* ActivityUpdateCell.swift */; };
		A75AB2261C8B407F002FC3E6 /* ActivityFriendBackingCell.swift in Sources */ = {isa = PBXBuildFile; fileRef = A75AB2241C8B407F002FC3E6 /* ActivityFriendBackingCell.swift */; };
		A75C81171D210BD700B5AD03 /* ShareViewModel.swift in Sources */ = {isa = PBXBuildFile; fileRef = A75C81161D210BD700B5AD03 /* ShareViewModel.swift */; };
		A75C811C1D210C4700B5AD03 /* SafariActivity.swift in Sources */ = {isa = PBXBuildFile; fileRef = A75C81191D210C4700B5AD03 /* SafariActivity.swift */; };
		A75C811E1D210C4700B5AD03 /* ProjectActivityItemProvider.swift in Sources */ = {isa = PBXBuildFile; fileRef = A75C811A1D210C4700B5AD03 /* ProjectActivityItemProvider.swift */; };
		A75C81201D210C4700B5AD03 /* UpdateActivityItemProvider.swift in Sources */ = {isa = PBXBuildFile; fileRef = A75C811B1D210C4700B5AD03 /* UpdateActivityItemProvider.swift */; };
		A75C81261D210F1F00B5AD03 /* ShareContext.swift in Sources */ = {isa = PBXBuildFile; fileRef = A75C81251D210F1F00B5AD03 /* ShareContext.swift */; };
		A75CBDE81C8A26F800758C55 /* AppDelegateViewModel.swift in Sources */ = {isa = PBXBuildFile; fileRef = A75CBDE61C8A26F800758C55 /* AppDelegateViewModel.swift */; };
		A75CFA501CCDB322004CD5FA /* SearchDataSource.swift in Sources */ = {isa = PBXBuildFile; fileRef = A75CFA4E1CCDB322004CD5FA /* SearchDataSource.swift */; };
		A75CFA7E1CCE56C4004CD5FA /* SearchProjectCell.swift in Sources */ = {isa = PBXBuildFile; fileRef = A75CFA7C1CCE56C4004CD5FA /* SearchProjectCell.swift */; };
		A75CFB081CCE7FCF004CD5FA /* StaticTableViewCell.swift in Sources */ = {isa = PBXBuildFile; fileRef = A75CFB071CCE7FCF004CD5FA /* StaticTableViewCell.swift */; };
		A75F71631D897E4C0091258A /* Stripe.framework in Frameworks */ = {isa = PBXBuildFile; fileRef = A75F71621D897E4C0091258A /* Stripe.framework */; };
		A760780A1CAEE0A6001B39D0 /* IsValidEmail.swift in Sources */ = {isa = PBXBuildFile; fileRef = A76078091CAEE0A6001B39D0 /* IsValidEmail.swift */; };
		A76126AD1C90C94000EDCCB9 /* ValueCellDataSource.swift in Sources */ = {isa = PBXBuildFile; fileRef = A761269F1C90C94000EDCCB9 /* ValueCellDataSource.swift */; };
		A76126B71C90C94000EDCCB9 /* UICollectionView-Extensions.swift in Sources */ = {isa = PBXBuildFile; fileRef = A76126A41C90C94000EDCCB9 /* UICollectionView-Extensions.swift */; };
		A76126B91C90C94000EDCCB9 /* UIView-Extensions.swift in Sources */ = {isa = PBXBuildFile; fileRef = A76126A51C90C94000EDCCB9 /* UIView-Extensions.swift */; };
		A76126BB1C90C94000EDCCB9 /* UITableView-Extensions.swift in Sources */ = {isa = PBXBuildFile; fileRef = A76126A61C90C94000EDCCB9 /* UITableView-Extensions.swift */; };
		A76127C01C93100C00EDCCB9 /* Library.framework in Frameworks */ = {isa = PBXBuildFile; fileRef = A755113C1C8642B3005355CF /* Library.framework */; };
		A762EFF31C8CC663005581A4 /* ActivityFriendFollowCell.swift in Sources */ = {isa = PBXBuildFile; fileRef = A762EFF11C8CC663005581A4 /* ActivityFriendFollowCell.swift */; };
		A7698B2A1D00602800953FD3 /* LoginViewModel.swift in Sources */ = {isa = PBXBuildFile; fileRef = A7698B291D00602800953FD3 /* LoginViewModel.swift */; };
		A76AD3531D70979900143034 /* HockeySDKResources.bundle in Resources */ = {isa = PBXBuildFile; fileRef = A7B694291C87A04C00C49A4F /* HockeySDKResources.bundle */; };
		A7722F401D2D3B6B0049BCDC /* FBSDKCoreKit.framework in Frameworks */ = {isa = PBXBuildFile; fileRef = 01D31A361CCA786A0037A178 /* FBSDKCoreKit.framework */; };
		A7722F411D2D3B6C0049BCDC /* FBSDKLoginKit.framework in Frameworks */ = {isa = PBXBuildFile; fileRef = 01D31A371CCA786A0037A178 /* FBSDKLoginKit.framework */; };
		A77352ED1D5E70FC0017E239 /* MostPopularCell.swift in Sources */ = {isa = PBXBuildFile; fileRef = A77352EC1D5E70FC0017E239 /* MostPopularCell.swift */; };
		A773531F1D5E8AEF0017E239 /* MostPopularSearchProjectCell.swift in Sources */ = {isa = PBXBuildFile; fileRef = A773531E1D5E8AEF0017E239 /* MostPopularSearchProjectCell.swift */; };
		A774684B1D6E400D007DCDFC /* RewardPledgeViewModel.swift in Sources */ = {isa = PBXBuildFile; fileRef = A774684A1D6E400D007DCDFC /* RewardPledgeViewModel.swift */; };
		A775B5211CA8705B00BBB587 /* RootTabBarViewController.swift in Sources */ = {isa = PBXBuildFile; fileRef = A775B51F1CA8705B00BBB587 /* RootTabBarViewController.swift */; };
		A775B5471CA871D700BBB587 /* RootViewModel.swift in Sources */ = {isa = PBXBuildFile; fileRef = A775B5451CA871D700BBB587 /* RootViewModel.swift */; };
		A7792C3B1E30F9E1002BAD63 /* LiveStreamDiscoveryViewModel.swift in Sources */ = {isa = PBXBuildFile; fileRef = A7792C391E30F998002BAD63 /* LiveStreamDiscoveryViewModel.swift */; };
		A7792C3F1E31202B002BAD63 /* LiveStreamEvent.BackgroundImageLenses.swift in Sources */ = {isa = PBXBuildFile; fileRef = A7792C3E1E31202B002BAD63 /* LiveStreamEvent.BackgroundImageLenses.swift */; };
		A77A953F1E44DD6300733D03 /* LiveStreamDiscoveryUpcomingAndReplayCellViewModel.swift in Sources */ = {isa = PBXBuildFile; fileRef = A77A953E1E44DD6300733D03 /* LiveStreamDiscoveryUpcomingAndReplayCellViewModel.swift */; };
		A77A95411E44DE2200733D03 /* LiveStreamDiscoveryLiveNowCellViewModel.swift in Sources */ = {isa = PBXBuildFile; fileRef = A77A95401E44DE2200733D03 /* LiveStreamDiscoveryLiveNowCellViewModel.swift */; };
		A77D7B071CBAAF5D0077586B /* Paginate.swift in Sources */ = {isa = PBXBuildFile; fileRef = A77D7B061CBAAF5D0077586B /* Paginate.swift */; };
		A77DA9241E4D13F000DB3A66 /* RewardCell.xib in Resources */ = {isa = PBXBuildFile; fileRef = A77DA9231E4D13F000DB3A66 /* RewardCell.xib */; };
		A77DA9641E4D1F4D00DB3A66 /* Nib.swift in Sources */ = {isa = PBXBuildFile; fileRef = A77DA9621E4D1F4D00DB3A66 /* Nib.swift */; };
		A77DA9651E4D1F4D00DB3A66 /* Storyboard.swift in Sources */ = {isa = PBXBuildFile; fileRef = A77DA9631E4D1F4D00DB3A66 /* Storyboard.swift */; };
		A78012651D2EEA620027396E /* ReferralChartView.swift in Sources */ = {isa = PBXBuildFile; fileRef = A78012641D2EEA620027396E /* ReferralChartView.swift */; };
		A7808BBE1D6240B9001CF96A /* ProjectCreatorViewController.swift in Sources */ = {isa = PBXBuildFile; fileRef = A7808BBD1D6240B9001CF96A /* ProjectCreatorViewController.swift */; };
		A7808BF01D625C6A001CF96A /* ProjectCreatorViewModel.swift in Sources */ = {isa = PBXBuildFile; fileRef = A7808BEF1D625C6A001CF96A /* ProjectCreatorViewModel.swift */; };
		A78214741DB9326A00D0DD91 /* Localizable.strings in Resources */ = {isa = PBXBuildFile; fileRef = A7A5F8231D11ECF60036139A /* Localizable.strings */; };
		A782B4951D2D36BF0069D10E /* FBSDKCoreKit.framework in Frameworks */ = {isa = PBXBuildFile; fileRef = 01D31A361CCA786A0037A178 /* FBSDKCoreKit.framework */; };
		A782B4961D2D36BF0069D10E /* FBSDKLoginKit.framework in Frameworks */ = {isa = PBXBuildFile; fileRef = 01D31A371CCA786A0037A178 /* FBSDKLoginKit.framework */; };
		A78537BC1CB5416700385B73 /* UIDeviceType.swift in Sources */ = {isa = PBXBuildFile; fileRef = A78537BB1CB5416700385B73 /* UIDeviceType.swift */; };
		A78537E21CB5422100385B73 /* UIScreenType.swift in Sources */ = {isa = PBXBuildFile; fileRef = A78537E11CB5422100385B73 /* UIScreenType.swift */; };
		A78537F81CB5803B00385B73 /* NSHTTPCookieStorageType.swift in Sources */ = {isa = PBXBuildFile; fileRef = A78537F71CB5803B00385B73 /* NSHTTPCookieStorageType.swift */; };
		A787E6BE1E28A85A0017B186 /* LiveStream.storyboard in Resources */ = {isa = PBXBuildFile; fileRef = A787E6951E28A84B0017B186 /* LiveStream.storyboard */; };
		A78838741D8A2EFF0081E94D /* ProjectPamphlet.storyboard in Resources */ = {isa = PBXBuildFile; fileRef = A78838731D8A2EFF0081E94D /* ProjectPamphlet.storyboard */; };
		A78838A91D8A32060081E94D /* ProjectNavBarViewController.swift in Sources */ = {isa = PBXBuildFile; fileRef = A78838A81D8A32060081E94D /* ProjectNavBarViewController.swift */; };
		A78851911D6C900000617930 /* DeprecatedWebViewModel.swift in Sources */ = {isa = PBXBuildFile; fileRef = A78851901D6C900000617930 /* DeprecatedWebViewModel.swift */; };
		A78852071D6CC5C300617930 /* RewardPledgeViewController.swift in Sources */ = {isa = PBXBuildFile; fileRef = A78852061D6CC5C300617930 /* RewardPledgeViewController.swift */; };
		A78852391D6CC5DE00617930 /* RewardPledge.storyboard in Resources */ = {isa = PBXBuildFile; fileRef = A78852381D6CC5DE00617930 /* RewardPledge.storyboard */; };
		A796A88F1D48DE79009B6EF6 /* ProjectPamphletContentViewModel.swift in Sources */ = {isa = PBXBuildFile; fileRef = A796A88E1D48DE79009B6EF6 /* ProjectPamphletContentViewModel.swift */; };
		A796FF591D425A4D00CD58AA /* ProjectStyles.swift in Sources */ = {isa = PBXBuildFile; fileRef = A796FF261D425A4500CD58AA /* ProjectStyles.swift */; };
		A7986C9D1D6B85840027030D /* Thanks.storyboard in Resources */ = {isa = PBXBuildFile; fileRef = A73923AC1D272242004524C3 /* Thanks.storyboard */; };
		A79BF81F1D11F6AF004C0445 /* Strings.swift in Sources */ = {isa = PBXBuildFile; fileRef = A79BF81E1D11F6AF004C0445 /* Strings.swift */; };
		A79F53001D8F50CF00C051B8 /* ProjectPamphletSubpageCell.swift in Sources */ = {isa = PBXBuildFile; fileRef = A79F52FF1D8F50CE00C051B8 /* ProjectPamphletSubpageCell.swift */; };
		A7A051E61CD12D9A005AF5E2 /* CommentsDataSource.swift in Sources */ = {isa = PBXBuildFile; fileRef = A7A051E41CD12D9A005AF5E2 /* CommentsDataSource.swift */; };
		A7A052141CD12DD7005AF5E2 /* CommentCell.swift in Sources */ = {isa = PBXBuildFile; fileRef = A7A052121CD12DD7005AF5E2 /* CommentCell.swift */; };
		A7A0534E1CD19C68005AF5E2 /* CommentDialogViewController.swift in Sources */ = {isa = PBXBuildFile; fileRef = A7A0534C1CD19C68005AF5E2 /* CommentDialogViewController.swift */; };
		A7A882BF1D31745500E9046E /* SimpleHTMLLabel.swift in Sources */ = {isa = PBXBuildFile; fileRef = A7A882BE1D31745500E9046E /* SimpleHTMLLabel.swift */; };
		A7B11A771D79F03300A5036E /* PKPaymentRequest.swift in Sources */ = {isa = PBXBuildFile; fileRef = A7B11A761D79F03300A5036E /* PKPaymentRequest.swift */; };
		A7B1BA9A1D01D75F0025A69C /* FBSDKCoreKit.framework in Frameworks */ = {isa = PBXBuildFile; fileRef = 01D31A361CCA786A0037A178 /* FBSDKCoreKit.framework */; };
		A7B1BA9B1D01D7620025A69C /* FBSDKLoginKit.framework in Frameworks */ = {isa = PBXBuildFile; fileRef = 01D31A371CCA786A0037A178 /* FBSDKLoginKit.framework */; };
		A7B1EBB11D901DE800BEE8B3 /* ProjectPamphletViewModel.swift in Sources */ = {isa = PBXBuildFile; fileRef = A7B1EBB01D901DE800BEE8B3 /* ProjectPamphletViewModel.swift */; };
		A7B1EBB31D90496A00BEE8B3 /* NoRewardCell.swift in Sources */ = {isa = PBXBuildFile; fileRef = A7B1EBB21D90496A00BEE8B3 /* NoRewardCell.swift */; };
		A7B693E71C8772CE00C49A4F /* Library.framework in Embed Frameworks */ = {isa = PBXBuildFile; fileRef = A755113C1C8642B3005355CF /* Library.framework */; settings = {ATTRIBUTES = (CodeSignOnCopy, RemoveHeadersOnCopy, ); }; };
		A7B76C021E23E48300C8E312 /* LiveStreamServiceProtocol.swift in Sources */ = {isa = PBXBuildFile; fileRef = A7B76C011E23E48300C8E312 /* LiveStreamServiceProtocol.swift */; };
		A7B76C041E23E4B500C8E312 /* MockLiveStreamService.swift in Sources */ = {isa = PBXBuildFile; fileRef = A7B76C031E23E4B500C8E312 /* MockLiveStreamService.swift */; };
		A7B76C061E23E4CF00C8E312 /* LiveStreamService.swift in Sources */ = {isa = PBXBuildFile; fileRef = A7B76C051E23E4CF00C8E312 /* LiveStreamService.swift */; };
		A7BA54331E1E493600E54377 /* LiveStream.framework in Frameworks */ = {isa = PBXBuildFile; fileRef = A7BA54291E1E493500E54377 /* LiveStream.framework */; };
		A7BA543E1E1E493600E54377 /* LiveStream.framework in Frameworks */ = {isa = PBXBuildFile; fileRef = A7BA54291E1E493500E54377 /* LiveStream.framework */; };
		A7BA543F1E1E493600E54377 /* LiveStream.framework in Embed Frameworks */ = {isa = PBXBuildFile; fileRef = A7BA54291E1E493500E54377 /* LiveStream.framework */; settings = {ATTRIBUTES = (CodeSignOnCopy, RemoveHeadersOnCopy, ); }; };
		A7BA549F1E1E4A9E00E54377 /* FirebaseExtensions.swift in Sources */ = {isa = PBXBuildFile; fileRef = A7BA54891E1E4A9E00E54377 /* FirebaseExtensions.swift */; };
		A7BA54A01E1E4A9E00E54377 /* LiveStreamTypes.swift in Sources */ = {isa = PBXBuildFile; fileRef = A7BA548A1E1E4A9E00E54377 /* LiveStreamTypes.swift */; };
		A7BA54A11E1E4A9E00E54377 /* OpenTokExtensions.swift in Sources */ = {isa = PBXBuildFile; fileRef = A7BA548B1E1E4A9E00E54377 /* OpenTokExtensions.swift */; };
		A7BA54A81E1E4A9E00E54377 /* LiveStreamViewController.swift in Sources */ = {isa = PBXBuildFile; fileRef = A7BA54951E1E4A9E00E54377 /* LiveStreamViewController.swift */; };
		A7BA54A91E1E4A9E00E54377 /* LiveVideoViewController.swift in Sources */ = {isa = PBXBuildFile; fileRef = A7BA54961E1E4A9E00E54377 /* LiveVideoViewController.swift */; };
		A7BA54AB1E1E4A9E00E54377 /* VideoGridView.swift in Sources */ = {isa = PBXBuildFile; fileRef = A7BA54981E1E4A9E00E54377 /* VideoGridView.swift */; };
		A7BA54AC1E1E4A9E00E54377 /* LiveStreamEvent.swift in Sources */ = {isa = PBXBuildFile; fileRef = A7BA549A1E1E4A9E00E54377 /* LiveStreamEvent.swift */; };
		A7BA54AD1E1E4A9E00E54377 /* LiveStreamViewModel.swift in Sources */ = {isa = PBXBuildFile; fileRef = A7BA549C1E1E4A9E00E54377 /* LiveStreamViewModel.swift */; };
		A7BA54AE1E1E4A9E00E54377 /* LiveVideoViewModel.swift in Sources */ = {isa = PBXBuildFile; fileRef = A7BA549D1E1E4A9E00E54377 /* LiveVideoViewModel.swift */; };
		A7BA54B01E1E4ABC00E54377 /* OpenTok.framework in Frameworks */ = {isa = PBXBuildFile; fileRef = A7BA53E61E1E47F400E54377 /* OpenTok.framework */; };
		A7BA54B11E1E4AD100E54377 /* FirebaseAnalytics.framework in Frameworks */ = {isa = PBXBuildFile; fileRef = A7BA53E91E1E482E00E54377 /* FirebaseAnalytics.framework */; };
		A7BA54B21E1E4AD100E54377 /* FirebaseInstanceID.framework in Frameworks */ = {isa = PBXBuildFile; fileRef = A7BA53EA1E1E482E00E54377 /* FirebaseInstanceID.framework */; };
		A7BA54B31E1E4AD100E54377 /* GoogleInterchangeUtilities.framework in Frameworks */ = {isa = PBXBuildFile; fileRef = A7BA53EB1E1E482E00E54377 /* GoogleInterchangeUtilities.framework */; };
		A7BA54B41E1E4AD100E54377 /* GoogleSymbolUtilities.framework in Frameworks */ = {isa = PBXBuildFile; fileRef = A7BA53EC1E1E482E00E54377 /* GoogleSymbolUtilities.framework */; };
		A7BA54B51E1E4AD100E54377 /* GoogleUtilities.framework in Frameworks */ = {isa = PBXBuildFile; fileRef = A7BA53ED1E1E482E00E54377 /* GoogleUtilities.framework */; };
		A7BA54B61E1E4AD100E54377 /* FirebaseAuth.framework in Frameworks */ = {isa = PBXBuildFile; fileRef = A7BA53EF1E1E482E00E54377 /* FirebaseAuth.framework */; };
		A7BA54B71E1E4AD100E54377 /* GoogleNetworkingUtilities.framework in Frameworks */ = {isa = PBXBuildFile; fileRef = A7BA53F01E1E482E00E54377 /* GoogleNetworkingUtilities.framework */; };
		A7BA54B81E1E4AD100E54377 /* GoogleParsingUtilities.framework in Frameworks */ = {isa = PBXBuildFile; fileRef = A7BA53F11E1E482E00E54377 /* GoogleParsingUtilities.framework */; };
		A7BA54B91E1E4AD100E54377 /* FirebaseDatabase.framework in Frameworks */ = {isa = PBXBuildFile; fileRef = A7BA53F31E1E482E00E54377 /* FirebaseDatabase.framework */; };
		A7BA54F31E1E4D5A00E54377 /* Secrets.swift in Sources */ = {isa = PBXBuildFile; fileRef = A7BA54F21E1E4D5A00E54377 /* Secrets.swift */; };
		A7BA55001E1E9D4B00E54377 /* LiveStreamEvent.CreatorLenses.swift in Sources */ = {isa = PBXBuildFile; fileRef = A7BA54FA1E1E9D4B00E54377 /* LiveStreamEvent.CreatorLenses.swift */; };
		A7BA55021E1E9D4B00E54377 /* LiveStreamEvent.OpenTokLenses.swift in Sources */ = {isa = PBXBuildFile; fileRef = A7BA54FC1E1E9D4B00E54377 /* LiveStreamEvent.OpenTokLenses.swift */; };
		A7BA55041E1E9D4B00E54377 /* LiveStreamEvent.UserLenses.swift in Sources */ = {isa = PBXBuildFile; fileRef = A7BA54FE1E1E9D4B00E54377 /* LiveStreamEvent.UserLenses.swift */; };
		A7BA55071E1E9DEE00E54377 /* LiveStreamEventTemplates.swift in Sources */ = {isa = PBXBuildFile; fileRef = A7BA55061E1E9DEE00E54377 /* LiveStreamEventTemplates.swift */; };
		A7BC37331E237F7500C4D031 /* LiveStreamViewModelTests.swift in Sources */ = {isa = PBXBuildFile; fileRef = A7BC37311E237F7500C4D031 /* LiveStreamViewModelTests.swift */; };
		A7BC37341E237F7500C4D031 /* LiveVideoViewModelTests.swift in Sources */ = {isa = PBXBuildFile; fileRef = A7BC37321E237F7500C4D031 /* LiveVideoViewModelTests.swift */; };
		A7BC37361E237F8600C4D031 /* LiveStreamEventTests.swift in Sources */ = {isa = PBXBuildFile; fileRef = A7BC37351E237F8600C4D031 /* LiveStreamEventTests.swift */; };
		A7C5C4F81DF881190048D14C /* KsApi.framework in Frameworks */ = {isa = PBXBuildFile; fileRef = A7C5C4501DF87CAC0048D14C /* KsApi.framework */; };
		A7C5C5331DF893110048D14C /* Prelude.framework in Frameworks */ = {isa = PBXBuildFile; fileRef = A7C5C4D41DF87CEB0048D14C /* Prelude.framework */; };
		A7C5C5361DF894DA0048D14C /* Prelude_UIKit.framework in Embed Frameworks */ = {isa = PBXBuildFile; fileRef = A7C5C4DC1DF87CEB0048D14C /* Prelude_UIKit.framework */; settings = {ATTRIBUTES = (CodeSignOnCopy, RemoveHeadersOnCopy, ); }; };
		A7C5C53A1DF894E00048D14C /* Prelude.framework in Embed Frameworks */ = {isa = PBXBuildFile; fileRef = A7C5C4D41DF87CEB0048D14C /* Prelude.framework */; settings = {ATTRIBUTES = (CodeSignOnCopy, RemoveHeadersOnCopy, ); }; };
		A7C5C53E1DF894E70048D14C /* Argo.framework in Embed Frameworks */ = {isa = PBXBuildFile; fileRef = A7C5C4281DF87C8E0048D14C /* Argo.framework */; settings = {ATTRIBUTES = (CodeSignOnCopy, RemoveHeadersOnCopy, ); }; };
		A7C5C5421DF894ED0048D14C /* Curry.framework in Embed Frameworks */ = {isa = PBXBuildFile; fileRef = A7C5C43C1DF87CA00048D14C /* Curry.framework */; settings = {ATTRIBUTES = (CodeSignOnCopy, RemoveHeadersOnCopy, ); }; };
		A7C5C54E1DF895050048D14C /* KsApi.framework in Embed Frameworks */ = {isa = PBXBuildFile; fileRef = A7C5C4501DF87CAC0048D14C /* KsApi.framework */; settings = {ATTRIBUTES = (CodeSignOnCopy, RemoveHeadersOnCopy, ); }; };
		A7C5C5571DF895AB0048D14C /* ReactiveExtensions_TestHelpers.framework in Frameworks */ = {isa = PBXBuildFile; fileRef = A7C5C4AE1DF87CEB0048D14C /* ReactiveExtensions_TestHelpers.framework */; };
		A7C5C55A1DF895C20048D14C /* ReactiveExtensions_TestHelpers.framework in Frameworks */ = {isa = PBXBuildFile; fileRef = A7C5C4AE1DF87CEB0048D14C /* ReactiveExtensions_TestHelpers.framework */; };
		A7C5C55C1DF899B80048D14C /* ReactiveExtensions.framework in Embed Frameworks */ = {isa = PBXBuildFile; fileRef = A7C5C4A61DF87CEB0048D14C /* ReactiveExtensions.framework */; settings = {ATTRIBUTES = (CodeSignOnCopy, RemoveHeadersOnCopy, ); }; };
		A7C795B31C873AC90081977F /* ActivitiesViewController.swift in Sources */ = {isa = PBXBuildFile; fileRef = A7F761741C85FA40005405ED /* ActivitiesViewController.swift */; };
		A7C795B41C873AC90081977F /* DiscoveryViewController.swift in Sources */ = {isa = PBXBuildFile; fileRef = A751A51E1C85EC0B009C5DEA /* DiscoveryViewController.swift */; };
		A7C93F801D440D9200C2DF9B /* ProjectPamphletMainCellViewModel.swift in Sources */ = {isa = PBXBuildFile; fileRef = A7C93F7F1D440D9200C2DF9B /* ProjectPamphletMainCellViewModel.swift */; };
		A7C93FB61D44142900C2DF9B /* ProjectDescriptionViewModel.swift in Sources */ = {isa = PBXBuildFile; fileRef = A7C93FB51D44142900C2DF9B /* ProjectDescriptionViewModel.swift */; };
		A7CA8BB71D8F14260086A3E9 /* ProjectPamphletMainCell.swift in Sources */ = {isa = PBXBuildFile; fileRef = A7CA8BB61D8F14260086A3E9 /* ProjectPamphletMainCell.swift */; };
		A7CA8C0E1D8F241A0086A3E9 /* ProjectNavBarViewModel.swift in Sources */ = {isa = PBXBuildFile; fileRef = A7CA8C0D1D8F241A0086A3E9 /* ProjectNavBarViewModel.swift */; };
		A7CC13D31D00E6CF00035C52 /* FindFriendsFacebookConnectCellViewModel.swift in Sources */ = {isa = PBXBuildFile; fileRef = A7CC13CE1D00E6CF00035C52 /* FindFriendsFacebookConnectCellViewModel.swift */; };
		A7CC13D51D00E6CF00035C52 /* FindFriendsFriendFollowCellViewModel.swift in Sources */ = {isa = PBXBuildFile; fileRef = A7CC13CF1D00E6CF00035C52 /* FindFriendsFriendFollowCellViewModel.swift */; };
		A7CC13D71D00E6CF00035C52 /* FindFriendsHeaderCellViewModel.swift in Sources */ = {isa = PBXBuildFile; fileRef = A7CC13D01D00E6CF00035C52 /* FindFriendsHeaderCellViewModel.swift */; };
		A7CC13D91D00E6CF00035C52 /* FindFriendsStatsCellViewModel.swift in Sources */ = {isa = PBXBuildFile; fileRef = A7CC13D11D00E6CF00035C52 /* FindFriendsStatsCellViewModel.swift */; };
		A7CC13DB1D00E6CF00035C52 /* FindFriendsViewModel.swift in Sources */ = {isa = PBXBuildFile; fileRef = A7CC13D21D00E6CF00035C52 /* FindFriendsViewModel.swift */; };
		A7CC14361D00E73D00035C52 /* FindFriendsViewController.swift in Sources */ = {isa = PBXBuildFile; fileRef = A7CC14341D00E73D00035C52 /* FindFriendsViewController.swift */; };
		A7CC143C1D00E74F00035C52 /* FindFriendsFacebookConnectCell.swift in Sources */ = {isa = PBXBuildFile; fileRef = A7CC14371D00E74F00035C52 /* FindFriendsFacebookConnectCell.swift */; };
		A7CC143E1D00E74F00035C52 /* FindFriendsFriendFollowCell.swift in Sources */ = {isa = PBXBuildFile; fileRef = A7CC14381D00E74F00035C52 /* FindFriendsFriendFollowCell.swift */; };
		A7CC14401D00E74F00035C52 /* FindFriendsHeaderCell.swift in Sources */ = {isa = PBXBuildFile; fileRef = A7CC14391D00E74F00035C52 /* FindFriendsHeaderCell.swift */; };
		A7CC14421D00E74F00035C52 /* FindFriendsStatsCell.swift in Sources */ = {isa = PBXBuildFile; fileRef = A7CC143A1D00E74F00035C52 /* FindFriendsStatsCell.swift */; };
		A7CC14451D00E75F00035C52 /* FindFriendsDataSource.swift in Sources */ = {isa = PBXBuildFile; fileRef = A7CC14431D00E75F00035C52 /* FindFriendsDataSource.swift */; };
		A7CC14651D00E81B00035C52 /* FriendsSource.swift in Sources */ = {isa = PBXBuildFile; fileRef = A7CC14641D00E81B00035C52 /* FriendsSource.swift */; };
		A7D120D71D15A7B400F364FD /* Assets.xcassets in Resources */ = {isa = PBXBuildFile; fileRef = A7D1F9501C850B7C000D41D5 /* Assets.xcassets */; };
		A7D121091D15B08200F364FD /* CountBadgeView.swift in Sources */ = {isa = PBXBuildFile; fileRef = A7D121081D15B08200F364FD /* CountBadgeView.swift */; };
		A7D8B6B61DCCD4DE009BF854 /* ProjectNavigatorTransitionAnimator.swift in Sources */ = {isa = PBXBuildFile; fileRef = A7D8B6B51DCCD4DE009BF854 /* ProjectNavigatorTransitionAnimator.swift */; };
		A7DC83921C9DB9BC00BB2B44 /* (null) in Sources */ = {isa = PBXBuildFile; };
		A7DC83961C9DBBE700BB2B44 /* RefTag.swift in Sources */ = {isa = PBXBuildFile; fileRef = A7DC83951C9DBBE700BB2B44 /* RefTag.swift */; };
		A7E1C4F31D18C8B3002D6DE3 /* 1Password.xcassets in Resources */ = {isa = PBXBuildFile; fileRef = A7E1C4F11D18C8B3002D6DE3 /* 1Password.xcassets */; };
		A7E315C61C88AAA8000DD85A /* DiscoveryProjectsDataSource.swift in Sources */ = {isa = PBXBuildFile; fileRef = A7E315C41C88AAA8000DD85A /* DiscoveryProjectsDataSource.swift */; };
		A7E3BE771D415FF900F63EE6 /* HockeySDK.framework in Frameworks */ = {isa = PBXBuildFile; fileRef = A7B694271C87A04C00C49A4F /* HockeySDK.framework */; };
		A7ED1F271E830FDC00BFFA01 /* AppEnvironmentTests.swift in Sources */ = {isa = PBXBuildFile; fileRef = A7ED1F121E830FDC00BFFA01 /* AppEnvironmentTests.swift */; };
		A7ED1F281E830FDC00BFFA01 /* CircleAvatarImageViewTests.swift in Sources */ = {isa = PBXBuildFile; fileRef = A7ED1F131E830FDC00BFFA01 /* CircleAvatarImageViewTests.swift */; };
		A7ED1F291E830FDC00BFFA01 /* EnvironmentTests.swift in Sources */ = {isa = PBXBuildFile; fileRef = A7ED1F141E830FDC00BFFA01 /* EnvironmentTests.swift */; };
		A7ED1F2A1E830FDC00BFFA01 /* FormatTests.swift in Sources */ = {isa = PBXBuildFile; fileRef = A7ED1F151E830FDC00BFFA01 /* FormatTests.swift */; };
		A7ED1F2B1E830FDC00BFFA01 /* IsValidEmailTests.swift in Sources */ = {isa = PBXBuildFile; fileRef = A7ED1F161E830FDC00BFFA01 /* IsValidEmailTests.swift */; };
		A7ED1F2C1E830FDC00BFFA01 /* KSCacheTests.swift in Sources */ = {isa = PBXBuildFile; fileRef = A7ED1F171E830FDC00BFFA01 /* KSCacheTests.swift */; };
		A7ED1F2D1E830FDC00BFFA01 /* LanguageTests.swift in Sources */ = {isa = PBXBuildFile; fileRef = A7ED1F181E830FDC00BFFA01 /* LanguageTests.swift */; };
		A7ED1F2E1E830FDC00BFFA01 /* LaunchedCountriesTests.swift in Sources */ = {isa = PBXBuildFile; fileRef = A7ED1F191E830FDC00BFFA01 /* LaunchedCountriesTests.swift */; };
		A7ED1F2F1E830FDC00BFFA01 /* LocalizedStringTests.swift in Sources */ = {isa = PBXBuildFile; fileRef = A7ED1F1A1E830FDC00BFFA01 /* LocalizedStringTests.swift */; };
		A7ED1F301E830FDC00BFFA01 /* NavigationTests.swift in Sources */ = {isa = PBXBuildFile; fileRef = A7ED1F1B1E830FDC00BFFA01 /* NavigationTests.swift */; };
		A7ED1F311E830FDC00BFFA01 /* PaginateTests.swift in Sources */ = {isa = PBXBuildFile; fileRef = A7ED1F1C1E830FDC00BFFA01 /* PaginateTests.swift */; };
		A7ED1F321E830FDC00BFFA01 /* PKPaymentRequestTests.swift in Sources */ = {isa = PBXBuildFile; fileRef = A7ED1F1D1E830FDC00BFFA01 /* PKPaymentRequestTests.swift */; };
		A7ED1F331E830FDC00BFFA01 /* RefTagTests.swift in Sources */ = {isa = PBXBuildFile; fileRef = A7ED1F1E1E830FDC00BFFA01 /* RefTagTests.swift */; };
		A7ED1F341E830FDC00BFFA01 /* SharedFunctionsTests.swift in Sources */ = {isa = PBXBuildFile; fileRef = A7ED1F1F1E830FDC00BFFA01 /* SharedFunctionsTests.swift */; };
		A7ED1F351E830FDC00BFFA01 /* String+SimpleHTMLTests.swift in Sources */ = {isa = PBXBuildFile; fileRef = A7ED1F201E830FDC00BFFA01 /* String+SimpleHTMLTests.swift */; };
		A7ED1F361E830FDC00BFFA01 /* String+TruncateTests.swift in Sources */ = {isa = PBXBuildFile; fileRef = A7ED1F211E830FDC00BFFA01 /* String+TruncateTests.swift */; };
		A7ED1F371E830FDC00BFFA01 /* String+WhitespaceTests.swift in Sources */ = {isa = PBXBuildFile; fileRef = A7ED1F221E830FDC00BFFA01 /* String+WhitespaceTests.swift */; };
		A7ED1F381E830FDC00BFFA01 /* UIColorTests.swift in Sources */ = {isa = PBXBuildFile; fileRef = A7ED1F231E830FDC00BFFA01 /* UIColorTests.swift */; };
		A7ED1F391E830FDC00BFFA01 /* UILabel+IBClearTests.swift in Sources */ = {isa = PBXBuildFile; fileRef = A7ED1F241E830FDC00BFFA01 /* UILabel+IBClearTests.swift */; };
		A7ED1F3A1E830FDC00BFFA01 /* UILabel+SimpleHTMLTests.swift in Sources */ = {isa = PBXBuildFile; fileRef = A7ED1F251E830FDC00BFFA01 /* UILabel+SimpleHTMLTests.swift */; };
		A7ED1F3D1E831B4F00BFFA01 /* ValueCellDataSourceTests.swift in Sources */ = {isa = PBXBuildFile; fileRef = A7ED1F3C1E831B4F00BFFA01 /* ValueCellDataSourceTests.swift */; };
		A7ED1F411E831B8900BFFA01 /* KoalaTests.swift in Sources */ = {isa = PBXBuildFile; fileRef = A7ED1F401E831B8900BFFA01 /* KoalaTests.swift */; };
		A7ED1F481E831BA200BFFA01 /* AlertError+Equatable.swift in Sources */ = {isa = PBXBuildFile; fileRef = A7ED1F431E831BA200BFFA01 /* AlertError+Equatable.swift */; };
		A7ED1F491E831BA200BFFA01 /* DispatchTimeInterval-Extensions.swift in Sources */ = {isa = PBXBuildFile; fileRef = A7ED1F441E831BA200BFFA01 /* DispatchTimeInterval-Extensions.swift */; };
		A7ED1F4A1E831BA200BFFA01 /* MockBundle.swift in Sources */ = {isa = PBXBuildFile; fileRef = A7ED1F451E831BA200BFFA01 /* MockBundle.swift */; };
		A7ED1F4B1E831BA200BFFA01 /* TestCase.swift in Sources */ = {isa = PBXBuildFile; fileRef = A7ED1F461E831BA200BFFA01 /* TestCase.swift */; };
		A7ED1F4C1E831BA200BFFA01 /* XCTestCase+AppEnvironment.swift in Sources */ = {isa = PBXBuildFile; fileRef = A7ED1F471E831BA200BFFA01 /* XCTestCase+AppEnvironment.swift */; };
		A7ED1FA91E831C5C00BFFA01 /* ActivityProjectStatusViewModelTests.swift in Sources */ = {isa = PBXBuildFile; fileRef = A7ED1F4D1E831C5C00BFFA01 /* ActivityProjectStatusViewModelTests.swift */; };
		A7ED1FAA1E831C5C00BFFA01 /* DiscoveryPageViewModelTests.swift in Sources */ = {isa = PBXBuildFile; fileRef = A7ED1F4E1E831C5C00BFFA01 /* DiscoveryPageViewModelTests.swift */; };
		A7ED1FAB1E831C5C00BFFA01 /* CommentDialogViewModelTests.swift in Sources */ = {isa = PBXBuildFile; fileRef = A7ED1F4F1E831C5C00BFFA01 /* CommentDialogViewModelTests.swift */; };
		A7ED1FAC1E831C5C00BFFA01 /* ActivitySampleFollowCellViewModelTests.swift in Sources */ = {isa = PBXBuildFile; fileRef = A7ED1F501E831C5C00BFFA01 /* ActivitySampleFollowCellViewModelTests.swift */; };
		A7ED1FAD1E831C5C00BFFA01 /* CheckoutViewModelTests.swift in Sources */ = {isa = PBXBuildFile; fileRef = A7ED1F511E831C5C00BFFA01 /* CheckoutViewModelTests.swift */; };
		A7ED1FAE1E831C5C00BFFA01 /* FindFriendsViewModelTests.swift in Sources */ = {isa = PBXBuildFile; fileRef = A7ED1F521E831C5C00BFFA01 /* FindFriendsViewModelTests.swift */; };
		A7ED1FAF1E831C5C00BFFA01 /* LiveStreamDiscoveryViewModelTests.swift in Sources */ = {isa = PBXBuildFile; fileRef = A7ED1F531E831C5C00BFFA01 /* LiveStreamDiscoveryViewModelTests.swift */; };
		A7ED1FB01E831C5C00BFFA01 /* ProjectPamphletViewModelTests.swift in Sources */ = {isa = PBXBuildFile; fileRef = A7ED1F541E831C5C00BFFA01 /* ProjectPamphletViewModelTests.swift */; };
		A7ED1FB11E831C5C00BFFA01 /* ActivitySampleProjectCellViewModelTests.swift in Sources */ = {isa = PBXBuildFile; fileRef = A7ED1F551E831C5C00BFFA01 /* ActivitySampleProjectCellViewModelTests.swift */; };
		A7ED1FB21E831C5C00BFFA01 /* DashboardTitleViewViewModelTests.swift in Sources */ = {isa = PBXBuildFile; fileRef = A7ED1F561E831C5C00BFFA01 /* DashboardTitleViewViewModelTests.swift */; };
		A7ED1FB31E831C5C00BFFA01 /* ActivitySampleBackingCellViewModelTests.swift in Sources */ = {isa = PBXBuildFile; fileRef = A7ED1F571E831C5C00BFFA01 /* ActivitySampleBackingCellViewModelTests.swift */; };
		A7ED1FB41E831C5C00BFFA01 /* MessagesSearchViewModelTests.swift in Sources */ = {isa = PBXBuildFile; fileRef = A7ED1F581E831C5C00BFFA01 /* MessagesSearchViewModelTests.swift */; };
		A7ED1FB51E831C5C00BFFA01 /* LiveStreamCountdownViewModelTests.swift in Sources */ = {isa = PBXBuildFile; fileRef = A7ED1F591E831C5C00BFFA01 /* LiveStreamCountdownViewModelTests.swift */; };
		A7ED1FB61E831C5C00BFFA01 /* MessageCellViewModelTests.swift in Sources */ = {isa = PBXBuildFile; fileRef = A7ED1F5A1E831C5C00BFFA01 /* MessageCellViewModelTests.swift */; };
		A7ED1FB71E831C5C00BFFA01 /* LiveStreamEventDetailsViewModelTests.swift in Sources */ = {isa = PBXBuildFile; fileRef = A7ED1F5B1E831C5C00BFFA01 /* LiveStreamEventDetailsViewModelTests.swift */; };
		A7ED1FB81E831C5C00BFFA01 /* BackingCellViewModelTests.swift in Sources */ = {isa = PBXBuildFile; fileRef = A7ED1F5C1E831C5C00BFFA01 /* BackingCellViewModelTests.swift */; };
		A7ED1FB91E831C5C00BFFA01 /* LiveStreamDiscoveryLiveNowCellViewModelTests.swift in Sources */ = {isa = PBXBuildFile; fileRef = A7ED1F5D1E831C5C00BFFA01 /* LiveStreamDiscoveryLiveNowCellViewModelTests.swift */; };
		A7ED1FBA1E831C5C00BFFA01 /* ProjectActivityCommentCellViewModelTests.swift in Sources */ = {isa = PBXBuildFile; fileRef = A7ED1F5E1E831C5C00BFFA01 /* ProjectActivityCommentCellViewModelTests.swift */; };
		A7ED1FBB1E831C5C00BFFA01 /* CommentsViewModelTests.swift in Sources */ = {isa = PBXBuildFile; fileRef = A7ED1F5F1E831C5C00BFFA01 /* CommentsViewModelTests.swift */; };
		A7ED1FBC1E831C5C00BFFA01 /* FindFriendsFriendFollowCellViewModelTests.swift in Sources */ = {isa = PBXBuildFile; fileRef = A7ED1F601E831C5C00BFFA01 /* FindFriendsFriendFollowCellViewModelTests.swift */; };
		A7ED1FBD1E831C5C00BFFA01 /* ProfileHeaderViewModelTests.swift in Sources */ = {isa = PBXBuildFile; fileRef = A7ED1F611E831C5C00BFFA01 /* ProfileHeaderViewModelTests.swift */; };
		A7ED1FBE1E831C5C00BFFA01 /* ProjectNotificationCellViewModelTests.swift in Sources */ = {isa = PBXBuildFile; fileRef = A7ED1F621E831C5C00BFFA01 /* ProjectNotificationCellViewModelTests.swift */; };
		A7ED1FBF1E831C5C00BFFA01 /* SortPagerViewModelTests.swift in Sources */ = {isa = PBXBuildFile; fileRef = A7ED1F631E831C5C00BFFA01 /* SortPagerViewModelTests.swift */; };
		A7ED1FC01E831C5C00BFFA01 /* BackingViewModelTests.swift in Sources */ = {isa = PBXBuildFile; fileRef = A7ED1F641E831C5C00BFFA01 /* BackingViewModelTests.swift */; };
		A7ED1FC11E831C5C00BFFA01 /* SettingsViewModelTests.swift in Sources */ = {isa = PBXBuildFile; fileRef = A7ED1F651E831C5C00BFFA01 /* SettingsViewModelTests.swift */; };
		A7ED1FC21E831C5C00BFFA01 /* CommentCellViewModelTests.swift in Sources */ = {isa = PBXBuildFile; fileRef = A7ED1F661E831C5C00BFFA01 /* CommentCellViewModelTests.swift */; };
		A7ED1FC31E831C5C00BFFA01 /* ProfileViewModelTests.swift in Sources */ = {isa = PBXBuildFile; fileRef = A7ED1F671E831C5C00BFFA01 /* ProfileViewModelTests.swift */; };
		A7ED1FC41E831C5C00BFFA01 /* ProjectActivitySuccessCellViewModelTests.swift in Sources */ = {isa = PBXBuildFile; fileRef = A7ED1F681E831C5C00BFFA01 /* ProjectActivitySuccessCellViewModelTests.swift */; };
		A7ED1FC51E831C5C00BFFA01 /* CommentsEmptyStateCellViewModelTests.swift in Sources */ = {isa = PBXBuildFile; fileRef = A7ED1F691E831C5C00BFFA01 /* CommentsEmptyStateCellViewModelTests.swift */; };
		A7ED1FC61E831C5C00BFFA01 /* SurveyResponseViewModelTests.swift in Sources */ = {isa = PBXBuildFile; fileRef = A7ED1F6A1E831C5C00BFFA01 /* SurveyResponseViewModelTests.swift */; };
		A7ED1FC71E831C5C00BFFA01 /* DashboardFundingCellViewModelTests.swift in Sources */ = {isa = PBXBuildFile; fileRef = A7ED1F6B1E831C5C00BFFA01 /* DashboardFundingCellViewModelTests.swift */; };
		A7ED1FC81E831C5C00BFFA01 /* MessageThreadsViewModelTests.swift in Sources */ = {isa = PBXBuildFile; fileRef = A7ED1F6C1E831C5C00BFFA01 /* MessageThreadsViewModelTests.swift */; };
		A7ED1FC91E831C5C00BFFA01 /* ActivitiesViewModelTests.swift in Sources */ = {isa = PBXBuildFile; fileRef = A7ED1F6D1E831C5C00BFFA01 /* ActivitiesViewModelTests.swift */; };
		A7ED1FCA1E831C5C00BFFA01 /* DashboardProjectsDrawerViewModelTests.swift in Sources */ = {isa = PBXBuildFile; fileRef = A7ED1F6E1E831C5C00BFFA01 /* DashboardProjectsDrawerViewModelTests.swift */; };
		A7ED1FCB1E831C5C00BFFA01 /* ActivityFriendBackingViewModelTests.swift in Sources */ = {isa = PBXBuildFile; fileRef = A7ED1F6F1E831C5C00BFFA01 /* ActivityFriendBackingViewModelTests.swift */; };
		A7ED1FCC1E831C5C00BFFA01 /* ProjectActivityBackingCellViewModelTests.swift in Sources */ = {isa = PBXBuildFile; fileRef = A7ED1F701E831C5C00BFFA01 /* ProjectActivityBackingCellViewModelTests.swift */; };
		A7ED1FCD1E831C5C00BFFA01 /* ProjectActivityUpdateCellViewModelTests.swift in Sources */ = {isa = PBXBuildFile; fileRef = A7ED1F711E831C5C00BFFA01 /* ProjectActivityUpdateCellViewModelTests.swift */; };
		A7ED1FCE1E831C5C00BFFA01 /* DashboardReferrerRowStackViewViewModelTests.swift in Sources */ = {isa = PBXBuildFile; fileRef = A7ED1F721E831C5C00BFFA01 /* DashboardReferrerRowStackViewViewModelTests.swift */; };
		A7ED1FCF1E831C5C00BFFA01 /* CheckoutRacingViewModelTests.swift in Sources */ = {isa = PBXBuildFile; fileRef = A7ED1F731E831C5C00BFFA01 /* CheckoutRacingViewModelTests.swift */; };
		A7ED1FD01E831C5C00BFFA01 /* DashboardActionCellViewModelTests.swift in Sources */ = {isa = PBXBuildFile; fileRef = A7ED1F741E831C5C00BFFA01 /* DashboardActionCellViewModelTests.swift */; };
		A7ED1FD11E831C5C00BFFA01 /* ActivityFriendFollowCellViewModelTests.swift in Sources */ = {isa = PBXBuildFile; fileRef = A7ED1F751E831C5C00BFFA01 /* ActivityFriendFollowCellViewModelTests.swift */; };
		A7ED1FD21E831C5C00BFFA01 /* LoginToutViewModelTests.swift in Sources */ = {isa = PBXBuildFile; fileRef = A7ED1F761E831C5C00BFFA01 /* LoginToutViewModelTests.swift */; };
		A7ED1FD31E831C5C00BFFA01 /* ProfileProjectCellViewModelTests.swift in Sources */ = {isa = PBXBuildFile; fileRef = A7ED1F771E831C5C00BFFA01 /* ProfileProjectCellViewModelTests.swift */; };
		A7ED1FD41E831C5C00BFFA01 /* DashboardRewardRowStackViewViewModelTests.swift in Sources */ = {isa = PBXBuildFile; fileRef = A7ED1F781E831C5C00BFFA01 /* DashboardRewardRowStackViewViewModelTests.swift */; };
		A7ED1FD51E831C5C00BFFA01 /* FindFriendsStatsCellViewModelTests.swift in Sources */ = {isa = PBXBuildFile; fileRef = A7ED1F791E831C5C00BFFA01 /* FindFriendsStatsCellViewModelTests.swift */; };
		A7ED1FD61E831C5C00BFFA01 /* ActivityUpdateViewModelTests.swift in Sources */ = {isa = PBXBuildFile; fileRef = A7ED1F7A1E831C5C00BFFA01 /* ActivityUpdateViewModelTests.swift */; };
		A7ED1FD71E831C5C00BFFA01 /* SearchEmptyStateCellViewModelTests.swift in Sources */ = {isa = PBXBuildFile; fileRef = A7ED1F7B1E831C5C00BFFA01 /* SearchEmptyStateCellViewModelTests.swift */; };
		A7ED1FD81E831C5C00BFFA01 /* DashboardRewardsCellViewModelTests.swift in Sources */ = {isa = PBXBuildFile; fileRef = A7ED1F7C1E831C5C00BFFA01 /* DashboardRewardsCellViewModelTests.swift */; };
		A7ED1FD91E831C5C00BFFA01 /* ProjectActivitiesViewModelTests.swift in Sources */ = {isa = PBXBuildFile; fileRef = A7ED1F7D1E831C5C00BFFA01 /* ProjectActivitiesViewModelTests.swift */; };
		A7ED1FDA1E831C5C00BFFA01 /* RewardPledgeViewModelTests.swift in Sources */ = {isa = PBXBuildFile; fileRef = A7ED1F7E1E831C5C00BFFA01 /* RewardPledgeViewModelTests.swift */; };
		A7ED1FDB1E831C5C00BFFA01 /* DashboardViewModelTests.swift in Sources */ = {isa = PBXBuildFile; fileRef = A7ED1F7F1E831C5C00BFFA01 /* DashboardViewModelTests.swift */; };
		A7ED1FDC1E831C5C00BFFA01 /* DashboardVideoCellViewModelTests.swift in Sources */ = {isa = PBXBuildFile; fileRef = A7ED1F801E831C5C00BFFA01 /* DashboardVideoCellViewModelTests.swift */; };
		A7ED1FDD1E831C5C00BFFA01 /* ShareViewModelTests.swift in Sources */ = {isa = PBXBuildFile; fileRef = A7ED1F811E831C5C00BFFA01 /* ShareViewModelTests.swift */; };
		A7ED1FDE1E831C5C00BFFA01 /* DiscoveryExpandableRowCellViewModelTests.swift in Sources */ = {isa = PBXBuildFile; fileRef = A7ED1F821E831C5C00BFFA01 /* DiscoveryExpandableRowCellViewModelTests.swift */; };
		A7ED1FDF1E831C5C00BFFA01 /* DiscoveryFiltersViewModelTests.swift in Sources */ = {isa = PBXBuildFile; fileRef = A7ED1F831E831C5C00BFFA01 /* DiscoveryFiltersViewModelTests.swift */; };
		A7ED1FE01E831C5C00BFFA01 /* DiscoveryNavigationHeaderViewModelTests.swift in Sources */ = {isa = PBXBuildFile; fileRef = A7ED1F841E831C5C00BFFA01 /* DiscoveryNavigationHeaderViewModelTests.swift */; };
		A7ED1FE11E831C5C00BFFA01 /* DiscoveryPostcardViewModelTests.swift in Sources */ = {isa = PBXBuildFile; fileRef = A7ED1F851E831C5C00BFFA01 /* DiscoveryPostcardViewModelTests.swift */; };
		A7ED1FE21E831C5C00BFFA01 /* DiscoveryViewModelTests.swift in Sources */ = {isa = PBXBuildFile; fileRef = A7ED1F861E831C5C00BFFA01 /* DiscoveryViewModelTests.swift */; };
		A7ED1FE31E831C5C00BFFA01 /* FindFriendsFaceookConnectCellViewModelTests.swift in Sources */ = {isa = PBXBuildFile; fileRef = A7ED1F871E831C5C00BFFA01 /* FindFriendsFaceookConnectCellViewModelTests.swift */; };
		A7ED1FE41E831C5C00BFFA01 /* EmptyStatesViewModelTests.swift in Sources */ = {isa = PBXBuildFile; fileRef = A7ED1F881E831C5C00BFFA01 /* EmptyStatesViewModelTests.swift */; };
		A7ED1FE51E831C5C00BFFA01 /* MessageDialogViewModelTests.swift in Sources */ = {isa = PBXBuildFile; fileRef = A7ED1F891E831C5C00BFFA01 /* MessageDialogViewModelTests.swift */; };
		A7ED1FE61E831C5C00BFFA01 /* WebModalViewModelTests.swift in Sources */ = {isa = PBXBuildFile; fileRef = A7ED1F8A1E831C5C00BFFA01 /* WebModalViewModelTests.swift */; };
		A7ED1FE71E831C5C00BFFA01 /* FacebookConfirmationViewModelTests.swift in Sources */ = {isa = PBXBuildFile; fileRef = A7ED1F8B1E831C5C00BFFA01 /* FacebookConfirmationViewModelTests.swift */; };
		A7ED1FE81E831C5C00BFFA01 /* FindFriendsHeaderCellViewModelTests.swift in Sources */ = {isa = PBXBuildFile; fileRef = A7ED1F8C1E831C5C00BFFA01 /* FindFriendsHeaderCellViewModelTests.swift */; };
		A7ED1FE91E831C5C00BFFA01 /* DeprecatedWebViewModelTests.swift in Sources */ = {isa = PBXBuildFile; fileRef = A7ED1F8D1E831C5C00BFFA01 /* DeprecatedWebViewModelTests.swift */; };
		A7ED1FEA1E831C5C00BFFA01 /* HelpViewModelTests.swift in Sources */ = {isa = PBXBuildFile; fileRef = A7ED1F8E1E831C5C00BFFA01 /* HelpViewModelTests.swift */; };
		A7ED1FEB1E831C5C00BFFA01 /* DashboardReferrersCellViewModelTests.swift in Sources */ = {isa = PBXBuildFile; fileRef = A7ED1F8F1E831C5C00BFFA01 /* DashboardReferrersCellViewModelTests.swift */; };
		A7ED1FEC1E831C5C00BFFA01 /* LiveStreamContainerViewModelTests.swift in Sources */ = {isa = PBXBuildFile; fileRef = A7ED1F901E831C5C00BFFA01 /* LiveStreamContainerViewModelTests.swift */; };
		A7ED1FED1E831C5C00BFFA01 /* DashboardProjectsDrawerCellViewModelTests.swift in Sources */ = {isa = PBXBuildFile; fileRef = A7ED1F911E831C5C00BFFA01 /* DashboardProjectsDrawerCellViewModelTests.swift */; };
		A7ED1FEE1E831C5C00BFFA01 /* ProjectActivityNegativeStateChangeCellViewModelTests.swift in Sources */ = {isa = PBXBuildFile; fileRef = A7ED1F921E831C5C00BFFA01 /* ProjectActivityNegativeStateChangeCellViewModelTests.swift */; };
		A7ED1FEF1E831C5C00BFFA01 /* LoginViewModelTests.swift in Sources */ = {isa = PBXBuildFile; fileRef = A7ED1F931E831C5C00BFFA01 /* LoginViewModelTests.swift */; };
		A7ED1FF01E831C5C00BFFA01 /* MessagesViewModelTests.swift in Sources */ = {isa = PBXBuildFile; fileRef = A7ED1F941E831C5C00BFFA01 /* MessagesViewModelTests.swift */; };
		A7ED1FF11E831C5C00BFFA01 /* MessageThreadCellViewModelTests.swift in Sources */ = {isa = PBXBuildFile; fileRef = A7ED1F951E831C5C00BFFA01 /* MessageThreadCellViewModelTests.swift */; };
		A7ED1FF21E831C5C00BFFA01 /* ProjectActivityLaunchCellViewModelTests.swift in Sources */ = {isa = PBXBuildFile; fileRef = A7ED1F961E831C5C00BFFA01 /* ProjectActivityLaunchCellViewModelTests.swift */; };
		A7ED1FF31E831C5C00BFFA01 /* ProjectCreatorViewModelTests.swift in Sources */ = {isa = PBXBuildFile; fileRef = A7ED1F971E831C5C00BFFA01 /* ProjectCreatorViewModelTests.swift */; };
		A7ED1FF41E831C5C00BFFA01 /* ProjectDescriptionViewModelTests.swift in Sources */ = {isa = PBXBuildFile; fileRef = A7ED1F981E831C5C00BFFA01 /* ProjectDescriptionViewModelTests.swift */; };
		A7ED1FF51E831C5C00BFFA01 /* ProjectNavBarViewModelTests.swift in Sources */ = {isa = PBXBuildFile; fileRef = A7ED1F991E831C5C00BFFA01 /* ProjectNavBarViewModelTests.swift */; };
		A7ED1FF61E831C5C00BFFA01 /* ProjectNavigatorViewModelTests.swift in Sources */ = {isa = PBXBuildFile; fileRef = A7ED1F9A1E831C5C00BFFA01 /* ProjectNavigatorViewModelTests.swift */; };
		A7ED1FF71E831C5C00BFFA01 /* ResetPasswordViewModelTests.swift in Sources */ = {isa = PBXBuildFile; fileRef = A7ED1F9B1E831C5C00BFFA01 /* ResetPasswordViewModelTests.swift */; };
		A7ED1FF81E831C5C00BFFA01 /* VideoViewModelTests.swift in Sources */ = {isa = PBXBuildFile; fileRef = A7ED1F9C1E831C5C00BFFA01 /* VideoViewModelTests.swift */; };
		A7ED1FF91E831C5C00BFFA01 /* ProjectNotificationsViewModelTest.swift in Sources */ = {isa = PBXBuildFile; fileRef = A7ED1F9D1E831C5C00BFFA01 /* ProjectNotificationsViewModelTest.swift */; };
		A7ED1FFA1E831C5C00BFFA01 /* ProjectPamphletContentViewModelTests.swift in Sources */ = {isa = PBXBuildFile; fileRef = A7ED1F9E1E831C5C00BFFA01 /* ProjectPamphletContentViewModelTests.swift */; };
		A7ED1FFB1E831C5C00BFFA01 /* ProjectPamphletMainCellViewModelTests.swift in Sources */ = {isa = PBXBuildFile; fileRef = A7ED1F9F1E831C5C00BFFA01 /* ProjectPamphletMainCellViewModelTests.swift */; };
		A7ED1FFC1E831C5C00BFFA01 /* ProjectPamphletSubpageCellViewModelTests.swift in Sources */ = {isa = PBXBuildFile; fileRef = A7ED1FA01E831C5C00BFFA01 /* ProjectPamphletSubpageCellViewModelTests.swift */; };
		A7ED1FFD1E831C5C00BFFA01 /* ProjectUpdatesViewModelTests.swift in Sources */ = {isa = PBXBuildFile; fileRef = A7ED1FA11E831C5C00BFFA01 /* ProjectUpdatesViewModelTests.swift */; };
		A7ED1FFE1E831C5C00BFFA01 /* RewardCellViewModelTests.swift in Sources */ = {isa = PBXBuildFile; fileRef = A7ED1FA21E831C5C00BFFA01 /* RewardCellViewModelTests.swift */; };
		A7ED1FFF1E831C5C00BFFA01 /* RewardShippingPickerViewModelTests.swift in Sources */ = {isa = PBXBuildFile; fileRef = A7ED1FA31E831C5C00BFFA01 /* RewardShippingPickerViewModelTests.swift */; };
		A7ED20001E831C5C00BFFA01 /* SearchViewModelTests.swift in Sources */ = {isa = PBXBuildFile; fileRef = A7ED1FA41E831C5C00BFFA01 /* SearchViewModelTests.swift */; };
		A7ED20011E831C5C00BFFA01 /* SignupViewModelTests.swift in Sources */ = {isa = PBXBuildFile; fileRef = A7ED1FA51E831C5C00BFFA01 /* SignupViewModelTests.swift */; };
		A7ED20021E831C5C00BFFA01 /* ThanksViewModelTests.swift in Sources */ = {isa = PBXBuildFile; fileRef = A7ED1FA61E831C5C00BFFA01 /* ThanksViewModelTests.swift */; };
		A7ED20031E831C5C00BFFA01 /* TwoFactorViewModelTests.swift in Sources */ = {isa = PBXBuildFile; fileRef = A7ED1FA71E831C5C00BFFA01 /* TwoFactorViewModelTests.swift */; };
		A7ED20041E831C5C00BFFA01 /* UpdateDraftViewModelTests.swift in Sources */ = {isa = PBXBuildFile; fileRef = A7ED1FA81E831C5C00BFFA01 /* UpdateDraftViewModelTests.swift */; };
		A7ED20111E83229E00BFFA01 /* ActivitiesDataSourceTests.swift in Sources */ = {isa = PBXBuildFile; fileRef = A7ED20051E83229E00BFFA01 /* ActivitiesDataSourceTests.swift */; };
		A7ED20121E83229E00BFFA01 /* CommentsDataSourceTests.swift in Sources */ = {isa = PBXBuildFile; fileRef = A7ED20061E83229E00BFFA01 /* CommentsDataSourceTests.swift */; };
		A7ED20131E83229E00BFFA01 /* DashboardDataSourceTests.swift in Sources */ = {isa = PBXBuildFile; fileRef = A7ED20071E83229E00BFFA01 /* DashboardDataSourceTests.swift */; };
		A7ED20141E83229E00BFFA01 /* DashboardProjectsDrawerDataSourceTests.swift in Sources */ = {isa = PBXBuildFile; fileRef = A7ED20081E83229E00BFFA01 /* DashboardProjectsDrawerDataSourceTests.swift */; };
		A7ED20151E83229E00BFFA01 /* DiscoveryFiltersDataSourceTests.swift in Sources */ = {isa = PBXBuildFile; fileRef = A7ED20091E83229E00BFFA01 /* DiscoveryFiltersDataSourceTests.swift */; };
		A7ED20161E83229E00BFFA01 /* DiscoveryPagesDataSourceTests.swift in Sources */ = {isa = PBXBuildFile; fileRef = A7ED200A1E83229E00BFFA01 /* DiscoveryPagesDataSourceTests.swift */; };
		A7ED20171E83229E00BFFA01 /* DiscoveryProjectsDataSourceTest.swift in Sources */ = {isa = PBXBuildFile; fileRef = A7ED200B1E83229E00BFFA01 /* DiscoveryProjectsDataSourceTest.swift */; };
		A7ED20181E83229E00BFFA01 /* FindFriendsDataSourceTests.swift in Sources */ = {isa = PBXBuildFile; fileRef = A7ED200C1E83229E00BFFA01 /* FindFriendsDataSourceTests.swift */; };
		A7ED20191E83229E00BFFA01 /* LiveStreamDiscoveryDataSourceTests.swift in Sources */ = {isa = PBXBuildFile; fileRef = A7ED200D1E83229E00BFFA01 /* LiveStreamDiscoveryDataSourceTests.swift */; };
		A7ED201A1E83229E00BFFA01 /* ProfileDataSourceTests.swift in Sources */ = {isa = PBXBuildFile; fileRef = A7ED200E1E83229E00BFFA01 /* ProfileDataSourceTests.swift */; };
		A7ED201B1E83229E00BFFA01 /* ProjectActivitiesDataSourceTests.swift in Sources */ = {isa = PBXBuildFile; fileRef = A7ED200F1E83229E00BFFA01 /* ProjectActivitiesDataSourceTests.swift */; };
		A7ED201C1E83229E00BFFA01 /* ProjectPamphletContentDataSourceTests.swift in Sources */ = {isa = PBXBuildFile; fileRef = A7ED20101E83229E00BFFA01 /* ProjectPamphletContentDataSourceTests.swift */; };
		A7ED201D1E8322EC00BFFA01 /* TestCase.swift in Sources */ = {isa = PBXBuildFile; fileRef = A7ED1F461E831BA200BFFA01 /* TestCase.swift */; };
		A7ED201E1E83231C00BFFA01 /* MockBundle.swift in Sources */ = {isa = PBXBuildFile; fileRef = A7ED1F451E831BA200BFFA01 /* MockBundle.swift */; };
		A7ED201F1E83232A00BFFA01 /* XCTestCase+AppEnvironment.swift in Sources */ = {isa = PBXBuildFile; fileRef = A7ED1F471E831BA200BFFA01 /* XCTestCase+AppEnvironment.swift */; };
		A7ED20231E83237F00BFFA01 /* Combos.swift in Sources */ = {isa = PBXBuildFile; fileRef = A7ED20211E83237F00BFFA01 /* Combos.swift */; };
		A7ED20241E83237F00BFFA01 /* TraitController.swift in Sources */ = {isa = PBXBuildFile; fileRef = A7ED20221E83237F00BFFA01 /* TraitController.swift */; };
		A7ED20401E8323E900BFFA01 /* DiscoveryFiltersViewControllerTests.swift in Sources */ = {isa = PBXBuildFile; fileRef = A7ED20251E8323E900BFFA01 /* DiscoveryFiltersViewControllerTests.swift */; };
		A7ED20411E8323E900BFFA01 /* LiveStreamCountdownViewControllerTests.swift in Sources */ = {isa = PBXBuildFile; fileRef = A7ED20261E8323E900BFFA01 /* LiveStreamCountdownViewControllerTests.swift */; };
		A7ED20421E8323E900BFFA01 /* SortPagerViewControllerTests.swift in Sources */ = {isa = PBXBuildFile; fileRef = A7ED20271E8323E900BFFA01 /* SortPagerViewControllerTests.swift */; };
		A7ED20431E8323E900BFFA01 /* EmptyStatesViewControllerTests.swift in Sources */ = {isa = PBXBuildFile; fileRef = A7ED20281E8323E900BFFA01 /* EmptyStatesViewControllerTests.swift */; };
		A7ED20441E8323E900BFFA01 /* ResetPasswordViewControllerTests.swift in Sources */ = {isa = PBXBuildFile; fileRef = A7ED20291E8323E900BFFA01 /* ResetPasswordViewControllerTests.swift */; };
		A7ED20451E8323E900BFFA01 /* DashboardViewControllerTests.swift in Sources */ = {isa = PBXBuildFile; fileRef = A7ED202A1E8323E900BFFA01 /* DashboardViewControllerTests.swift */; };
		A7ED20461E8323E900BFFA01 /* BackingViewControllerTests.swift in Sources */ = {isa = PBXBuildFile; fileRef = A7ED202B1E8323E900BFFA01 /* BackingViewControllerTests.swift */; };
		A7ED20471E8323E900BFFA01 /* LiveStreamContainerViewControllerTests.swift in Sources */ = {isa = PBXBuildFile; fileRef = A7ED202C1E8323E900BFFA01 /* LiveStreamContainerViewControllerTests.swift */; };
		A7ED20481E8323E900BFFA01 /* LoginViewControllerTests.swift in Sources */ = {isa = PBXBuildFile; fileRef = A7ED202D1E8323E900BFFA01 /* LoginViewControllerTests.swift */; };
		A7ED20491E8323E900BFFA01 /* DiscoveryPageViewControllerTests.swift in Sources */ = {isa = PBXBuildFile; fileRef = A7ED202E1E8323E900BFFA01 /* DiscoveryPageViewControllerTests.swift */; };
		A7ED204A1E8323E900BFFA01 /* RewardPledgeViewControllerTests.swift in Sources */ = {isa = PBXBuildFile; fileRef = A7ED202F1E8323E900BFFA01 /* RewardPledgeViewControllerTests.swift */; };
		A7ED204B1E8323E900BFFA01 /* DiscoveryNavigationHeaderViewControllerTests.swift in Sources */ = {isa = PBXBuildFile; fileRef = A7ED20301E8323E900BFFA01 /* DiscoveryNavigationHeaderViewControllerTests.swift */; };
		A7ED204C1E8323E900BFFA01 /* ProfileViewControllerTests.swift in Sources */ = {isa = PBXBuildFile; fileRef = A7ED20311E8323E900BFFA01 /* ProfileViewControllerTests.swift */; };
		A7ED204D1E8323E900BFFA01 /* FindFriendsViewControllerTests.swift in Sources */ = {isa = PBXBuildFile; fileRef = A7ED20321E8323E900BFFA01 /* FindFriendsViewControllerTests.swift */; };
		A7ED204E1E8323E900BFFA01 /* ProjectActivityViewControllerTests.swift in Sources */ = {isa = PBXBuildFile; fileRef = A7ED20331E8323E900BFFA01 /* ProjectActivityViewControllerTests.swift */; };
		A7ED204F1E8323E900BFFA01 /* CommentsViewControllerTests.swift in Sources */ = {isa = PBXBuildFile; fileRef = A7ED20341E8323E900BFFA01 /* CommentsViewControllerTests.swift */; };
		A7ED20501E8323E900BFFA01 /* LiveStreamDiscoveryViewControllerTests.swift in Sources */ = {isa = PBXBuildFile; fileRef = A7ED20351E8323E900BFFA01 /* LiveStreamDiscoveryViewControllerTests.swift */; };
		A7ED20511E8323E900BFFA01 /* ProjectNavBarViewControllerTests.swift in Sources */ = {isa = PBXBuildFile; fileRef = A7ED20361E8323E900BFFA01 /* ProjectNavBarViewControllerTests.swift */; };
		A7ED20521E8323E900BFFA01 /* FacebookConfirmationViewControllerTests.swift in Sources */ = {isa = PBXBuildFile; fileRef = A7ED20371E8323E900BFFA01 /* FacebookConfirmationViewControllerTests.swift */; };
		A7ED20531E8323E900BFFA01 /* SearchViewControllerTests.swift in Sources */ = {isa = PBXBuildFile; fileRef = A7ED20381E8323E900BFFA01 /* SearchViewControllerTests.swift */; };
		A7ED20541E8323E900BFFA01 /* ProjectPamphletContentViewControllerTests.swift in Sources */ = {isa = PBXBuildFile; fileRef = A7ED20391E8323E900BFFA01 /* ProjectPamphletContentViewControllerTests.swift */; };
		A7ED20551E8323E900BFFA01 /* LoginToutViewControllerTests.swift in Sources */ = {isa = PBXBuildFile; fileRef = A7ED203A1E8323E900BFFA01 /* LoginToutViewControllerTests.swift */; };
		A7ED20561E8323E900BFFA01 /* SettingsViewControllerTests.swift in Sources */ = {isa = PBXBuildFile; fileRef = A7ED203B1E8323E900BFFA01 /* SettingsViewControllerTests.swift */; };
		A7ED20571E8323E900BFFA01 /* ActivitiesViewControllerTests.swift in Sources */ = {isa = PBXBuildFile; fileRef = A7ED203C1E8323E900BFFA01 /* ActivitiesViewControllerTests.swift */; };
		A7ED20581E8323E900BFFA01 /* SignupViewControllerTests.swift in Sources */ = {isa = PBXBuildFile; fileRef = A7ED203D1E8323E900BFFA01 /* SignupViewControllerTests.swift */; };
		A7ED20591E8323E900BFFA01 /* MessageThreadsViewControllerTests.swift in Sources */ = {isa = PBXBuildFile; fileRef = A7ED203E1E8323E900BFFA01 /* MessageThreadsViewControllerTests.swift */; };
		A7ED205A1E8323E900BFFA01 /* TwoFactorViewControllerTests.swift in Sources */ = {isa = PBXBuildFile; fileRef = A7ED203F1E8323E900BFFA01 /* TwoFactorViewControllerTests.swift */; };
		A7ED205C1E83240D00BFFA01 /* FundingGraphViewTests.swift in Sources */ = {isa = PBXBuildFile; fileRef = A7ED205B1E83240D00BFFA01 /* FundingGraphViewTests.swift */; };
		A7ED20621E83256700BFFA01 /* AppDelegateViewModelTests.swift in Sources */ = {isa = PBXBuildFile; fileRef = A7ED205D1E83256700BFFA01 /* AppDelegateViewModelTests.swift */; };
		A7ED20631E83256700BFFA01 /* HelpWebViewModelTests.swift in Sources */ = {isa = PBXBuildFile; fileRef = A7ED205E1E83256700BFFA01 /* HelpWebViewModelTests.swift */; };
		A7ED20641E83256700BFFA01 /* RootViewModelTests.swift in Sources */ = {isa = PBXBuildFile; fileRef = A7ED205F1E83256700BFFA01 /* RootViewModelTests.swift */; };
		A7ED20651E83256700BFFA01 /* UpdatePreviewViewModelTests.swift in Sources */ = {isa = PBXBuildFile; fileRef = A7ED20601E83256700BFFA01 /* UpdatePreviewViewModelTests.swift */; };
		A7ED20661E83256700BFFA01 /* UpdateViewModelTests.swift in Sources */ = {isa = PBXBuildFile; fileRef = A7ED20611E83256700BFFA01 /* UpdateViewModelTests.swift */; };
		A7EDEE571D83453F00780B34 /* PKPaymentAuthorizationViewController.swift in Sources */ = {isa = PBXBuildFile; fileRef = A7EDEE561D83453F00780B34 /* PKPaymentAuthorizationViewController.swift */; };
		A7F441AD1D005A9400FE6FC5 /* ActivitiesViewModel.swift in Sources */ = {isa = PBXBuildFile; fileRef = A7F4418E1D005A9400FE6FC5 /* ActivitiesViewModel.swift */; };
		A7F441AF1D005A9400FE6FC5 /* ActivityFriendBackingViewModel.swift in Sources */ = {isa = PBXBuildFile; fileRef = A7F4418F1D005A9400FE6FC5 /* ActivityFriendBackingViewModel.swift */; };
		A7F441B31D005A9400FE6FC5 /* ActivityProjectStatusViewModel.swift in Sources */ = {isa = PBXBuildFile; fileRef = A7F441911D005A9400FE6FC5 /* ActivityProjectStatusViewModel.swift */; };
		A7F441B51D005A9400FE6FC5 /* ActivityUpdateViewModel.swift in Sources */ = {isa = PBXBuildFile; fileRef = A7F441921D005A9400FE6FC5 /* ActivityUpdateViewModel.swift */; };
		A7F441B71D005A9400FE6FC5 /* BackingCellViewModel.swift in Sources */ = {isa = PBXBuildFile; fileRef = A7F441931D005A9400FE6FC5 /* BackingCellViewModel.swift */; };
		A7F441B91D005A9400FE6FC5 /* CommentCellViewModel.swift in Sources */ = {isa = PBXBuildFile; fileRef = A7F441941D005A9400FE6FC5 /* CommentCellViewModel.swift */; };
		A7F441BB1D005A9400FE6FC5 /* CommentDialogViewModel.swift in Sources */ = {isa = PBXBuildFile; fileRef = A7F441951D005A9400FE6FC5 /* CommentDialogViewModel.swift */; };
		A7F441BD1D005A9400FE6FC5 /* CommentsViewModel.swift in Sources */ = {isa = PBXBuildFile; fileRef = A7F441961D005A9400FE6FC5 /* CommentsViewModel.swift */; };
		A7F441C11D005A9400FE6FC5 /* DiscoveryViewModel.swift in Sources */ = {isa = PBXBuildFile; fileRef = A7F441981D005A9400FE6FC5 /* DiscoveryViewModel.swift */; };
		A7F441C31D005A9400FE6FC5 /* FacebookConfirmationViewModel.swift in Sources */ = {isa = PBXBuildFile; fileRef = A7F441991D005A9400FE6FC5 /* FacebookConfirmationViewModel.swift */; };
		A7F441C51D005A9400FE6FC5 /* LoginToutViewModel.swift in Sources */ = {isa = PBXBuildFile; fileRef = A7F4419A1D005A9400FE6FC5 /* LoginToutViewModel.swift */; };
		A7F441C71D005A9400FE6FC5 /* MessageCellViewModel.swift in Sources */ = {isa = PBXBuildFile; fileRef = A7F4419B1D005A9400FE6FC5 /* MessageCellViewModel.swift */; };
		A7F441C91D005A9400FE6FC5 /* MessageDialogViewModel.swift in Sources */ = {isa = PBXBuildFile; fileRef = A7F4419C1D005A9400FE6FC5 /* MessageDialogViewModel.swift */; };
		A7F441CB1D005A9400FE6FC5 /* MessagesSearchViewModel.swift in Sources */ = {isa = PBXBuildFile; fileRef = A7F4419D1D005A9400FE6FC5 /* MessagesSearchViewModel.swift */; };
		A7F441CD1D005A9400FE6FC5 /* MessagesViewModel.swift in Sources */ = {isa = PBXBuildFile; fileRef = A7F4419E1D005A9400FE6FC5 /* MessagesViewModel.swift */; };
		A7F441CF1D005A9400FE6FC5 /* MessageThreadCellViewModel.swift in Sources */ = {isa = PBXBuildFile; fileRef = A7F4419F1D005A9400FE6FC5 /* MessageThreadCellViewModel.swift */; };
		A7F441D11D005A9400FE6FC5 /* MessageThreadsViewModel.swift in Sources */ = {isa = PBXBuildFile; fileRef = A7F441A01D005A9400FE6FC5 /* MessageThreadsViewModel.swift */; };
		A7F441D31D005A9400FE6FC5 /* ProfileHeaderViewModel.swift in Sources */ = {isa = PBXBuildFile; fileRef = A7F441A11D005A9400FE6FC5 /* ProfileHeaderViewModel.swift */; };
		A7F441D51D005A9400FE6FC5 /* ProfileProjectCellViewModel.swift in Sources */ = {isa = PBXBuildFile; fileRef = A7F441A21D005A9400FE6FC5 /* ProfileProjectCellViewModel.swift */; };
		A7F441D71D005A9400FE6FC5 /* ProfileViewModel.swift in Sources */ = {isa = PBXBuildFile; fileRef = A7F441A31D005A9400FE6FC5 /* ProfileViewModel.swift */; };
		A7F441E11D005A9400FE6FC5 /* ResetPasswordViewModel.swift in Sources */ = {isa = PBXBuildFile; fileRef = A7F441A81D005A9400FE6FC5 /* ResetPasswordViewModel.swift */; };
		A7F441E51D005A9400FE6FC5 /* SearchViewModel.swift in Sources */ = {isa = PBXBuildFile; fileRef = A7F441AA1D005A9400FE6FC5 /* SearchViewModel.swift */; };
		A7F441E71D005A9400FE6FC5 /* ThanksViewModel.swift in Sources */ = {isa = PBXBuildFile; fileRef = A7F441AB1D005A9400FE6FC5 /* ThanksViewModel.swift */; };
		A7F441E91D005A9400FE6FC5 /* TwoFactorViewModel.swift in Sources */ = {isa = PBXBuildFile; fileRef = A7F441AC1D005A9400FE6FC5 /* TwoFactorViewModel.swift */; };
		A7F6F0C11DC7EBF7002C118C /* DateProtocol.swift in Sources */ = {isa = PBXBuildFile; fileRef = A7F6F0C01DC7EBF7002C118C /* DateProtocol.swift */; };
		A7FA38A41D9068940041FC9C /* PledgeTitleCell.swift in Sources */ = {isa = PBXBuildFile; fileRef = A7FA38A31D9068940041FC9C /* PledgeTitleCell.swift */; };
		A7FA38D91D9068AD0041FC9C /* RewardsTitleCell.swift in Sources */ = {isa = PBXBuildFile; fileRef = A7FA38D81D9068AD0041FC9C /* RewardsTitleCell.swift */; };
		A7FC8C061C8F1DEA00C3B49B /* CircleAvatarImageView.swift in Sources */ = {isa = PBXBuildFile; fileRef = A7FC8C051C8F1DEA00C3B49B /* CircleAvatarImageView.swift */; };
		D01673A31E3A2CC800651DBA /* LiveStreamEventsEnvelope.swift in Sources */ = {isa = PBXBuildFile; fileRef = D01673A21E3A2CC800651DBA /* LiveStreamEventsEnvelope.swift */; };
		D01673DF1E3A354B00651DBA /* LiveStreamEventsEnvelopeTemplates.swift in Sources */ = {isa = PBXBuildFile; fileRef = D01673DE1E3A354B00651DBA /* LiveStreamEventsEnvelopeTemplates.swift */; };
		D01673E41E3A35ED00651DBA /* LiveStreamEventsEnvelopeTests.swift in Sources */ = {isa = PBXBuildFile; fileRef = D01673E21E3A35E700651DBA /* LiveStreamEventsEnvelopeTests.swift */; };
		D01951DC1E74B32400ED027E /* LiveStreamNavTitleViewModelTests.swift in Sources */ = {isa = PBXBuildFile; fileRef = D01951DB1E74B32400ED027E /* LiveStreamNavTitleViewModelTests.swift */; };
		D0247A961DF9F29100D7A7C1 /* ProjectPamphletSubpageCellViewModel.swift in Sources */ = {isa = PBXBuildFile; fileRef = D0247A911DF9F0EF00D7A7C1 /* ProjectPamphletSubpageCellViewModel.swift */; };
		D04F48D41E0313FB00EDC98A /* ActivityProjectStatusCell.swift in Sources */ = {isa = PBXBuildFile; fileRef = A762F01B1C8CD2B3005581A4 /* ActivityProjectStatusCell.swift */; };
		D05C0CB01E02E3F100914393 /* LiveStreamActivityItemProvider.swift in Sources */ = {isa = PBXBuildFile; fileRef = D05C0CAF1E02E3F100914393 /* LiveStreamActivityItemProvider.swift */; };
		D07226961E640EA300C2E537 /* LiveStreamContainerMoreMenuIconTextCell.swift in Sources */ = {isa = PBXBuildFile; fileRef = D07226951E640EA300C2E537 /* LiveStreamContainerMoreMenuIconTextCell.swift */; };
		D07226981E64277A00C2E537 /* LiveStreamContainerMoreMenuCancelCell.swift in Sources */ = {isa = PBXBuildFile; fileRef = D07226971E64277A00C2E537 /* LiveStreamContainerMoreMenuCancelCell.swift */; };
		D07226AD1E65BE2A00C2E537 /* LiveStreamChatDataSourceTests.swift in Sources */ = {isa = PBXBuildFile; fileRef = D07226AC1E65BE2A00C2E537 /* LiveStreamChatDataSourceTests.swift */; };
		D07226E91E66E9C500C2E537 /* LiveStreamContainerPageViewController.swift in Sources */ = {isa = PBXBuildFile; fileRef = D07226E81E66E9C500C2E537 /* LiveStreamContainerPageViewController.swift */; };
		D07226EB1E66EA1600C2E537 /* LiveStreamEventDetailsViewController.swift in Sources */ = {isa = PBXBuildFile; fileRef = D07226EA1E66EA1600C2E537 /* LiveStreamEventDetailsViewController.swift */; };
		D07227001E66FA3200C2E537 /* LiveStreamContainerPagesDataSource.swift in Sources */ = {isa = PBXBuildFile; fileRef = D07226FF1E66FA3200C2E537 /* LiveStreamContainerPagesDataSource.swift */; };
		D07227021E671B4500C2E537 /* LiveStreamContainerPageViewModel.swift in Sources */ = {isa = PBXBuildFile; fileRef = D07227011E671B4500C2E537 /* LiveStreamContainerPageViewModel.swift */; };
		D077CC8B1E53359A004E8FDF /* LiveStreamChatViewController.swift in Sources */ = {isa = PBXBuildFile; fileRef = D077CC8A1E53359A004E8FDF /* LiveStreamChatViewController.swift */; };
		D077CCC71E53459A004E8FDF /* LiveStreamChatMessageCell.swift in Sources */ = {isa = PBXBuildFile; fileRef = D077CCC61E53459A004E8FDF /* LiveStreamChatMessageCell.swift */; };
		D077CCCB1E5345F2004E8FDF /* LiveStreamChatMessageCellViewModelTests.swift in Sources */ = {isa = PBXBuildFile; fileRef = D077CCCA1E5345F2004E8FDF /* LiveStreamChatMessageCellViewModelTests.swift */; };
		D077CCCD1E534669004E8FDF /* LiveStreamChatViewModel.swift in Sources */ = {isa = PBXBuildFile; fileRef = D077CCCC1E534669004E8FDF /* LiveStreamChatViewModel.swift */; };
		D077CCCF1E5346B2004E8FDF /* LiveStreamChatViewModelTests.swift in Sources */ = {isa = PBXBuildFile; fileRef = D077CCCE1E5346B2004E8FDF /* LiveStreamChatViewModelTests.swift */; };
		D078830D1E5DD44C00994B95 /* LiveStreamContainerMoreMenuViewController.swift in Sources */ = {isa = PBXBuildFile; fileRef = D078830C1E5DD44C00994B95 /* LiveStreamContainerMoreMenuViewController.swift */; };
		D07883491E5DD46F00994B95 /* LiveStreamContainerMoreMenuViewModel.swift in Sources */ = {isa = PBXBuildFile; fileRef = D07883481E5DD46F00994B95 /* LiveStreamContainerMoreMenuViewModel.swift */; };
		D078834B1E5DD49500994B95 /* LiveStreamContainerMoreMenuViewModelTests.swift in Sources */ = {isa = PBXBuildFile; fileRef = D078834A1E5DD49500994B95 /* LiveStreamContainerMoreMenuViewModelTests.swift */; };
		D078834D1E5DD52800994B95 /* LiveStreamContainerMoreMenuDataSource.swift in Sources */ = {isa = PBXBuildFile; fileRef = D078834C1E5DD52800994B95 /* LiveStreamContainerMoreMenuDataSource.swift */; };
		D080566B1E4DB25B008F67A7 /* LiveStreamChatMessage.swift in Sources */ = {isa = PBXBuildFile; fileRef = D080566A1E4DB25B008F67A7 /* LiveStreamChatMessage.swift */; };
		D08056A71E4DB427008F67A7 /* LiveStreamChatMessageTemplates.swift in Sources */ = {isa = PBXBuildFile; fileRef = D08056A61E4DB427008F67A7 /* LiveStreamChatMessageTemplates.swift */; };
		D08056AA1E4DB808008F67A7 /* LiveStreamChatMessageTests.swift in Sources */ = {isa = PBXBuildFile; fileRef = D08056A81E4DB4E8008F67A7 /* LiveStreamChatMessageTests.swift */; };
		D08A81771DFAACD3000128DB /* ClearNavigationBar.swift in Sources */ = {isa = PBXBuildFile; fileRef = D08A816F1DFAA7EF000128DB /* ClearNavigationBar.swift */; };
		D08A81781DFAACF1000128DB /* LiveStreamContainerViewModel.swift in Sources */ = {isa = PBXBuildFile; fileRef = D0247A8E1DF9F0EF00D7A7C1 /* LiveStreamContainerViewModel.swift */; };
		D08A81791DFAACF5000128DB /* LiveStreamCountdownViewModel.swift in Sources */ = {isa = PBXBuildFile; fileRef = D0247A8F1DF9F0EF00D7A7C1 /* LiveStreamCountdownViewModel.swift */; };
		D08A817A1DFAACF8000128DB /* LiveStreamEventDetailsViewModel.swift in Sources */ = {isa = PBXBuildFile; fileRef = D0247A901DF9F0EF00D7A7C1 /* LiveStreamEventDetailsViewModel.swift */; };
		D08A817B1DFAAD04000128DB /* LiveStreamContainerViewController.swift in Sources */ = {isa = PBXBuildFile; fileRef = D08A81711DFAA815000128DB /* LiveStreamContainerViewController.swift */; };
		D08A817C1DFAAD08000128DB /* LiveStreamCountdownViewController.swift in Sources */ = {isa = PBXBuildFile; fileRef = D08A81721DFAA815000128DB /* LiveStreamCountdownViewController.swift */; };
<<<<<<< HEAD
		D0A9CC321E0842B8000F099C /* ProjectPamphletSubpageCellViewModelTests.swift in Sources */ = {isa = PBXBuildFile; fileRef = D0A9CC311E0842B8000F099C /* ProjectPamphletSubpageCellViewModelTests.swift */; };
		D0BB2D901E54895700EE1D9D /* LiveStreamChatDataSource.swift in Sources */ = {isa = PBXBuildFile; fileRef = D0BB2D541E54894E00EE1D9D /* LiveStreamChatDataSource.swift */; };
=======
>>>>>>> bdc3a05b
		D0C5957F1E49C835003A29EC /* LiveStreamSubscribeEnvelope.swift in Sources */ = {isa = PBXBuildFile; fileRef = D0C5957E1E49C835003A29EC /* LiveStreamSubscribeEnvelope.swift */; };
		D0C595BB1E49CD0D003A29EC /* LiveStreamSubscribeEnvelopeTests.swift in Sources */ = {isa = PBXBuildFile; fileRef = D0C595BA1E49CD0D003A29EC /* LiveStreamSubscribeEnvelopeTests.swift */; };
		D0C595BD1E49FFB5003A29EC /* LiveStreamSubscribeEnvelopeTemplates.swift in Sources */ = {isa = PBXBuildFile; fileRef = D0C595BC1E49FFB4003A29EC /* LiveStreamSubscribeEnvelopeTemplates.swift */; };
		D0CC9D271E5733B500C2BC4A /* LiveStreamChatMessageCellViewModel.swift in Sources */ = {isa = PBXBuildFile; fileRef = D077CCC81E5345BE004E8FDF /* LiveStreamChatMessageCellViewModel.swift */; };
		D0CC9D2B1E5AF9F300C2BC4A /* LiveStreamChatInputViewModel.swift in Sources */ = {isa = PBXBuildFile; fileRef = D0CC9D2A1E5AF9F300C2BC4A /* LiveStreamChatInputViewModel.swift */; };
		D0CC9D2D1E5B304200C2BC4A /* LiveStreamChatInputView.xib in Resources */ = {isa = PBXBuildFile; fileRef = D0CC9D2C1E5B304200C2BC4A /* LiveStreamChatInputView.xib */; };
		D0CC9D331E5B36CB00C2BC4A /* LiveStreamChatInputView.swift in Sources */ = {isa = PBXBuildFile; fileRef = D0CC9D2E1E5B339000C2BC4A /* LiveStreamChatInputView.swift */; };
		D0CC9D351E5B633F00C2BC4A /* LiveStreamChatInputViewModelTests.swift in Sources */ = {isa = PBXBuildFile; fileRef = D0CC9D341E5B633F00C2BC4A /* LiveStreamChatInputViewModelTests.swift */; };
		D0CDA8631E73180100AA3450 /* LiveStreamContainerPageViewModelTests.swift in Sources */ = {isa = PBXBuildFile; fileRef = D0CDA8621E73180100AA3450 /* LiveStreamContainerPageViewModelTests.swift */; };
		D0CDA89F1E7434AF00AA3450 /* LiveStreamNavTitleView.swift in Sources */ = {isa = PBXBuildFile; fileRef = D0CDA89E1E7434AF00AA3450 /* LiveStreamNavTitleView.swift */; };
		D0CDA8A11E7434E400AA3450 /* LiveStreamNavTitleView.xib in Resources */ = {isa = PBXBuildFile; fileRef = D0CDA8A01E7434E400AA3450 /* LiveStreamNavTitleView.xib */; };
		D0CDA8A31E744EC900AA3450 /* LiveStreamNavTitleViewModel.swift in Sources */ = {isa = PBXBuildFile; fileRef = D0CDA8A21E744EC900AA3450 /* LiveStreamNavTitleViewModel.swift */; };
		D0FD4CA51E26427100488660 /* AddressBook.framework in Frameworks */ = {isa = PBXBuildFile; fileRef = D0FD4CA31E26422C00488660 /* AddressBook.framework */; };
		D0FD4CA71E26427A00488660 /* AudioToolbox.framework in Frameworks */ = {isa = PBXBuildFile; fileRef = D0FD4CA61E26427A00488660 /* AudioToolbox.framework */; };
		D0FD4CA91E26428000488660 /* AVFoundation.framework in Frameworks */ = {isa = PBXBuildFile; fileRef = D0FD4CA81E26428000488660 /* AVFoundation.framework */; };
		D0FD4CAB1E26428700488660 /* CFNetwork.framework in Frameworks */ = {isa = PBXBuildFile; fileRef = D0FD4CAA1E26428700488660 /* CFNetwork.framework */; };
		D0FD4CAD1E26428E00488660 /* CoreGraphics.framework in Frameworks */ = {isa = PBXBuildFile; fileRef = D0FD4CAC1E26428E00488660 /* CoreGraphics.framework */; };
		D0FD4CAF1E26429500488660 /* CoreMedia.framework in Frameworks */ = {isa = PBXBuildFile; fileRef = D0FD4CAE1E26429500488660 /* CoreMedia.framework */; };
		D0FD4CB11E26429C00488660 /* CoreTelephony.framework in Frameworks */ = {isa = PBXBuildFile; fileRef = D0FD4CB01E26429C00488660 /* CoreTelephony.framework */; };
		D0FD4CB31E2642A300488660 /* CoreVideo.framework in Frameworks */ = {isa = PBXBuildFile; fileRef = D0FD4CB21E2642A300488660 /* CoreVideo.framework */; };
		D0FD4CB51E2642A900488660 /* GLKit.framework in Frameworks */ = {isa = PBXBuildFile; fileRef = D0FD4CB41E2642A900488660 /* GLKit.framework */; };
		D0FD4CB71E2642AF00488660 /* OpenGLES.framework in Frameworks */ = {isa = PBXBuildFile; fileRef = D0FD4CB61E2642AF00488660 /* OpenGLES.framework */; };
		D0FD4CB91E2642B700488660 /* QuartzCore.framework in Frameworks */ = {isa = PBXBuildFile; fileRef = D0FD4CB81E2642B700488660 /* QuartzCore.framework */; };
		D0FD4CBB1E2642BE00488660 /* Security.framework in Frameworks */ = {isa = PBXBuildFile; fileRef = D0FD4CBA1E2642BE00488660 /* Security.framework */; };
		D0FD4CBD1E2642C600488660 /* SystemConfiguration.framework in Frameworks */ = {isa = PBXBuildFile; fileRef = D0FD4CBC1E2642C600488660 /* SystemConfiguration.framework */; };
		D0FD4CBF1E2642CF00488660 /* UIKit.framework in Frameworks */ = {isa = PBXBuildFile; fileRef = D0FD4CBE1E2642CF00488660 /* UIKit.framework */; };
		D0FD4CC11E2642D500488660 /* VideoToolbox.framework in Frameworks */ = {isa = PBXBuildFile; fileRef = D0FD4CC01E2642D400488660 /* VideoToolbox.framework */; };
		D0FD4CC31E2642DC00488660 /* libc++.tbd in Frameworks */ = {isa = PBXBuildFile; fileRef = D0FD4CC21E2642DC00488660 /* libc++.tbd */; };
		D0FD4CC51E2642EB00488660 /* libicucore.tbd in Frameworks */ = {isa = PBXBuildFile; fileRef = D0FD4CC41E2642EB00488660 /* libicucore.tbd */; };
		D0FD4CC71E2642F200488660 /* libsqlite3.tbd in Frameworks */ = {isa = PBXBuildFile; fileRef = D0FD4CC61E2642F200488660 /* libsqlite3.tbd */; };
		D0FD4CC91E26433C00488660 /* libz.tbd in Frameworks */ = {isa = PBXBuildFile; fileRef = D0FD4CC81E26433C00488660 /* libz.tbd */; };
		D70347901DBAABC30099C668 /* DiscoveryExpandableRowCellViewModel.swift in Sources */ = {isa = PBXBuildFile; fileRef = D703478F1DBAABC30099C668 /* DiscoveryExpandableRowCellViewModel.swift */; };
		D7A37C8F1E2EB01700EA066D /* SearchEmptyStateCell.swift in Sources */ = {isa = PBXBuildFile; fileRef = D7A37C8E1E2EB01700EA066D /* SearchEmptyStateCell.swift */; };
		D7A37CCF1E2FF93D00EA066D /* SearchEmptyStateCellViewModel.swift in Sources */ = {isa = PBXBuildFile; fileRef = D7A37CCE1E2FF93D00EA066D /* SearchEmptyStateCellViewModel.swift */; };
		D7A37D7A1E367E5A00EA066D /* SearchProjectCellViewModel.swift in Sources */ = {isa = PBXBuildFile; fileRef = D7A37D781E367E5A00EA066D /* SearchProjectCellViewModel.swift */; };
		D7B9C7581E453FBF00EA3A22 /* UILabel+IsTruncated.swift in Sources */ = {isa = PBXBuildFile; fileRef = D7B9C7571E453FBF00EA3A22 /* UILabel+IsTruncated.swift */; };
/* End PBXBuildFile section */

/* Begin PBXContainerItemProxy section */
		805F304E1D91CEB80010B3D0 /* PBXContainerItemProxy */ = {
			isa = PBXContainerItemProxy;
			containerPortal = A73778921D819736004C2A9B /* FBSnapshotTestCase.xcodeproj */;
			proxyType = 1;
			remoteGlobalIDString = B31987EF1AB782D000B0A900;
			remoteInfo = "FBSnapshotTestCase iOS";
		};
		80762DF21D071BCF0074189D /* PBXContainerItemProxy */ = {
			isa = PBXContainerItemProxy;
			containerPortal = 80762DE71D071BCF0074189D /* AlamofireImage.xcodeproj */;
			proxyType = 2;
			remoteGlobalIDString = 4C9043771AABBFC5001B4E60;
			remoteInfo = "AlamofireImage iOS";
		};
		80762DF41D071BCF0074189D /* PBXContainerItemProxy */ = {
			isa = PBXContainerItemProxy;
			containerPortal = 80762DE71D071BCF0074189D /* AlamofireImage.xcodeproj */;
			proxyType = 2;
			remoteGlobalIDString = 4C9043821AABBFC5001B4E60;
			remoteInfo = "AlamofireImage iOS Tests";
		};
		80762DF61D071BCF0074189D /* PBXContainerItemProxy */ = {
			isa = PBXContainerItemProxy;
			containerPortal = 80762DE71D071BCF0074189D /* AlamofireImage.xcodeproj */;
			proxyType = 2;
			remoteGlobalIDString = 4CE611321AABC24E00D35044;
			remoteInfo = "AlamofireImage OSX";
		};
		80762DF81D071BCF0074189D /* PBXContainerItemProxy */ = {
			isa = PBXContainerItemProxy;
			containerPortal = 80762DE71D071BCF0074189D /* AlamofireImage.xcodeproj */;
			proxyType = 2;
			remoteGlobalIDString = 4CE611471AABC5C900D35044;
			remoteInfo = "AlamofireImage OSX Tests";
		};
		80762DFA1D071BCF0074189D /* PBXContainerItemProxy */ = {
			isa = PBXContainerItemProxy;
			containerPortal = 80762DE71D071BCF0074189D /* AlamofireImage.xcodeproj */;
			proxyType = 2;
			remoteGlobalIDString = 4C16B37D1BA9399500A66EF0;
			remoteInfo = "AlamofireImage tvOS";
		};
		80762DFC1D071BCF0074189D /* PBXContainerItemProxy */ = {
			isa = PBXContainerItemProxy;
			containerPortal = 80762DE71D071BCF0074189D /* AlamofireImage.xcodeproj */;
			proxyType = 2;
			remoteGlobalIDString = 4C16B3861BA9399500A66EF0;
			remoteInfo = "AlamofireImage tvOS Tests";
		};
		80762DFE1D071BCF0074189D /* PBXContainerItemProxy */ = {
			isa = PBXContainerItemProxy;
			containerPortal = 80762DE71D071BCF0074189D /* AlamofireImage.xcodeproj */;
			proxyType = 2;
			remoteGlobalIDString = 4C4D4EC11B92976900C96855;
			remoteInfo = "AlamofireImage watchOS";
		};
		80762E301D071BFE0074189D /* PBXContainerItemProxy */ = {
			isa = PBXContainerItemProxy;
			containerPortal = 80762E261D071BFE0074189D /* Alamofire.xcodeproj */;
			proxyType = 2;
			remoteGlobalIDString = F8111E3319A95C8B0040E7D1;
			remoteInfo = "Alamofire iOS";
		};
		80762E321D071BFE0074189D /* PBXContainerItemProxy */ = {
			isa = PBXContainerItemProxy;
			containerPortal = 80762E261D071BFE0074189D /* Alamofire.xcodeproj */;
			proxyType = 2;
			remoteGlobalIDString = F8111E3E19A95C8B0040E7D1;
			remoteInfo = "Alamofire iOS Tests";
		};
		80762E341D071BFE0074189D /* PBXContainerItemProxy */ = {
			isa = PBXContainerItemProxy;
			containerPortal = 80762E261D071BFE0074189D /* Alamofire.xcodeproj */;
			proxyType = 2;
			remoteGlobalIDString = 4DD67C0B1A5C55C900ED2280;
			remoteInfo = "Alamofire OSX";
		};
		80762E361D071BFE0074189D /* PBXContainerItemProxy */ = {
			isa = PBXContainerItemProxy;
			containerPortal = 80762E261D071BFE0074189D /* Alamofire.xcodeproj */;
			proxyType = 2;
			remoteGlobalIDString = F829C6B21A7A94F100A2CD59;
			remoteInfo = "Alamofire OSX Tests";
		};
		80762E381D071BFE0074189D /* PBXContainerItemProxy */ = {
			isa = PBXContainerItemProxy;
			containerPortal = 80762E261D071BFE0074189D /* Alamofire.xcodeproj */;
			proxyType = 2;
			remoteGlobalIDString = 4CF626EF1BA7CB3E0011A099;
			remoteInfo = "Alamofire tvOS";
		};
		80762E3A1D071BFE0074189D /* PBXContainerItemProxy */ = {
			isa = PBXContainerItemProxy;
			containerPortal = 80762E261D071BFE0074189D /* Alamofire.xcodeproj */;
			proxyType = 2;
			remoteGlobalIDString = 4CF626F81BA7CB3E0011A099;
			remoteInfo = "Alamofire tvOS Tests";
		};
		80762E3C1D071BFE0074189D /* PBXContainerItemProxy */ = {
			isa = PBXContainerItemProxy;
			containerPortal = 80762E261D071BFE0074189D /* Alamofire.xcodeproj */;
			proxyType = 2;
			remoteGlobalIDString = E4202FE01B667AA100C997FB;
			remoteInfo = "Alamofire watchOS";
		};
		A70969881D14685600DB39D3 /* PBXContainerItemProxy */ = {
			isa = PBXContainerItemProxy;
			containerPortal = 80762E261D071BFE0074189D /* Alamofire.xcodeproj */;
			proxyType = 1;
			remoteGlobalIDString = F8111E3219A95C8B0040E7D1;
			remoteInfo = "Alamofire iOS";
		};
		A709698A1D14685C00DB39D3 /* PBXContainerItemProxy */ = {
			isa = PBXContainerItemProxy;
			containerPortal = 80762DE71D071BCF0074189D /* AlamofireImage.xcodeproj */;
			proxyType = 1;
			remoteGlobalIDString = 4C9043761AABBFC5001B4E60;
			remoteInfo = "AlamofireImage iOS";
		};
		A71A509A1E2B4A3500574C42 /* PBXContainerItemProxy */ = {
			isa = PBXContainerItemProxy;
			containerPortal = A71A50901E2B4A3500574C42 /* ReactiveSwift.xcodeproj */;
			proxyType = 2;
			remoteGlobalIDString = D04725EA19E49ED7006002AA;
			remoteInfo = "ReactiveSwift-macOS";
		};
		A71A509C1E2B4A3500574C42 /* PBXContainerItemProxy */ = {
			isa = PBXContainerItemProxy;
			containerPortal = A71A50901E2B4A3500574C42 /* ReactiveSwift.xcodeproj */;
			proxyType = 2;
			remoteGlobalIDString = D04725F519E49ED7006002AA;
			remoteInfo = "ReactiveSwift-macOSTests";
		};
		A71A509E1E2B4A3500574C42 /* PBXContainerItemProxy */ = {
			isa = PBXContainerItemProxy;
			containerPortal = A71A50901E2B4A3500574C42 /* ReactiveSwift.xcodeproj */;
			proxyType = 2;
			remoteGlobalIDString = D047260C19E49F82006002AA;
			remoteInfo = "ReactiveSwift-iOS";
		};
		A71A50A01E2B4A3500574C42 /* PBXContainerItemProxy */ = {
			isa = PBXContainerItemProxy;
			containerPortal = A71A50901E2B4A3500574C42 /* ReactiveSwift.xcodeproj */;
			proxyType = 2;
			remoteGlobalIDString = D047261619E49F82006002AA;
			remoteInfo = "ReactiveSwift-iOSTests";
		};
		A71A50A21E2B4A3500574C42 /* PBXContainerItemProxy */ = {
			isa = PBXContainerItemProxy;
			containerPortal = A71A50901E2B4A3500574C42 /* ReactiveSwift.xcodeproj */;
			proxyType = 2;
			remoteGlobalIDString = A9B315541B3940610001CB9C;
			remoteInfo = "ReactiveSwift-watchOS";
		};
		A71A50A41E2B4A3500574C42 /* PBXContainerItemProxy */ = {
			isa = PBXContainerItemProxy;
			containerPortal = A71A50901E2B4A3500574C42 /* ReactiveSwift.xcodeproj */;
			proxyType = 2;
			remoteGlobalIDString = 57A4D2411BA13D7A00F7D4B1;
			remoteInfo = "ReactiveSwift-tvOS";
		};
		A71A50A61E2B4A3500574C42 /* PBXContainerItemProxy */ = {
			isa = PBXContainerItemProxy;
			containerPortal = A71A50901E2B4A3500574C42 /* ReactiveSwift.xcodeproj */;
			proxyType = 2;
			remoteGlobalIDString = 7DFBED031CDB8C9500EE435B;
			remoteInfo = "ReactiveSwift-tvOSTests";
		};
		A71A50B31E2B4A3E00574C42 /* PBXContainerItemProxy */ = {
			isa = PBXContainerItemProxy;
			containerPortal = A71A50A81E2B4A3E00574C42 /* Result.xcodeproj */;
			proxyType = 2;
			remoteGlobalIDString = D45480571A9572F5009D7229;
			remoteInfo = "Result-Mac";
		};
		A71A50B51E2B4A3E00574C42 /* PBXContainerItemProxy */ = {
			isa = PBXContainerItemProxy;
			containerPortal = A71A50A81E2B4A3E00574C42 /* Result.xcodeproj */;
			proxyType = 2;
			remoteGlobalIDString = D45480671A9572F5009D7229;
			remoteInfo = "Result-MacTests";
		};
		A71A50B71E2B4A3E00574C42 /* PBXContainerItemProxy */ = {
			isa = PBXContainerItemProxy;
			containerPortal = A71A50A81E2B4A3E00574C42 /* Result.xcodeproj */;
			proxyType = 2;
			remoteGlobalIDString = D454807D1A957361009D7229;
			remoteInfo = "Result-iOS";
		};
		A71A50B91E2B4A3E00574C42 /* PBXContainerItemProxy */ = {
			isa = PBXContainerItemProxy;
			containerPortal = A71A50A81E2B4A3E00574C42 /* Result.xcodeproj */;
			proxyType = 2;
			remoteGlobalIDString = D45480871A957362009D7229;
			remoteInfo = "Result-iOSTests";
		};
		A71A50BB1E2B4A3E00574C42 /* PBXContainerItemProxy */ = {
			isa = PBXContainerItemProxy;
			containerPortal = A71A50A81E2B4A3E00574C42 /* Result.xcodeproj */;
			proxyType = 2;
			remoteGlobalIDString = 57FCDE471BA280DC00130C48;
			remoteInfo = "Result-tvOS";
		};
		A71A50BD1E2B4A3E00574C42 /* PBXContainerItemProxy */ = {
			isa = PBXContainerItemProxy;
			containerPortal = A71A50A81E2B4A3E00574C42 /* Result.xcodeproj */;
			proxyType = 2;
			remoteGlobalIDString = 57FCDE541BA280E000130C48;
			remoteInfo = "Result-tvOSTests";
		};
		A71A50BF1E2B4A3E00574C42 /* PBXContainerItemProxy */ = {
			isa = PBXContainerItemProxy;
			containerPortal = A71A50A81E2B4A3E00574C42 /* Result.xcodeproj */;
			proxyType = 2;
			remoteGlobalIDString = D03579A31B2B788F005D26AE;
			remoteInfo = "Result-watchOS";
		};
		A71A50C11E2B4A3E00574C42 /* PBXContainerItemProxy */ = {
			isa = PBXContainerItemProxy;
			containerPortal = A71A50A81E2B4A3E00574C42 /* Result.xcodeproj */;
			proxyType = 2;
			remoteGlobalIDString = D03579B01B2B78A1005D26AE;
			remoteInfo = "Result-watchOSTests";
		};
		A71A50CD1E2B4A4C00574C42 /* PBXContainerItemProxy */ = {
			isa = PBXContainerItemProxy;
			containerPortal = A71A50C31E2B4A4C00574C42 /* Runes.xcodeproj */;
			proxyType = 2;
			remoteGlobalIDString = F802D4D21A5F218E005E236C;
			remoteInfo = "Runes-iOS";
		};
		A71A50CF1E2B4A4C00574C42 /* PBXContainerItemProxy */ = {
			isa = PBXContainerItemProxy;
			containerPortal = A71A50C31E2B4A4C00574C42 /* Runes.xcodeproj */;
			proxyType = 2;
			remoteGlobalIDString = F86B2E0B1A5F2B8D00C3B8BD;
			remoteInfo = "Runes-Mac";
		};
		A71A50D11E2B4A4C00574C42 /* PBXContainerItemProxy */ = {
			isa = PBXContainerItemProxy;
			containerPortal = A71A50C31E2B4A4C00574C42 /* Runes.xcodeproj */;
			proxyType = 2;
			remoteGlobalIDString = 51DE8A121BAB363500124320;
			remoteInfo = "Runes-tvOS";
		};
		A71A50D31E2B4A4C00574C42 /* PBXContainerItemProxy */ = {
			isa = PBXContainerItemProxy;
			containerPortal = A71A50C31E2B4A4C00574C42 /* Runes.xcodeproj */;
			proxyType = 2;
			remoteGlobalIDString = F8624C261A645A9600C883B3;
			remoteInfo = "Runes-iOS Tests";
		};
		A71A50D51E2B4A4C00574C42 /* PBXContainerItemProxy */ = {
			isa = PBXContainerItemProxy;
			containerPortal = A71A50C31E2B4A4C00574C42 /* Runes.xcodeproj */;
			proxyType = 2;
			remoteGlobalIDString = F8624C451A645C9500C883B3;
			remoteInfo = "Runes-Mac Tests";
		};
		A71A50D71E2B4A4C00574C42 /* PBXContainerItemProxy */ = {
			isa = PBXContainerItemProxy;
			containerPortal = A71A50C31E2B4A4C00574C42 /* Runes.xcodeproj */;
			proxyType = 2;
			remoteGlobalIDString = 51DE8A211BAB36E600124320;
			remoteInfo = "Runes-tvOS Tests";
		};
		A71A50D91E2B4A4C00574C42 /* PBXContainerItemProxy */ = {
			isa = PBXContainerItemProxy;
			containerPortal = A71A50C31E2B4A4C00574C42 /* Runes.xcodeproj */;
			proxyType = 2;
			remoteGlobalIDString = EAA6A5101B2F154D0058E9A8;
			remoteInfo = "Runes-watchOS";
		};
		A71A50DD1E2B4A6C00574C42 /* PBXContainerItemProxy */ = {
			isa = PBXContainerItemProxy;
			containerPortal = A71A50901E2B4A3500574C42 /* ReactiveSwift.xcodeproj */;
			proxyType = 1;
			remoteGlobalIDString = D047260B19E49F82006002AA;
			remoteInfo = "ReactiveSwift-iOS";
		};
		A71A50E11E2B4A7A00574C42 /* PBXContainerItemProxy */ = {
			isa = PBXContainerItemProxy;
			containerPortal = A71A50A81E2B4A3E00574C42 /* Result.xcodeproj */;
			proxyType = 1;
			remoteGlobalIDString = D454807C1A957361009D7229;
			remoteInfo = "Result-iOS";
		};
		A71A50E51E2B4A8600574C42 /* PBXContainerItemProxy */ = {
			isa = PBXContainerItemProxy;
			containerPortal = A71A50C31E2B4A4C00574C42 /* Runes.xcodeproj */;
			proxyType = 1;
			remoteGlobalIDString = F802D4D11A5F218E005E236C;
			remoteInfo = "Runes-iOS";
		};
		A724BA621D2BFCC10041863C /* PBXContainerItemProxy */ = {
			isa = PBXContainerItemProxy;
			containerPortal = A7E06C711C5A6EB300EBDCC2 /* Project object */;
			proxyType = 1;
			remoteGlobalIDString = A7C7959D1C873A870081977F;
			remoteInfo = "Kickstarter-iOS-Framework";
		};
		A73778AE1D819736004C2A9B /* PBXContainerItemProxy */ = {
			isa = PBXContainerItemProxy;
			containerPortal = A73778921D819736004C2A9B /* FBSnapshotTestCase.xcodeproj */;
			proxyType = 2;
			remoteGlobalIDString = B31987F01AB782D000B0A900;
			remoteInfo = "FBSnapshotTestCase iOS";
		};
		A73778B01D819736004C2A9B /* PBXContainerItemProxy */ = {
			isa = PBXContainerItemProxy;
			containerPortal = A73778921D819736004C2A9B /* FBSnapshotTestCase.xcodeproj */;
			proxyType = 2;
			remoteGlobalIDString = B31987FB1AB782D100B0A900;
			remoteInfo = "FBSnapshotTestCase iOS Tests";
		};
		A73778B21D819736004C2A9B /* PBXContainerItemProxy */ = {
			isa = PBXContainerItemProxy;
			containerPortal = A73778921D819736004C2A9B /* FBSnapshotTestCase.xcodeproj */;
			proxyType = 2;
			remoteGlobalIDString = 8271377A1C63AB6F00354E42;
			remoteInfo = "FBSnapshotTestCase tvOS";
		};
		A73778B41D819736004C2A9B /* PBXContainerItemProxy */ = {
			isa = PBXContainerItemProxy;
			containerPortal = A73778921D819736004C2A9B /* FBSnapshotTestCase.xcodeproj */;
			proxyType = 2;
			remoteGlobalIDString = 827137831C63AB7000354E42;
			remoteInfo = "FBSnapshotTestCase tvOS Tests";
		};
		A73778D11D819E2A004C2A9B /* PBXContainerItemProxy */ = {
			isa = PBXContainerItemProxy;
			containerPortal = A73778921D819736004C2A9B /* FBSnapshotTestCase.xcodeproj */;
			proxyType = 1;
			remoteGlobalIDString = B31987EF1AB782D000B0A900;
			remoteInfo = "FBSnapshotTestCase iOS";
		};
		A73923FE1D272302004524C3 /* PBXContainerItemProxy */ = {
			isa = PBXContainerItemProxy;
			containerPortal = A7E06C711C5A6EB300EBDCC2 /* Project object */;
			proxyType = 1;
			remoteGlobalIDString = A7C7959D1C873A870081977F;
			remoteInfo = "Kickstarter-iOS-Framework";
		};
		A75511471C8642B3005355CF /* PBXContainerItemProxy */ = {
			isa = PBXContainerItemProxy;
			containerPortal = A7E06C711C5A6EB300EBDCC2 /* Project object */;
			proxyType = 1;
			remoteGlobalIDString = A755113B1C8642B3005355CF;
			remoteInfo = "Library-iOS";
		};
		A76E0A4B1D00C00500EC525A /* PBXContainerItemProxy */ = {
			isa = PBXContainerItemProxy;
			containerPortal = A7E06C711C5A6EB300EBDCC2 /* Project object */;
			proxyType = 1;
			remoteGlobalIDString = A755113B1C8642B3005355CF;
			remoteInfo = "Library-iOS";
		};
		A782B4931D2D36440069D10E /* PBXContainerItemProxy */ = {
			isa = PBXContainerItemProxy;
			containerPortal = A7E06C711C5A6EB300EBDCC2 /* Project object */;
			proxyType = 1;
			remoteGlobalIDString = A7D1F9441C850B7C000D41D5;
			remoteInfo = "Kickstarter-iOS";
		};
		A7BA54341E1E493600E54377 /* PBXContainerItemProxy */ = {
			isa = PBXContainerItemProxy;
			containerPortal = A7E06C711C5A6EB300EBDCC2 /* Project object */;
			proxyType = 1;
			remoteGlobalIDString = A7BA54281E1E493500E54377;
			remoteInfo = LiveStream;
		};
		A7BA543C1E1E493600E54377 /* PBXContainerItemProxy */ = {
			isa = PBXContainerItemProxy;
			containerPortal = A7E06C711C5A6EB300EBDCC2 /* Project object */;
			proxyType = 1;
			remoteGlobalIDString = A7BA54281E1E493500E54377;
			remoteInfo = LiveStream;
		};
		A7BA54E81E1E4C2B00E54377 /* PBXContainerItemProxy */ = {
			isa = PBXContainerItemProxy;
			containerPortal = A76E0AC51D00D05F00EC525A /* ReactiveExtensions.xcodeproj */;
			proxyType = 1;
			remoteGlobalIDString = A7FD08861C81EDBD00332CCB;
			remoteInfo = "ReactiveExtensions-iOS";
		};
		A7BA54EA1E1E4C3F00E54377 /* PBXContainerItemProxy */ = {
			isa = PBXContainerItemProxy;
			containerPortal = A7BE4F121D05C10B00353EF9 /* Prelude.xcodeproj */;
			proxyType = 1;
			remoteGlobalIDString = A7FD084C1C81E1DA00332CCB;
			remoteInfo = "Prelude-iOS";
		};
		A7BA54EC1E1E4C4500E54377 /* PBXContainerItemProxy */ = {
			isa = PBXContainerItemProxy;
			containerPortal = A7BE4EEB1D05C10200353EF9 /* Argo.xcodeproj */;
			proxyType = 1;
			remoteGlobalIDString = EAD9FACE19D0EAB50031E006;
			remoteInfo = "Argo-iOS";
		};
		A7BA54EE1E1E4C8700E54377 /* PBXContainerItemProxy */ = {
			isa = PBXContainerItemProxy;
			containerPortal = A7BE4F031D05C10600353EF9 /* Curry.xcodeproj */;
			proxyType = 1;
			remoteGlobalIDString = F88630551B4EF96200F53969;
			remoteInfo = "Curry-iOS";
		};
		A7BA54F41E1E4DE400E54377 /* PBXContainerItemProxy */ = {
			isa = PBXContainerItemProxy;
			containerPortal = A76E0AC51D00D05F00EC525A /* ReactiveExtensions.xcodeproj */;
			proxyType = 1;
			remoteGlobalIDString = A7DB1D391C9F355E008244DA;
			remoteInfo = "ReactiveExtensions-TestHelpers-iOS";
		};
		A7BA54F61E1E51F800E54377 /* PBXContainerItemProxy */ = {
			isa = PBXContainerItemProxy;
			containerPortal = A7E06C711C5A6EB300EBDCC2 /* Project object */;
			proxyType = 1;
			remoteGlobalIDString = A7BA54281E1E493500E54377;
			remoteInfo = LiveStream;
		};
		A7C5C4271DF87C8E0048D14C /* PBXContainerItemProxy */ = {
			isa = PBXContainerItemProxy;
			containerPortal = A7BE4EEB1D05C10200353EF9 /* Argo.xcodeproj */;
			proxyType = 2;
			remoteGlobalIDString = EAD9FACF19D0EAB50031E006;
			remoteInfo = "Argo-iOS";
		};
		A7C5C4291DF87C8E0048D14C /* PBXContainerItemProxy */ = {
			isa = PBXContainerItemProxy;
			containerPortal = A7BE4EEB1D05C10200353EF9 /* Argo.xcodeproj */;
			proxyType = 2;
			remoteGlobalIDString = EAD9FADA19D0EAB60031E006;
			remoteInfo = ArgoTests;
		};
		A7C5C42B1DF87C8E0048D14C /* PBXContainerItemProxy */ = {
			isa = PBXContainerItemProxy;
			containerPortal = A7BE4EEB1D05C10200353EF9 /* Argo.xcodeproj */;
			proxyType = 2;
			remoteGlobalIDString = F89335541A4CE83000B88685;
			remoteInfo = "Argo-Mac";
		};
		A7C5C42D1DF87C8E0048D14C /* PBXContainerItemProxy */ = {
			isa = PBXContainerItemProxy;
			containerPortal = A7BE4EEB1D05C10200353EF9 /* Argo.xcodeproj */;
			proxyType = 2;
			remoteGlobalIDString = F893355E1A4CE83000B88685;
			remoteInfo = "Argo-MacTests";
		};
		A7C5C42F1DF87C8E0048D14C /* PBXContainerItemProxy */ = {
			isa = PBXContainerItemProxy;
			containerPortal = A7BE4EEB1D05C10200353EF9 /* Argo.xcodeproj */;
			proxyType = 2;
			remoteGlobalIDString = D0592EB61B77DD7800EFEF39;
			remoteInfo = "Argo-watchOS";
		};
		A7C5C4311DF87C8E0048D14C /* PBXContainerItemProxy */ = {
			isa = PBXContainerItemProxy;
			containerPortal = A7BE4EEB1D05C10200353EF9 /* Argo.xcodeproj */;
			proxyType = 2;
			remoteGlobalIDString = 809754C11BADF34100C409E6;
			remoteInfo = "Argo-tvOS";
		};
		A7C5C4331DF87C8E0048D14C /* PBXContainerItemProxy */ = {
			isa = PBXContainerItemProxy;
			containerPortal = A7BE4EEB1D05C10200353EF9 /* Argo.xcodeproj */;
			proxyType = 2;
			remoteGlobalIDString = 809754CA1BADF34200C409E6;
			remoteInfo = "Argo-tvOSTests";
		};
		A7C5C43B1DF87CA00048D14C /* PBXContainerItemProxy */ = {
			isa = PBXContainerItemProxy;
			containerPortal = A7BE4F031D05C10600353EF9 /* Curry.xcodeproj */;
			proxyType = 2;
			remoteGlobalIDString = F88630561B4EF96200F53969;
			remoteInfo = "Curry-iOS";
		};
		A7C5C43D1DF87CA00048D14C /* PBXContainerItemProxy */ = {
			isa = PBXContainerItemProxy;
			containerPortal = A7BE4F031D05C10600353EF9 /* Curry.xcodeproj */;
			proxyType = 2;
			remoteGlobalIDString = F886307D1B4EF9F800F53969;
			remoteInfo = "Curry-Mac";
		};
		A7C5C43F1DF87CA00048D14C /* PBXContainerItemProxy */ = {
			isa = PBXContainerItemProxy;
			containerPortal = A7BE4F031D05C10600353EF9 /* Curry.xcodeproj */;
			proxyType = 2;
			remoteGlobalIDString = 804D01F31BA3684C0005BBC4;
			remoteInfo = "Curry-watchOS";
		};
		A7C5C4411DF87CA00048D14C /* PBXContainerItemProxy */ = {
			isa = PBXContainerItemProxy;
			containerPortal = A7BE4F031D05C10600353EF9 /* Curry.xcodeproj */;
			proxyType = 2;
			remoteGlobalIDString = 80E059071BA9FA7F0077CBA7;
			remoteInfo = "Curry-tvOS";
		};
		A7C5C44F1DF87CAC0048D14C /* PBXContainerItemProxy */ = {
			isa = PBXContainerItemProxy;
			containerPortal = A7D1F8E41C84FB55000D41D5 /* KsApi.xcodeproj */;
			proxyType = 2;
			remoteGlobalIDString = A7FD099D1C83E74F00332CCB;
			remoteInfo = "KsApi-iOS";
		};
		A7C5C4511DF87CAC0048D14C /* PBXContainerItemProxy */ = {
			isa = PBXContainerItemProxy;
			containerPortal = A7D1F8E41C84FB55000D41D5 /* KsApi.xcodeproj */;
			proxyType = 2;
			remoteGlobalIDString = A7FD09D21C83E8E900332CCB;
			remoteInfo = "KsApi-iOSTests";
		};
		A7C5C4531DF87CAC0048D14C /* PBXContainerItemProxy */ = {
			isa = PBXContainerItemProxy;
			containerPortal = A7D1F8E41C84FB55000D41D5 /* KsApi.xcodeproj */;
			proxyType = 2;
			remoteGlobalIDString = CA43C5F91BB358F200C180DA;
			remoteInfo = "KsApi-tvOS";
		};
		A7C5C4551DF87CAC0048D14C /* PBXContainerItemProxy */ = {
			isa = PBXContainerItemProxy;
			containerPortal = A7D1F8E41C84FB55000D41D5 /* KsApi.xcodeproj */;
			proxyType = 2;
			remoteGlobalIDString = A753B5691C2EED9800FDB616;
			remoteInfo = "KsApi-tvOSTests";
		};
		A7C5C4A51DF87CEB0048D14C /* PBXContainerItemProxy */ = {
			isa = PBXContainerItemProxy;
			containerPortal = A76E0AC51D00D05F00EC525A /* ReactiveExtensions.xcodeproj */;
			proxyType = 2;
			remoteGlobalIDString = A7FD08B41C81EDBD00332CCB;
			remoteInfo = "ReactiveExtensions-iOS";
		};
		A7C5C4A71DF87CEB0048D14C /* PBXContainerItemProxy */ = {
			isa = PBXContainerItemProxy;
			containerPortal = A76E0AC51D00D05F00EC525A /* ReactiveExtensions.xcodeproj */;
			proxyType = 2;
			remoteGlobalIDString = A7FD08E11C81EEA100332CCB;
			remoteInfo = "ReactiveExtensions-iOSTests";
		};
		A7C5C4A91DF87CEB0048D14C /* PBXContainerItemProxy */ = {
			isa = PBXContainerItemProxy;
			containerPortal = A76E0AC51D00D05F00EC525A /* ReactiveExtensions.xcodeproj */;
			proxyType = 2;
			remoteGlobalIDString = CA43C6631BB35FCF00C180DA;
			remoteInfo = "ReactiveExtensions-tvOS";
		};
		A7C5C4AB1DF87CEB0048D14C /* PBXContainerItemProxy */ = {
			isa = PBXContainerItemProxy;
			containerPortal = A76E0AC51D00D05F00EC525A /* ReactiveExtensions.xcodeproj */;
			proxyType = 2;
			remoteGlobalIDString = A7983B881C2AFB1C003A1ABE;
			remoteInfo = "ReactiveExtensions-tvOSTests";
		};
		A7C5C4AD1DF87CEB0048D14C /* PBXContainerItemProxy */ = {
			isa = PBXContainerItemProxy;
			containerPortal = A76E0AC51D00D05F00EC525A /* ReactiveExtensions.xcodeproj */;
			proxyType = 2;
			remoteGlobalIDString = A7DB1D3A1C9F355E008244DA;
			remoteInfo = "ReactiveExtensions-TestHelpers-iOS";
		};
		A7C5C4AF1DF87CEB0048D14C /* PBXContainerItemProxy */ = {
			isa = PBXContainerItemProxy;
			containerPortal = A76E0AC51D00D05F00EC525A /* ReactiveExtensions.xcodeproj */;
			proxyType = 2;
			remoteGlobalIDString = A7DB1D5A1C9F4FD7008244DA;
			remoteInfo = "ReactiveExtensions-TestHelpers-tvOS";
		};
		A7C5C4D31DF87CEB0048D14C /* PBXContainerItemProxy */ = {
			isa = PBXContainerItemProxy;
			containerPortal = A7BE4F121D05C10B00353EF9 /* Prelude.xcodeproj */;
			proxyType = 2;
			remoteGlobalIDString = A7FD08641C81E1DA00332CCB;
			remoteInfo = "Prelude-iOS";
		};
		A7C5C4D51DF87CEB0048D14C /* PBXContainerItemProxy */ = {
			isa = PBXContainerItemProxy;
			containerPortal = A7BE4F121D05C10B00353EF9 /* Prelude.xcodeproj */;
			proxyType = 2;
			remoteGlobalIDString = A7FD087B1C81E24A00332CCB;
			remoteInfo = "Prelude-iOSTests";
		};
		A7C5C4D71DF87CEB0048D14C /* PBXContainerItemProxy */ = {
			isa = PBXContainerItemProxy;
			containerPortal = A7BE4F121D05C10B00353EF9 /* Prelude.xcodeproj */;
			proxyType = 2;
			remoteGlobalIDString = CA0923F81BB6291900C9EC88;
			remoteInfo = "Prelude-tvOS";
		};
		A7C5C4D91DF87CEB0048D14C /* PBXContainerItemProxy */ = {
			isa = PBXContainerItemProxy;
			containerPortal = A7BE4F121D05C10B00353EF9 /* Prelude.xcodeproj */;
			proxyType = 2;
			remoteGlobalIDString = CA0924021BB6291900C9EC88;
			remoteInfo = "Prelude-tvOSTests";
		};
		A7C5C4DB1DF87CEB0048D14C /* PBXContainerItemProxy */ = {
			isa = PBXContainerItemProxy;
			containerPortal = A7BE4F121D05C10B00353EF9 /* Prelude.xcodeproj */;
			proxyType = 2;
			remoteGlobalIDString = A727E0221D0796D600D8FE43;
			remoteInfo = "Prelude-UIKit-iOS";
		};
		A7C5C4DD1DF87CEB0048D14C /* PBXContainerItemProxy */ = {
			isa = PBXContainerItemProxy;
			containerPortal = A7BE4F121D05C10B00353EF9 /* Prelude.xcodeproj */;
			proxyType = 2;
			remoteGlobalIDString = A727E02B1D0796D600D8FE43;
			remoteInfo = "Prelude-UIKit-iOSTests";
		};
		A7C5C4DF1DF87CEB0048D14C /* PBXContainerItemProxy */ = {
			isa = PBXContainerItemProxy;
			containerPortal = A7BE4F121D05C10B00353EF9 /* Prelude.xcodeproj */;
			proxyType = 2;
			remoteGlobalIDString = A70969081D14373400DB39D3;
			remoteInfo = "Prelude-UIKit-tvOS";
		};
		A7C5C4E11DF87CEB0048D14C /* PBXContainerItemProxy */ = {
			isa = PBXContainerItemProxy;
			containerPortal = A7BE4F121D05C10B00353EF9 /* Prelude.xcodeproj */;
			proxyType = 2;
			remoteGlobalIDString = A70969111D14373400DB39D3;
			remoteInfo = "Prelude-UIKit-tvOSTests";
		};
		A7C5C5511DF895850048D14C /* PBXContainerItemProxy */ = {
			isa = PBXContainerItemProxy;
			containerPortal = A7BE4F121D05C10B00353EF9 /* Prelude.xcodeproj */;
			proxyType = 1;
			remoteGlobalIDString = A727E0211D0796D600D8FE43;
			remoteInfo = "Prelude-UIKit-iOS";
		};
		A7C5C5531DF895880048D14C /* PBXContainerItemProxy */ = {
			isa = PBXContainerItemProxy;
			containerPortal = A7D1F8E41C84FB55000D41D5 /* KsApi.xcodeproj */;
			proxyType = 1;
			remoteGlobalIDString = A7FD096E1C83E74F00332CCB;
			remoteInfo = "KsApi-iOS";
		};
		A7C5C5551DF895A00048D14C /* PBXContainerItemProxy */ = {
			isa = PBXContainerItemProxy;
			containerPortal = A76E0AC51D00D05F00EC525A /* ReactiveExtensions.xcodeproj */;
			proxyType = 1;
			remoteGlobalIDString = A7DB1D391C9F355E008244DA;
			remoteInfo = "ReactiveExtensions-TestHelpers-iOS";
		};
		A7C5C5581DF895BA0048D14C /* PBXContainerItemProxy */ = {
			isa = PBXContainerItemProxy;
			containerPortal = A76E0AC51D00D05F00EC525A /* ReactiveExtensions.xcodeproj */;
			proxyType = 1;
			remoteGlobalIDString = A7DB1D391C9F355E008244DA;
			remoteInfo = "ReactiveExtensions-TestHelpers-iOS";
		};
/* End PBXContainerItemProxy section */

/* Begin PBXCopyFilesBuildPhase section */
		A7D1F9C21C850DDE000D41D5 /* Embed Frameworks */ = {
			isa = PBXCopyFilesBuildPhase;
			buildActionMask = 2147483647;
			dstPath = "";
			dstSubfolderSpec = 10;
			files = (
				A7C5C55C1DF899B80048D14C /* ReactiveExtensions.framework in Embed Frameworks */,
				A7C5C5421DF894ED0048D14C /* Curry.framework in Embed Frameworks */,
				A73924011D272312004524C3 /* Kickstarter_Framework.framework in Embed Frameworks */,
				A71A50E01E2B4A7A00574C42 /* Result.framework in Embed Frameworks */,
				A71A50DC1E2B4A6C00574C42 /* ReactiveSwift.framework in Embed Frameworks */,
				80762E431D071CB70074189D /* AlamofireImage.framework in Embed Frameworks */,
				A7BA543F1E1E493600E54377 /* LiveStream.framework in Embed Frameworks */,
				A7C5C54E1DF895050048D14C /* KsApi.framework in Embed Frameworks */,
				80762E3F1D071CAA0074189D /* Alamofire.framework in Embed Frameworks */,
				A7C5C5361DF894DA0048D14C /* Prelude_UIKit.framework in Embed Frameworks */,
				A7C5C53A1DF894E00048D14C /* Prelude.framework in Embed Frameworks */,
				A7B693E71C8772CE00C49A4F /* Library.framework in Embed Frameworks */,
				A71A50E41E2B4A8600574C42 /* Runes.framework in Embed Frameworks */,
				A7C5C53E1DF894E70048D14C /* Argo.framework in Embed Frameworks */,
			);
			name = "Embed Frameworks";
			runOnlyForDeploymentPostprocessing = 0;
		};
/* End PBXCopyFilesBuildPhase section */

/* Begin PBXFileReference section */
		013672DF1E3970CA00BCA1B0 /* DiscoveryFiltersLoaderCell.swift */ = {isa = PBXFileReference; fileEncoding = 4; lastKnownFileType = sourcecode.swift; path = DiscoveryFiltersLoaderCell.swift; sourceTree = "<group>"; };
		013744AC1D95AC1400E50C78 /* EmptyStatesViewController.swift */ = {isa = PBXFileReference; fileEncoding = 4; lastKnownFileType = sourcecode.swift; path = EmptyStatesViewController.swift; sourceTree = "<group>"; };
		013744C01D999BE200E50C78 /* EmptyStates.storyboard */ = {isa = PBXFileReference; fileEncoding = 4; lastKnownFileType = file.storyboard; path = EmptyStates.storyboard; sourceTree = "<group>"; };
		013744F71D99A39B00E50C78 /* EmptyStatesViewModel.swift */ = {isa = PBXFileReference; fileEncoding = 4; lastKnownFileType = sourcecode.swift; path = EmptyStatesViewModel.swift; sourceTree = "<group>"; };
		013F2FDB1D66243E0066DB77 /* DiscoveryNavigationHeaderViewModel.swift */ = {isa = PBXFileReference; fileEncoding = 4; lastKnownFileType = sourcecode.swift; path = DiscoveryNavigationHeaderViewModel.swift; sourceTree = "<group>"; };
		0146E3211CC0296900082C5B /* FacebookConfirmationViewController.swift */ = {isa = PBXFileReference; fileEncoding = 4; lastKnownFileType = sourcecode.swift; path = FacebookConfirmationViewController.swift; sourceTree = "<group>"; };
		0148EF8F1CDD2879000DEFF8 /* ThanksViewController.swift */ = {isa = PBXFileReference; fileEncoding = 4; lastKnownFileType = sourcecode.swift; path = ThanksViewController.swift; sourceTree = "<group>"; };
		014A8DE91CE3C350003BF51C /* ThanksProjectsDataSource.swift */ = {isa = PBXFileReference; fileEncoding = 4; lastKnownFileType = sourcecode.swift; path = ThanksProjectsDataSource.swift; sourceTree = "<group>"; };
		014A8E171CE3CD86003BF51C /* ThanksProjectCell.swift */ = {isa = PBXFileReference; fileEncoding = 4; lastKnownFileType = sourcecode.swift; path = ThanksProjectCell.swift; sourceTree = "<group>"; };
		014A8E1A1CE3CE34003BF51C /* ThanksCategoryCell.swift */ = {isa = PBXFileReference; fileEncoding = 4; lastKnownFileType = sourcecode.swift; path = ThanksCategoryCell.swift; sourceTree = "<group>"; };
		01515F8A1E1D6E0C00FDECB6 /* MessageThreadEmptyStateCell.swift */ = {isa = PBXFileReference; fileEncoding = 4; lastKnownFileType = sourcecode.swift; path = MessageThreadEmptyStateCell.swift; sourceTree = "<group>"; };
		0151AE871C8F60370067F1BE /* UIColor.swift */ = {isa = PBXFileReference; fileEncoding = 4; lastKnownFileType = sourcecode.swift; path = UIColor.swift; sourceTree = "<group>"; };
		0156B4181D10B419000C4252 /* UIAlertController.swift */ = {isa = PBXFileReference; fileEncoding = 4; lastKnownFileType = sourcecode.swift; path = UIAlertController.swift; sourceTree = "<group>"; };
		0156B5231D1327A1000C4252 /* DashboardRewardsCellViewModel.swift */ = {isa = PBXFileReference; fileEncoding = 4; lastKnownFileType = sourcecode.swift; path = DashboardRewardsCellViewModel.swift; sourceTree = "<group>"; };
		0156B5571D133BA0000C4252 /* DashboardRewardRowStackViewViewModel.swift */ = {isa = PBXFileReference; fileEncoding = 4; lastKnownFileType = sourcecode.swift; path = DashboardRewardRowStackViewViewModel.swift; sourceTree = "<group>"; };
		015A06F21D21914E007AE210 /* DashboardRewardRowStackView.swift */ = {isa = PBXFileReference; fileEncoding = 4; lastKnownFileType = sourcecode.swift; path = DashboardRewardRowStackView.swift; sourceTree = "<group>"; };
		015A06F51D219513007AE210 /* DashboardRewardsCell.swift */ = {isa = PBXFileReference; fileEncoding = 4; lastKnownFileType = sourcecode.swift; path = DashboardRewardsCell.swift; sourceTree = "<group>"; };
		015B78841D47FF51003216AC /* MFMailComposeViewController.swift */ = {isa = PBXFileReference; fileEncoding = 4; lastKnownFileType = sourcecode.swift; name = MFMailComposeViewController.swift; path = Library/MFMailComposeViewController.swift; sourceTree = "<group>"; };
		0169F8C01D6CA27500C8D5C5 /* RootCategory.swift */ = {isa = PBXFileReference; fileEncoding = 4; lastKnownFileType = sourcecode.swift; path = RootCategory.swift; sourceTree = "<group>"; };
		0169F9831D6E0B2000C8D5C5 /* DiscoveryFiltersStaticRowCell.swift */ = {isa = PBXFileReference; fileEncoding = 4; lastKnownFileType = sourcecode.swift; path = DiscoveryFiltersStaticRowCell.swift; sourceTree = "<group>"; };
		0169F9851D6F4E1D00C8D5C5 /* DiscoveryFiltersViewController.swift */ = {isa = PBXFileReference; fileEncoding = 4; lastKnownFileType = sourcecode.swift; path = DiscoveryFiltersViewController.swift; sourceTree = "<group>"; };
		0169F9871D6F51C400C8D5C5 /* DiscoveryFiltersViewModel.swift */ = {isa = PBXFileReference; fileEncoding = 4; lastKnownFileType = sourcecode.swift; path = DiscoveryFiltersViewModel.swift; sourceTree = "<group>"; };
		017508151D67A4E300BB1863 /* DiscoveryNavigationHeaderViewController.swift */ = {isa = PBXFileReference; fileEncoding = 4; lastKnownFileType = sourcecode.swift; path = DiscoveryNavigationHeaderViewController.swift; sourceTree = "<group>"; };
		0176E13A1C9742FD009CA092 /* UIBarButtonItem.swift */ = {isa = PBXFileReference; fileEncoding = 4; lastKnownFileType = sourcecode.swift; path = UIBarButtonItem.swift; sourceTree = "<group>"; };
		018422841D2C47A400CA7566 /* DashboardTitleView.swift */ = {isa = PBXFileReference; fileEncoding = 4; lastKnownFileType = sourcecode.swift; path = DashboardTitleView.swift; sourceTree = "<group>"; };
		018422B61D2C47D600CA7566 /* DashboardProjectsDrawerCell.swift */ = {isa = PBXFileReference; fileEncoding = 4; lastKnownFileType = sourcecode.swift; path = DashboardProjectsDrawerCell.swift; sourceTree = "<group>"; };
		018422B81D2C482900CA7566 /* DashboardTitleViewViewModel.swift */ = {isa = PBXFileReference; fileEncoding = 4; lastKnownFileType = sourcecode.swift; path = DashboardTitleViewViewModel.swift; sourceTree = "<group>"; };
		018422BF1D2C486900CA7566 /* DashboardProjectsDrawerCellViewModel.swift */ = {isa = PBXFileReference; fileEncoding = 4; lastKnownFileType = sourcecode.swift; path = DashboardProjectsDrawerCellViewModel.swift; sourceTree = "<group>"; };
		018422C31D2C48AA00CA7566 /* DashboardProjectsDrawerDataSource.swift */ = {isa = PBXFileReference; fileEncoding = 4; lastKnownFileType = sourcecode.swift; path = DashboardProjectsDrawerDataSource.swift; sourceTree = "<group>"; };
		018F1F821C8E182200643DAA /* LoginViewController.swift */ = {isa = PBXFileReference; fileEncoding = 4; lastKnownFileType = sourcecode.swift; lineEnding = 0; path = LoginViewController.swift; sourceTree = "<group>"; xcLanguageSpecificationIdentifier = xcode.lang.swift; };
		01940B251D42DC1A0074FCE3 /* HelpViewModel.swift */ = {isa = PBXFileReference; fileEncoding = 4; lastKnownFileType = sourcecode.swift; path = HelpViewModel.swift; sourceTree = "<group>"; };
		01940B271D467EC60074FCE3 /* HelpWebViewController.swift */ = {isa = PBXFileReference; fileEncoding = 4; lastKnownFileType = sourcecode.swift; path = HelpWebViewController.swift; sourceTree = "<group>"; };
		01940B2A1D46814E0074FCE3 /* HelpWebViewModel.swift */ = {isa = PBXFileReference; fileEncoding = 4; lastKnownFileType = sourcecode.swift; path = HelpWebViewModel.swift; sourceTree = "<group>"; };
		01940B2D1D46A9AD0074FCE3 /* Help.storyboard */ = {isa = PBXFileReference; fileEncoding = 4; lastKnownFileType = file.storyboard; path = Help.storyboard; sourceTree = "<group>"; };
		0199545E1D2D818E00BC1390 /* DashboardProjectsDrawerViewModel.swift */ = {isa = PBXFileReference; fileEncoding = 4; lastKnownFileType = sourcecode.swift; path = DashboardProjectsDrawerViewModel.swift; sourceTree = "<group>"; };
		019DDFEB1CB6FF4500BDC113 /* ResetPasswordViewController.swift */ = {isa = PBXFileReference; fileEncoding = 4; lastKnownFileType = sourcecode.swift; lineEnding = 0; path = ResetPasswordViewController.swift; sourceTree = "<group>"; xcLanguageSpecificationIdentifier = xcode.lang.swift; };
		01A120D01D2D646300B42F73 /* DashboardProjectsDrawer.storyboard */ = {isa = PBXFileReference; fileEncoding = 4; lastKnownFileType = file.storyboard; path = DashboardProjectsDrawer.storyboard; sourceTree = "<group>"; };
		01A120D21D2D6E6200B42F73 /* DashboardProjectsDrawerViewController.swift */ = {isa = PBXFileReference; fileEncoding = 4; lastKnownFileType = sourcecode.swift; path = DashboardProjectsDrawerViewController.swift; sourceTree = "<group>"; };
		01A7A4BF1C9690220036E553 /* UITextField+LocalizedPlaceholderKey.swift */ = {isa = PBXFileReference; fileEncoding = 4; lastKnownFileType = sourcecode.swift; path = "UITextField+LocalizedPlaceholderKey.swift"; sourceTree = "<group>"; };
		01D31A361CCA786A0037A178 /* FBSDKCoreKit.framework */ = {isa = PBXFileReference; lastKnownFileType = wrapper.framework; name = FBSDKCoreKit.framework; path = Frameworks/FBSDK/iOS/FBSDKCoreKit.framework; sourceTree = "<group>"; };
		01D31A371CCA786A0037A178 /* FBSDKLoginKit.framework */ = {isa = PBXFileReference; lastKnownFileType = wrapper.framework; name = FBSDKLoginKit.framework; path = Frameworks/FBSDK/iOS/FBSDKLoginKit.framework; sourceTree = "<group>"; };
		01D31A421CCA78A00037A178 /* FBSDKCoreKit.framework */ = {isa = PBXFileReference; lastKnownFileType = wrapper.framework; name = FBSDKCoreKit.framework; path = Frameworks/FBSDK/tvOS/FBSDKCoreKit.framework; sourceTree = "<group>"; };
		01DEFB941CB44A5D003709C0 /* TwoFactorViewController.swift */ = {isa = PBXFileReference; fileEncoding = 4; lastKnownFileType = sourcecode.swift; lineEnding = 0; path = TwoFactorViewController.swift; sourceTree = "<group>"; xcLanguageSpecificationIdentifier = xcode.lang.swift; };
		01F219521DC12697005DD2E4 /* LaunchScreen.storyboard */ = {isa = PBXFileReference; fileEncoding = 4; lastKnownFileType = file.storyboard; path = LaunchScreen.storyboard; sourceTree = "<group>"; };
		01F547EC1D53994B000A98EF /* TabBarItemStyles.swift */ = {isa = PBXFileReference; fileEncoding = 4; lastKnownFileType = sourcecode.swift; path = TabBarItemStyles.swift; sourceTree = "<group>"; };
		01FD71EB1D3808E500070BAC /* BarButtonItemStyles.swift */ = {isa = PBXFileReference; fileEncoding = 4; lastKnownFileType = sourcecode.swift; path = BarButtonItemStyles.swift; sourceTree = "<group>"; };
		59019FB51D21A47700EAEC9D /* DashboardReferrerRowStackViewViewModel.swift */ = {isa = PBXFileReference; fileEncoding = 4; lastKnownFileType = sourcecode.swift; path = DashboardReferrerRowStackViewViewModel.swift; sourceTree = "<group>"; };
		59019FB81D21ABD200EAEC9D /* DashboardReferrerRowStackView.swift */ = {isa = PBXFileReference; fileEncoding = 4; lastKnownFileType = sourcecode.swift; path = DashboardReferrerRowStackView.swift; sourceTree = "<group>"; };
		59322F051CD27B1000C90CC6 /* ProfileDataSource.swift */ = {isa = PBXFileReference; fileEncoding = 4; lastKnownFileType = sourcecode.swift; path = ProfileDataSource.swift; sourceTree = "<group>"; };
		59392BEB1D7094B0001C99A4 /* ProjectUpdatesViewController.swift */ = {isa = PBXFileReference; fileEncoding = 4; lastKnownFileType = sourcecode.swift; path = ProjectUpdatesViewController.swift; sourceTree = "<group>"; };
		59392C1D1D7095B3001C99A4 /* ProjectUpdatesViewModel.swift */ = {isa = PBXFileReference; fileEncoding = 4; lastKnownFileType = sourcecode.swift; path = ProjectUpdatesViewModel.swift; sourceTree = "<group>"; };
		593AC5CE1D33F4BF002613F4 /* DashboardFundingCell.swift */ = {isa = PBXFileReference; fileEncoding = 4; lastKnownFileType = sourcecode.swift; path = DashboardFundingCell.swift; sourceTree = "<group>"; };
		593AC6001D33F517002613F4 /* DashboardFundingCellViewModel.swift */ = {isa = PBXFileReference; fileEncoding = 4; lastKnownFileType = sourcecode.swift; path = DashboardFundingCellViewModel.swift; sourceTree = "<group>"; };
		5955E64D1D21800300B4153D /* DashboardReferrersCell.swift */ = {isa = PBXFileReference; fileEncoding = 4; lastKnownFileType = sourcecode.swift; path = DashboardReferrersCell.swift; sourceTree = "<group>"; };
		5955E6801D21805200B4153D /* DashboardReferrersCellViewModel.swift */ = {isa = PBXFileReference; fileEncoding = 4; lastKnownFileType = sourcecode.swift; path = DashboardReferrersCellViewModel.swift; sourceTree = "<group>"; };
		595CDAB71D3537180051C816 /* FundingGraphView.swift */ = {isa = PBXFileReference; fileEncoding = 4; lastKnownFileType = sourcecode.swift; path = FundingGraphView.swift; sourceTree = "<group>"; };
		595F82631D679346008B8C56 /* DiscoveryPostcardViewModel.swift */ = {isa = PBXFileReference; fileEncoding = 4; lastKnownFileType = sourcecode.swift; path = DiscoveryPostcardViewModel.swift; sourceTree = "<group>"; };
		59673C8A1D50EC920035AFD9 /* Video.storyboard */ = {isa = PBXFileReference; fileEncoding = 4; lastKnownFileType = file.storyboard; path = Video.storyboard; sourceTree = "<group>"; };
		59673CBC1D50ED380035AFD9 /* VideoViewController.swift */ = {isa = PBXFileReference; fileEncoding = 4; lastKnownFileType = sourcecode.swift; path = VideoViewController.swift; sourceTree = "<group>"; };
		59673CBE1D50EE9B0035AFD9 /* VideoViewModel.swift */ = {isa = PBXFileReference; fileEncoding = 4; lastKnownFileType = sourcecode.swift; path = VideoViewModel.swift; sourceTree = "<group>"; };
		597073511D05FE6B00B00444 /* ProjectNotificationsViewModel.swift */ = {isa = PBXFileReference; fileEncoding = 4; lastKnownFileType = sourcecode.swift; path = ProjectNotificationsViewModel.swift; sourceTree = "<group>"; };
		597073981D06346700B00444 /* ProjectNotificationsViewController.swift */ = {isa = PBXFileReference; fileEncoding = 4; lastKnownFileType = sourcecode.swift; path = ProjectNotificationsViewController.swift; sourceTree = "<group>"; };
		5970739E1D07277100B00444 /* ProjectNotificationsDataSource.swift */ = {isa = PBXFileReference; fileEncoding = 4; lastKnownFileType = sourcecode.swift; path = ProjectNotificationsDataSource.swift; sourceTree = "<group>"; };
		597073B01D07281800B00444 /* ProjectNotificationCell.swift */ = {isa = PBXFileReference; fileEncoding = 4; lastKnownFileType = sourcecode.swift; path = ProjectNotificationCell.swift; sourceTree = "<group>"; };
		597073B31D07294500B00444 /* ProjectNotificationCellViewModel.swift */ = {isa = PBXFileReference; fileEncoding = 4; lastKnownFileType = sourcecode.swift; path = ProjectNotificationCellViewModel.swift; sourceTree = "<group>"; };
		597582E21D5D12AE008765DE /* SettingsStyles.swift */ = {isa = PBXFileReference; fileEncoding = 4; lastKnownFileType = sourcecode.swift; path = SettingsStyles.swift; sourceTree = "<group>"; };
		5981BE0F1D7F4656002E49F1 /* CommentStyles.swift */ = {isa = PBXFileReference; fileEncoding = 4; lastKnownFileType = sourcecode.swift; path = CommentStyles.swift; sourceTree = "<group>"; };
		5981BE421D7F59DE002E49F1 /* CommentsEmptyStateCell.swift */ = {isa = PBXFileReference; fileEncoding = 4; lastKnownFileType = sourcecode.swift; path = CommentsEmptyStateCell.swift; sourceTree = "<group>"; };
		5981BE441D7F61C0002E49F1 /* CommentsEmptyStateCellViewModel.swift */ = {isa = PBXFileReference; fileEncoding = 4; lastKnownFileType = sourcecode.swift; path = CommentsEmptyStateCellViewModel.swift; sourceTree = "<group>"; };
		598D96821D417905003F3F66 /* ActivitySampleBackingCell.swift */ = {isa = PBXFileReference; fileEncoding = 4; lastKnownFileType = sourcecode.swift; path = ActivitySampleBackingCell.swift; sourceTree = "<group>"; };
		598D96B51D426D80003F3F66 /* ActivitySampleFollowCell.swift */ = {isa = PBXFileReference; fileEncoding = 4; lastKnownFileType = sourcecode.swift; path = ActivitySampleFollowCell.swift; sourceTree = "<group>"; };
		598D96B71D426F70003F3F66 /* ActivitySampleProjectCell.swift */ = {isa = PBXFileReference; fileEncoding = 4; lastKnownFileType = sourcecode.swift; path = ActivitySampleProjectCell.swift; sourceTree = "<group>"; };
		598D96B91D426FD8003F3F66 /* ActivitySampleBackingCellViewModel.swift */ = {isa = PBXFileReference; fileEncoding = 4; lastKnownFileType = sourcecode.swift; path = ActivitySampleBackingCellViewModel.swift; sourceTree = "<group>"; };
		598D96C11D429756003F3F66 /* ActivitySampleStyles.swift */ = {isa = PBXFileReference; fileEncoding = 4; lastKnownFileType = sourcecode.swift; path = ActivitySampleStyles.swift; sourceTree = "<group>"; };
		598D96C41D42A3E3003F3F66 /* ActivitySampleFollowCellViewModel.swift */ = {isa = PBXFileReference; fileEncoding = 4; lastKnownFileType = sourcecode.swift; path = ActivitySampleFollowCellViewModel.swift; sourceTree = "<group>"; };
		598D96CA1D42AE85003F3F66 /* ActivitySampleProjectCellViewModel.swift */ = {isa = PBXFileReference; fileEncoding = 4; lastKnownFileType = sourcecode.swift; path = ActivitySampleProjectCellViewModel.swift; sourceTree = "<group>"; };
		5993DEBD1CE296F000925494 /* ProfileHeaderView.swift */ = {isa = PBXFileReference; fileEncoding = 4; lastKnownFileType = sourcecode.swift; path = ProfileHeaderView.swift; sourceTree = "<group>"; };
		59AE35AF1D67631B00A310E6 /* DiscoveryPage.storyboard */ = {isa = PBXFileReference; fileEncoding = 4; lastKnownFileType = file.storyboard; path = DiscoveryPage.storyboard; sourceTree = "<group>"; };
		59AE35E11D67643100A310E6 /* DiscoveryPostcardCell.swift */ = {isa = PBXFileReference; fileEncoding = 4; lastKnownFileType = sourcecode.swift; path = DiscoveryPostcardCell.swift; sourceTree = "<group>"; };
		59B0DFC31D11AC850081D2DC /* DashboardDataSource.swift */ = {isa = PBXFileReference; fileEncoding = 4; lastKnownFileType = sourcecode.swift; path = DashboardDataSource.swift; sourceTree = "<group>"; };
		59B0DFFC1D11B2E50081D2DC /* DashboardContextCell.swift */ = {isa = PBXFileReference; fileEncoding = 4; lastKnownFileType = sourcecode.swift; path = DashboardContextCell.swift; sourceTree = "<group>"; };
		59B0E0021D1203970081D2DC /* DashboardActionCell.swift */ = {isa = PBXFileReference; fileEncoding = 4; lastKnownFileType = sourcecode.swift; path = DashboardActionCell.swift; sourceTree = "<group>"; };
		59B0E0051D1207070081D2DC /* DashboardActionCellViewModel.swift */ = {isa = PBXFileReference; fileEncoding = 4; lastKnownFileType = sourcecode.swift; path = DashboardActionCellViewModel.swift; sourceTree = "<group>"; };
		59B0E07D1D147F340081D2DC /* DashboardStyles.swift */ = {isa = PBXFileReference; fileEncoding = 4; lastKnownFileType = sourcecode.swift; path = DashboardStyles.swift; sourceTree = "<group>"; };
		59B6B7091CCEBC1000953319 /* ProfileProjectCell.swift */ = {isa = PBXFileReference; fileEncoding = 4; lastKnownFileType = sourcecode.swift; path = ProfileProjectCell.swift; sourceTree = "<group>"; };
		59D1E6241D1865AC00896A4C /* DashboardVideoCell.swift */ = {isa = PBXFileReference; fileEncoding = 4; lastKnownFileType = sourcecode.swift; path = DashboardVideoCell.swift; sourceTree = "<group>"; };
		59D1E6571D1866F800896A4C /* DashboardVideoCellViewModel.swift */ = {isa = PBXFileReference; fileEncoding = 4; lastKnownFileType = sourcecode.swift; path = DashboardVideoCellViewModel.swift; sourceTree = "<group>"; };
		59E877371DC9419700BCD1F7 /* Newsletter.swift */ = {isa = PBXFileReference; fileEncoding = 4; lastKnownFileType = sourcecode.swift; path = Newsletter.swift; sourceTree = "<group>"; };
		8001D4971D41568C009E6667 /* UpdateDraftStyles.swift */ = {isa = PBXFileReference; fileEncoding = 4; lastKnownFileType = sourcecode.swift; path = UpdateDraftStyles.swift; sourceTree = "<group>"; };
		8016BFE71D0F582D00067956 /* String+Whitespace.swift */ = {isa = PBXFileReference; fileEncoding = 4; lastKnownFileType = sourcecode.swift; path = "String+Whitespace.swift"; sourceTree = "<group>"; };
		802800571C88F64D00141235 /* Base.xcconfig */ = {isa = PBXFileReference; lastKnownFileType = text.xcconfig; name = Base.xcconfig; path = Configs/Base.xcconfig; sourceTree = "<group>"; };
		803BDF731D11AF7C004A785A /* UpdateDraftViewController.swift */ = {isa = PBXFileReference; fileEncoding = 4; lastKnownFileType = sourcecode.swift; path = UpdateDraftViewController.swift; sourceTree = "<group>"; };
		8053D3101D3848A3007B85DB /* Reachability.swift */ = {isa = PBXFileReference; fileEncoding = 4; lastKnownFileType = sourcecode.swift; path = Reachability.swift; sourceTree = "<group>"; };
		8072F41C1D46B75200999EF1 /* UpdatePreviewViewController.swift */ = {isa = PBXFileReference; fileEncoding = 4; lastKnownFileType = sourcecode.swift; path = UpdatePreviewViewController.swift; sourceTree = "<group>"; };
		8072F44E1D46BAA400999EF1 /* UpdatePreviewViewModel.swift */ = {isa = PBXFileReference; fileEncoding = 4; lastKnownFileType = sourcecode.swift; path = UpdatePreviewViewModel.swift; sourceTree = "<group>"; };
		80762DE71D071BCF0074189D /* AlamofireImage.xcodeproj */ = {isa = PBXFileReference; lastKnownFileType = "wrapper.pb-project"; name = AlamofireImage.xcodeproj; path = Frameworks/AlamofireImage/AlamofireImage.xcodeproj; sourceTree = "<group>"; };
		80762E261D071BFE0074189D /* Alamofire.xcodeproj */ = {isa = PBXFileReference; lastKnownFileType = "wrapper.pb-project"; name = Alamofire.xcodeproj; path = Frameworks/AlamofireImage/Carthage/Checkouts/Alamofire/Alamofire.xcodeproj; sourceTree = "<group>"; };
		809F8B651D08B4FF005BADD9 /* UpdateDraftViewModel.swift */ = {isa = PBXFileReference; fileEncoding = 4; lastKnownFileType = sourcecode.swift; path = UpdateDraftViewModel.swift; sourceTree = "<group>"; };
		80AB97B61D6281D60051C9D1 /* Debug.entitlements */ = {isa = PBXFileReference; lastKnownFileType = text.plist.entitlements; path = Debug.entitlements; sourceTree = "<group>"; };
		80E26A121D500C6A007B3022 /* Navigation.swift */ = {isa = PBXFileReference; fileEncoding = 4; lastKnownFileType = sourcecode.swift; path = Navigation.swift; sourceTree = "<group>"; };
		80E8EAC71D3EC65A007BDA4B /* Image.swift */ = {isa = PBXFileReference; fileEncoding = 4; lastKnownFileType = sourcecode.swift; path = Image.swift; sourceTree = "<group>"; };
		80EAEEFF1D243A7A008C2353 /* BackingViewModel.swift */ = {isa = PBXFileReference; fileEncoding = 4; lastKnownFileType = sourcecode.swift; path = BackingViewModel.swift; sourceTree = "<group>"; };
		80EAEF011D243B69008C2353 /* BackingViewController.swift */ = {isa = PBXFileReference; fileEncoding = 4; lastKnownFileType = sourcecode.swift; path = BackingViewController.swift; sourceTree = "<group>"; };
		80EAEF031D243C4E008C2353 /* Backing.storyboard */ = {isa = PBXFileReference; fileEncoding = 4; lastKnownFileType = file.storyboard; path = Backing.storyboard; sourceTree = "<group>"; };
		9D0FB7741D7600B5005774F2 /* CheckoutRacingViewModel.swift */ = {isa = PBXFileReference; fileEncoding = 4; lastKnownFileType = sourcecode.swift; path = CheckoutRacingViewModel.swift; sourceTree = "<group>"; };
		9D10B91A1D35407C008B8045 /* String+Truncate.swift */ = {isa = PBXFileReference; fileEncoding = 4; lastKnownFileType = sourcecode.swift; path = "String+Truncate.swift"; sourceTree = "<group>"; };
		9D14FFC51D135C12005F4ABB /* ProjectActivityUpdateCellViewModel.swift */ = {isa = PBXFileReference; fileEncoding = 4; lastKnownFileType = sourcecode.swift; path = ProjectActivityUpdateCellViewModel.swift; sourceTree = "<group>"; };
		9D1A29851D5A9508009E1B3F /* DeprecatedWebViewController.swift */ = {isa = PBXFileReference; fileEncoding = 4; lastKnownFileType = sourcecode.swift; name = DeprecatedWebViewController.swift; path = Library/DeprecatedWebViewController.swift; sourceTree = "<group>"; };
		9D2546F71D23101E0053844D /* ProjectActivityCommentCell.swift */ = {isa = PBXFileReference; fileEncoding = 4; lastKnownFileType = sourcecode.swift; path = ProjectActivityCommentCell.swift; sourceTree = "<group>"; };
		9D25472C1D23135F0053844D /* ProjectActivityCommentCellViewModel.swift */ = {isa = PBXFileReference; fileEncoding = 4; lastKnownFileType = sourcecode.swift; path = ProjectActivityCommentCellViewModel.swift; sourceTree = "<group>"; };
		9D2F4BDF1D1AE02700B7C554 /* ProjectActivitySuccessCellViewModel.swift */ = {isa = PBXFileReference; fileEncoding = 4; lastKnownFileType = sourcecode.swift; path = ProjectActivitySuccessCellViewModel.swift; sourceTree = "<group>"; };
		9D525F0E1D4158AC003CAE04 /* ProjectActivityDateCell.swift */ = {isa = PBXFileReference; fileEncoding = 4; lastKnownFileType = sourcecode.swift; path = ProjectActivityDateCell.swift; sourceTree = "<group>"; };
		9D7536CC1D78D78600A7623B /* SurveyResponseViewController.swift */ = {isa = PBXFileReference; fileEncoding = 4; lastKnownFileType = sourcecode.swift; path = SurveyResponseViewController.swift; sourceTree = "<group>"; };
		9D7536CE1D78D88D00A7623B /* SurveyResponseViewModel.swift */ = {isa = PBXFileReference; fileEncoding = 4; lastKnownFileType = sourcecode.swift; path = SurveyResponseViewModel.swift; sourceTree = "<group>"; };
		9D8772121D19E84E003A4E96 /* ProjectActivityLaunchCellViewModel.swift */ = {isa = PBXFileReference; fileEncoding = 4; lastKnownFileType = sourcecode.swift; path = ProjectActivityLaunchCellViewModel.swift; sourceTree = "<group>"; };
		9D89B7E21D6B8B310021F6FF /* WebModalViewController.swift */ = {isa = PBXFileReference; fileEncoding = 4; lastKnownFileType = sourcecode.swift; path = WebModalViewController.swift; sourceTree = "<group>"; };
		9D89B7E41D6B8DB90021F6FF /* WebModalViewModel.swift */ = {isa = PBXFileReference; fileEncoding = 4; lastKnownFileType = sourcecode.swift; path = WebModalViewModel.swift; sourceTree = "<group>"; };
		9D89B7E71D6BA71F0021F6FF /* WebModal.storyboard */ = {isa = PBXFileReference; fileEncoding = 4; lastKnownFileType = file.storyboard; path = WebModal.storyboard; sourceTree = "<group>"; };
		9D9F57CB1D131AF200CE81DE /* ProjectActivityBackingCell.swift */ = {isa = PBXFileReference; fileEncoding = 4; lastKnownFileType = sourcecode.swift; path = ProjectActivityBackingCell.swift; sourceTree = "<group>"; };
		9D9F57CC1D131AF200CE81DE /* ProjectActivityEmptyStateCell.swift */ = {isa = PBXFileReference; fileEncoding = 4; lastKnownFileType = sourcecode.swift; path = ProjectActivityEmptyStateCell.swift; sourceTree = "<group>"; };
		9D9F57CD1D131AF200CE81DE /* ProjectActivityLaunchCell.swift */ = {isa = PBXFileReference; fileEncoding = 4; lastKnownFileType = sourcecode.swift; path = ProjectActivityLaunchCell.swift; sourceTree = "<group>"; };
		9D9F57CE1D131AF200CE81DE /* ProjectActivityNegativeStateChangeCell.swift */ = {isa = PBXFileReference; fileEncoding = 4; lastKnownFileType = sourcecode.swift; path = ProjectActivityNegativeStateChangeCell.swift; sourceTree = "<group>"; };
		9D9F57D01D131AF200CE81DE /* ProjectActivitySuccessCell.swift */ = {isa = PBXFileReference; fileEncoding = 4; lastKnownFileType = sourcecode.swift; path = ProjectActivitySuccessCell.swift; sourceTree = "<group>"; };
		9D9F57D11D131AF200CE81DE /* ProjectActivityUpdateCell.swift */ = {isa = PBXFileReference; fileEncoding = 4; lastKnownFileType = sourcecode.swift; path = ProjectActivityUpdateCell.swift; sourceTree = "<group>"; };
		9D9F580C1D131B1200CE81DE /* ProjectActivitiesViewController.swift */ = {isa = PBXFileReference; fileEncoding = 4; lastKnownFileType = sourcecode.swift; path = ProjectActivitiesViewController.swift; sourceTree = "<group>"; };
		9D9F580E1D131B4000CE81DE /* DashboardViewModel.swift */ = {isa = PBXFileReference; fileEncoding = 4; lastKnownFileType = sourcecode.swift; path = DashboardViewModel.swift; sourceTree = "<group>"; };
		9D9F580F1D131B4000CE81DE /* ProjectActivitiesViewModel.swift */ = {isa = PBXFileReference; fileEncoding = 4; lastKnownFileType = sourcecode.swift; path = ProjectActivitiesViewModel.swift; sourceTree = "<group>"; };
		9D9F58141D131D4A00CE81DE /* ProjectActivitiesDataSource.swift */ = {isa = PBXFileReference; fileEncoding = 4; lastKnownFileType = sourcecode.swift; path = ProjectActivitiesDataSource.swift; sourceTree = "<group>"; };
		9DBF80DE1D666CAC007F2843 /* CheckoutModels.swift */ = {isa = PBXFileReference; fileEncoding = 4; lastKnownFileType = sourcecode.swift; path = CheckoutModels.swift; sourceTree = "<group>"; };
		9DC204B61D1B46BD003C1636 /* ProjectActivityNegativeStateChangeCellViewModel.swift */ = {isa = PBXFileReference; fileEncoding = 4; lastKnownFileType = sourcecode.swift; path = ProjectActivityNegativeStateChangeCellViewModel.swift; sourceTree = "<group>"; };
		9DC572E41D36CA9800AE209C /* ProjectActivityStyles.swift */ = {isa = PBXFileReference; fileEncoding = 4; lastKnownFileType = sourcecode.swift; path = ProjectActivityStyles.swift; sourceTree = "<group>"; };
		9DD1E3871D50035E00D4829E /* ProjectActivityData.swift */ = {isa = PBXFileReference; fileEncoding = 4; lastKnownFileType = sourcecode.swift; path = ProjectActivityData.swift; sourceTree = "<group>"; };
		9DDE1F6F1D5924AC0092D9A5 /* Checkout.storyboard */ = {isa = PBXFileReference; fileEncoding = 4; lastKnownFileType = file.storyboard; path = Checkout.storyboard; sourceTree = "<group>"; };
		9DDE1F711D5925A90092D9A5 /* CheckoutViewController.swift */ = {isa = PBXFileReference; fileEncoding = 4; lastKnownFileType = sourcecode.swift; path = CheckoutViewController.swift; sourceTree = "<group>"; };
		9DDE1F731D5926D80092D9A5 /* CheckoutViewModel.swift */ = {isa = PBXFileReference; fileEncoding = 4; lastKnownFileType = sourcecode.swift; path = CheckoutViewModel.swift; sourceTree = "<group>"; };
		9DEE3B241D1D81950020C2BE /* ProjectActivityBackingCellViewModel.swift */ = {isa = PBXFileReference; fileEncoding = 4; lastKnownFileType = sourcecode.swift; path = ProjectActivityBackingCellViewModel.swift; sourceTree = "<group>"; };
		A70482271E2F768D00292625 /* LiveStreamEvent.ProjectLenses.swift */ = {isa = PBXFileReference; fileEncoding = 4; lastKnownFileType = sourcecode.swift; path = LiveStreamEvent.ProjectLenses.swift; sourceTree = "<group>"; };
		A707BAD31CFFAB9400653B2F /* HelpType.swift */ = {isa = PBXFileReference; fileEncoding = 4; lastKnownFileType = sourcecode.swift; path = HelpType.swift; sourceTree = "<group>"; };
		A707BAD41CFFAB9400653B2F /* LoginIntent.swift */ = {isa = PBXFileReference; fileEncoding = 4; lastKnownFileType = sourcecode.swift; path = LoginIntent.swift; sourceTree = "<group>"; };
		A707BAD51CFFAB9400653B2F /* Notifications.swift */ = {isa = PBXFileReference; fileEncoding = 4; lastKnownFileType = sourcecode.swift; path = Notifications.swift; sourceTree = "<group>"; };
		A708F0EC1E42512000599688 /* UIView+LivePulsatingAnimation.swift */ = {isa = PBXFileReference; fileEncoding = 4; lastKnownFileType = sourcecode.swift; path = "UIView+LivePulsatingAnimation.swift"; sourceTree = "<group>"; };
		A709697D1D143D1300DB39D3 /* AlertError.swift */ = {isa = PBXFileReference; fileEncoding = 4; lastKnownFileType = sourcecode.swift; path = AlertError.swift; sourceTree = "<group>"; };
		A70F1F311D8A3E85007DA8E9 /* ProjectPamphletViewController.swift */ = {isa = PBXFileReference; fileEncoding = 4; lastKnownFileType = sourcecode.swift; path = ProjectPamphletViewController.swift; sourceTree = "<group>"; };
		A71003D81CDCFA2500B4F4D7 /* MessageThreadsViewController.swift */ = {isa = PBXFileReference; fileEncoding = 4; lastKnownFileType = sourcecode.swift; path = MessageThreadsViewController.swift; sourceTree = "<group>"; };
		A71003DB1CDD068F00B4F4D7 /* MessageThreadsDataSource.swift */ = {isa = PBXFileReference; fileEncoding = 4; lastKnownFileType = sourcecode.swift; path = MessageThreadsDataSource.swift; sourceTree = "<group>"; };
		A71003DE1CDD06E600B4F4D7 /* MessageThreadCell.swift */ = {isa = PBXFileReference; fileEncoding = 4; lastKnownFileType = sourcecode.swift; path = MessageThreadCell.swift; sourceTree = "<group>"; };
		A71003E11CDD077200B4F4D7 /* MessageCell.swift */ = {isa = PBXFileReference; fileEncoding = 4; lastKnownFileType = sourcecode.swift; path = MessageCell.swift; sourceTree = "<group>"; };
		A710573A1DC2B2DF00A69552 /* SharedFunctions.swift */ = {isa = PBXFileReference; fileEncoding = 4; lastKnownFileType = sourcecode.swift; path = SharedFunctions.swift; sourceTree = "<group>"; };
		A71199F81DD8E42A0072D478 /* ProjectPamphletMinimalCell.swift */ = {isa = PBXFileReference; fileEncoding = 4; lastKnownFileType = sourcecode.swift; path = ProjectPamphletMinimalCell.swift; sourceTree = "<group>"; };
		A71404381CAF215900A2795B /* KeyValueStoreType.swift */ = {isa = PBXFileReference; fileEncoding = 4; lastKnownFileType = sourcecode.swift; lineEnding = 0; path = KeyValueStoreType.swift; sourceTree = "<group>"; xcLanguageSpecificationIdentifier = xcode.lang.swift; };
		A7169BF51DDD064200480C0D /* UIScrollView+Extensions.swift */ = {isa = PBXFileReference; fileEncoding = 4; lastKnownFileType = sourcecode.swift; path = "UIScrollView+Extensions.swift"; sourceTree = "<group>"; };
		A7180BA81CCED598001711CA /* CommentsViewController.swift */ = {isa = PBXFileReference; fileEncoding = 4; lastKnownFileType = sourcecode.swift; path = CommentsViewController.swift; sourceTree = "<group>"; };
		A718885C1DE0DDCE0094856D /* ShortcutItem.swift */ = {isa = PBXFileReference; fileEncoding = 4; lastKnownFileType = sourcecode.swift; path = ShortcutItem.swift; sourceTree = "<group>"; };
		A71A50901E2B4A3500574C42 /* ReactiveSwift.xcodeproj */ = {isa = PBXFileReference; lastKnownFileType = "wrapper.pb-project"; name = ReactiveSwift.xcodeproj; path = "Frameworks/ios-ksapi/Frameworks/ReactiveExtensions/Frameworks/ReactiveSwift/ReactiveSwift.xcodeproj"; sourceTree = "<group>"; };
		A71A50A81E2B4A3E00574C42 /* Result.xcodeproj */ = {isa = PBXFileReference; lastKnownFileType = "wrapper.pb-project"; name = Result.xcodeproj; path = "Frameworks/ios-ksapi/Frameworks/ReactiveExtensions/Frameworks/ReactiveSwift/Carthage/Checkouts/Result/Result.xcodeproj"; sourceTree = "<group>"; };
		A71A50C31E2B4A4C00574C42 /* Runes.xcodeproj */ = {isa = PBXFileReference; lastKnownFileType = "wrapper.pb-project"; name = Runes.xcodeproj; path = "Frameworks/ios-ksapi/Frameworks/Runes/Runes.xcodeproj"; sourceTree = "<group>"; };
		A71C7F6D1E2FA03B0051E5E3 /* LiveStreamDiscovery.storyboard */ = {isa = PBXFileReference; fileEncoding = 4; lastKnownFileType = file.storyboard; path = LiveStreamDiscovery.storyboard; sourceTree = "<group>"; };
		A71C7FA91E2FA40D0051E5E3 /* LiveStreamDiscoveryViewController.swift */ = {isa = PBXFileReference; fileEncoding = 4; lastKnownFileType = sourcecode.swift; path = LiveStreamDiscoveryViewController.swift; sourceTree = "<group>"; };
		A71C7FAD1E2FA65F0051E5E3 /* LiveStreamDiscoveryDataSource.swift */ = {isa = PBXFileReference; fileEncoding = 4; lastKnownFileType = sourcecode.swift; path = LiveStreamDiscoveryDataSource.swift; sourceTree = "<group>"; };
		A71C7FB11E3009D50051E5E3 /* LiveStreamDiscoveryTitleCell.swift */ = {isa = PBXFileReference; fileEncoding = 4; lastKnownFileType = sourcecode.swift; path = LiveStreamDiscoveryTitleCell.swift; sourceTree = "<group>"; };
		A71F59E71D2424CA00909BE3 /* KSCache.swift */ = {isa = PBXFileReference; fileEncoding = 4; lastKnownFileType = sourcecode.swift; path = KSCache.swift; sourceTree = "<group>"; };
		A71FB0651E3FF347006C286E /* Release.entitlements */ = {isa = PBXFileReference; lastKnownFileType = text.plist.entitlements; path = Release.entitlements; sourceTree = "<group>"; };
		A7208C3D1CCAC86800E3DAB3 /* FacebookAppDelegateProtocol.swift */ = {isa = PBXFileReference; fileEncoding = 4; lastKnownFileType = sourcecode.swift; path = FacebookAppDelegateProtocol.swift; sourceTree = "<group>"; };
		A721DF611C8CF503000CB97C /* TrackingClientType.swift */ = {isa = PBXFileReference; fileEncoding = 4; lastKnownFileType = sourcecode.swift; path = TrackingClientType.swift; sourceTree = "<group>"; };
		A721DF641C8CF5A3000CB97C /* KoalaTrackingClient.swift */ = {isa = PBXFileReference; fileEncoding = 4; lastKnownFileType = sourcecode.swift; lineEnding = 0; path = KoalaTrackingClient.swift; sourceTree = "<group>"; xcLanguageSpecificationIdentifier = xcode.lang.swift; };
		A721DF671C8CFAEB000CB97C /* Koala.swift */ = {isa = PBXFileReference; fileEncoding = 4; lastKnownFileType = sourcecode.swift; lineEnding = 0; path = Koala.swift; sourceTree = "<group>"; xcLanguageSpecificationIdentifier = xcode.lang.swift; };
		A721DF6A1C8CFAF6000CB97C /* MockTrackingClient.swift */ = {isa = PBXFileReference; fileEncoding = 4; lastKnownFileType = sourcecode.swift; lineEnding = 0; path = MockTrackingClient.swift; sourceTree = "<group>"; xcLanguageSpecificationIdentifier = xcode.lang.swift; };
		A724BA651D2C03930041863C /* NSBundle-Framework.swift */ = {isa = PBXFileReference; fileEncoding = 4; lastKnownFileType = sourcecode.swift; name = "NSBundle-Framework.swift"; path = "Library/NSBundle-Framework.swift"; sourceTree = "<group>"; };
		A72AFFD91CD7ED6B008F052B /* Keyboard.swift */ = {isa = PBXFileReference; fileEncoding = 4; lastKnownFileType = sourcecode.swift; path = Keyboard.swift; sourceTree = "<group>"; };
		A72C39F31D00F27E0075227E /* SettingsViewController.swift */ = {isa = PBXFileReference; fileEncoding = 4; lastKnownFileType = sourcecode.swift; path = SettingsViewController.swift; sourceTree = "<group>"; };
		A72C3A2F1D00F28C0075227E /* SettingsViewModel.swift */ = {isa = PBXFileReference; fileEncoding = 4; lastKnownFileType = sourcecode.swift; path = SettingsViewModel.swift; sourceTree = "<group>"; };
		A72C3A8A1D00F6A80075227E /* ExpandableRow.swift */ = {isa = PBXFileReference; fileEncoding = 4; lastKnownFileType = sourcecode.swift; path = ExpandableRow.swift; sourceTree = "<group>"; };
		A72C3A8B1D00F6A80075227E /* SelectableRow.swift */ = {isa = PBXFileReference; fileEncoding = 4; lastKnownFileType = sourcecode.swift; path = SelectableRow.swift; sourceTree = "<group>"; };
		A72C3A911D00F6C70075227E /* DiscoveryPageViewModel.swift */ = {isa = PBXFileReference; fileEncoding = 4; lastKnownFileType = sourcecode.swift; path = DiscoveryPageViewModel.swift; sourceTree = "<group>"; };
		A72C3A921D00F6C70075227E /* SortPagerViewModel.swift */ = {isa = PBXFileReference; fileEncoding = 4; lastKnownFileType = sourcecode.swift; path = SortPagerViewModel.swift; sourceTree = "<group>"; };
		A72C3AA21D00F7170075227E /* DiscoveryPagesDataSource.swift */ = {isa = PBXFileReference; fileEncoding = 4; lastKnownFileType = sourcecode.swift; path = DiscoveryPagesDataSource.swift; sourceTree = "<group>"; };
		A72C3AA51D00F7A30075227E /* SortPagerViewController.swift */ = {isa = PBXFileReference; fileEncoding = 4; lastKnownFileType = sourcecode.swift; path = SortPagerViewController.swift; sourceTree = "<group>"; };
		A72C3AA81D00F96C0075227E /* DiscoveryPageViewController.swift */ = {isa = PBXFileReference; fileEncoding = 4; lastKnownFileType = sourcecode.swift; path = DiscoveryPageViewController.swift; sourceTree = "<group>"; };
		A72C3AAE1D00F9C10075227E /* DiscoveryFiltersDataSource.swift */ = {isa = PBXFileReference; fileEncoding = 4; lastKnownFileType = sourcecode.swift; path = DiscoveryFiltersDataSource.swift; sourceTree = "<group>"; };
		A72C3AB11D00FB1F0075227E /* DiscoveryExpandableRowCell.swift */ = {isa = PBXFileReference; fileEncoding = 4; lastKnownFileType = sourcecode.swift; path = DiscoveryExpandableRowCell.swift; sourceTree = "<group>"; };
		A72C3AB21D00FB1F0075227E /* DiscoveryExpandedSelectableRow.swift */ = {isa = PBXFileReference; fileEncoding = 4; lastKnownFileType = sourcecode.swift; path = DiscoveryExpandedSelectableRow.swift; sourceTree = "<group>"; };
		A72C3AB31D00FB1F0075227E /* DiscoverySelectableRowCell.swift */ = {isa = PBXFileReference; fileEncoding = 4; lastKnownFileType = sourcecode.swift; path = DiscoverySelectableRowCell.swift; sourceTree = "<group>"; };
		A72E75961CC313A400983066 /* ValueCell.swift */ = {isa = PBXFileReference; fileEncoding = 4; lastKnownFileType = sourcecode.swift; path = ValueCell.swift; sourceTree = "<group>"; };
		A731BF581D1ED60800A734AC /* WebViewController.swift */ = {isa = PBXFileReference; fileEncoding = 4; lastKnownFileType = sourcecode.swift; name = WebViewController.swift; path = Library/WebViewController.swift; sourceTree = "<group>"; };
		A731BF8B1D1EE44E00A734AC /* UpdateViewController.swift */ = {isa = PBXFileReference; fileEncoding = 4; lastKnownFileType = sourcecode.swift; path = UpdateViewController.swift; sourceTree = "<group>"; };
		A731BF8E1D1EE4CD00A734AC /* UpdateViewModel.swift */ = {isa = PBXFileReference; fileEncoding = 4; lastKnownFileType = sourcecode.swift; path = UpdateViewModel.swift; sourceTree = "<group>"; };
		A73378FA1D0AE33B00C91445 /* BaseStyles.swift */ = {isa = PBXFileReference; fileEncoding = 4; lastKnownFileType = sourcecode.swift; path = BaseStyles.swift; sourceTree = "<group>"; };
		A73378FD1D0AE36400C91445 /* LoginStyles.swift */ = {isa = PBXFileReference; fileEncoding = 4; lastKnownFileType = sourcecode.swift; path = LoginStyles.swift; sourceTree = "<group>"; };
		A73379101D0E33A600C91445 /* ButtonStyles.swift */ = {isa = PBXFileReference; fileEncoding = 4; lastKnownFileType = sourcecode.swift; path = ButtonStyles.swift; sourceTree = "<group>"; };
		A73379441D0E36A600C91445 /* Colors.swift */ = {isa = PBXFileReference; fileEncoding = 4; lastKnownFileType = sourcecode.swift; path = Colors.swift; sourceTree = "<group>"; };
		A73379471D0E36CA00C91445 /* Fonts.swift */ = {isa = PBXFileReference; fileEncoding = 4; lastKnownFileType = sourcecode.swift; path = Fonts.swift; sourceTree = "<group>"; };
		A733795F1D0EDFEE00C91445 /* UIViewController-Preparation.swift */ = {isa = PBXFileReference; fileEncoding = 4; lastKnownFileType = sourcecode.swift; path = "UIViewController-Preparation.swift"; sourceTree = "<group>"; };
		A734A2161D9BF8B800E05454 /* Hockey.entitlements */ = {isa = PBXFileReference; lastKnownFileType = text.xml; path = Hockey.entitlements; sourceTree = "<group>"; };
		A734A2661D21A1790080BBD5 /* WKNavigationActionData.swift */ = {isa = PBXFileReference; fileEncoding = 4; lastKnownFileType = sourcecode.swift; path = WKNavigationActionData.swift; sourceTree = "<group>"; };
		A73778921D819736004C2A9B /* FBSnapshotTestCase.xcodeproj */ = {isa = PBXFileReference; lastKnownFileType = "wrapper.pb-project"; name = FBSnapshotTestCase.xcodeproj; path = "Frameworks/ios-snapshot-test-case/FBSnapshotTestCase.xcodeproj"; sourceTree = "<group>"; };
		A73923AB1D272242004524C3 /* Activity.storyboard */ = {isa = PBXFileReference; fileEncoding = 4; lastKnownFileType = file.storyboard; path = Activity.storyboard; sourceTree = "<group>"; };
		A73923AC1D272242004524C3 /* Thanks.storyboard */ = {isa = PBXFileReference; fileEncoding = 4; lastKnownFileType = file.storyboard; path = Thanks.storyboard; sourceTree = "<group>"; };
		A73923AD1D272242004524C3 /* Comments.storyboard */ = {isa = PBXFileReference; fileEncoding = 4; lastKnownFileType = file.storyboard; path = Comments.storyboard; sourceTree = "<group>"; };
		A73923AE1D272242004524C3 /* Dashboard.storyboard */ = {isa = PBXFileReference; fileEncoding = 4; lastKnownFileType = file.storyboard; path = Dashboard.storyboard; sourceTree = "<group>"; };
		A73923AF1D272242004524C3 /* Discovery.storyboard */ = {isa = PBXFileReference; fileEncoding = 4; lastKnownFileType = file.storyboard; path = Discovery.storyboard; sourceTree = "<group>"; };
		A73923B01D272242004524C3 /* Friends.storyboard */ = {isa = PBXFileReference; fileEncoding = 4; lastKnownFileType = file.storyboard; path = Friends.storyboard; sourceTree = "<group>"; };
		A73923B21D272242004524C3 /* Login.storyboard */ = {isa = PBXFileReference; fileEncoding = 4; lastKnownFileType = file.storyboard; path = Login.storyboard; sourceTree = "<group>"; };
		A73923B31D272242004524C3 /* Main.storyboard */ = {isa = PBXFileReference; fileEncoding = 4; lastKnownFileType = file.storyboard; path = Main.storyboard; sourceTree = "<group>"; };
		A73923B41D272242004524C3 /* Messages.storyboard */ = {isa = PBXFileReference; fileEncoding = 4; lastKnownFileType = file.storyboard; path = Messages.storyboard; sourceTree = "<group>"; };
		A73923B51D272242004524C3 /* Profile.storyboard */ = {isa = PBXFileReference; fileEncoding = 4; lastKnownFileType = file.storyboard; path = Profile.storyboard; sourceTree = "<group>"; };
		A73923B71D272242004524C3 /* ProjectActivity.storyboard */ = {isa = PBXFileReference; fileEncoding = 4; lastKnownFileType = file.storyboard; path = ProjectActivity.storyboard; sourceTree = "<group>"; };
		A73923B81D272242004524C3 /* Search.storyboard */ = {isa = PBXFileReference; fileEncoding = 4; lastKnownFileType = file.storyboard; path = Search.storyboard; sourceTree = "<group>"; };
		A73923B91D272242004524C3 /* Settings.storyboard */ = {isa = PBXFileReference; fileEncoding = 4; lastKnownFileType = file.storyboard; path = Settings.storyboard; sourceTree = "<group>"; };
		A73923BA1D272242004524C3 /* Update.storyboard */ = {isa = PBXFileReference; fileEncoding = 4; lastKnownFileType = file.storyboard; path = Update.storyboard; sourceTree = "<group>"; };
		A73923BB1D272242004524C3 /* UpdateDraft.storyboard */ = {isa = PBXFileReference; fileEncoding = 4; lastKnownFileType = file.storyboard; path = UpdateDraft.storyboard; sourceTree = "<group>"; };
		A73EF6D11DCC173C008FDBE5 /* ProjectNavigatorViewModel.swift */ = {isa = PBXFileReference; fileEncoding = 4; lastKnownFileType = sourcecode.swift; path = ProjectNavigatorViewModel.swift; sourceTree = "<group>"; };
		A73EF7091DCC17DD008FDBE5 /* ProjectNavigatorPagesDataSource.swift */ = {isa = PBXFileReference; fileEncoding = 4; lastKnownFileType = sourcecode.swift; path = ProjectNavigatorPagesDataSource.swift; sourceTree = "<group>"; };
		A742CC7C1E43B3A00029D256 /* LiveStreamDiscoveryLiveNowCell.swift */ = {isa = PBXFileReference; fileEncoding = 4; lastKnownFileType = sourcecode.swift; path = LiveStreamDiscoveryLiveNowCell.swift; sourceTree = "<group>"; };
		A742CCA41E440EA80029D256 /* LiveStreamDiscoveryUpcomingAndReplayCell.swift */ = {isa = PBXFileReference; fileEncoding = 4; lastKnownFileType = sourcecode.swift; path = LiveStreamDiscoveryUpcomingAndReplayCell.swift; sourceTree = "<group>"; };
		A74382041D3458C900040A95 /* PaddingCell.swift */ = {isa = PBXFileReference; fileEncoding = 4; lastKnownFileType = sourcecode.swift; path = PaddingCell.swift; sourceTree = "<group>"; };
		A745D0201CA897FF00C12802 /* SearchViewController.swift */ = {isa = PBXFileReference; fileEncoding = 4; lastKnownFileType = sourcecode.swift; path = SearchViewController.swift; sourceTree = "<group>"; };
		A745D0461CA8985B00C12802 /* DashboardViewController.swift */ = {isa = PBXFileReference; fileEncoding = 4; lastKnownFileType = sourcecode.swift; path = DashboardViewController.swift; sourceTree = "<group>"; };
		A745D0491CA8986E00C12802 /* ProfileViewController.swift */ = {isa = PBXFileReference; fileEncoding = 4; lastKnownFileType = sourcecode.swift; path = ProfileViewController.swift; sourceTree = "<group>"; };
		A747A8B81D45893100AF199A /* ProjectPamphletContentDataSource.swift */ = {isa = PBXFileReference; fileEncoding = 4; lastKnownFileType = sourcecode.swift; path = ProjectPamphletContentDataSource.swift; sourceTree = "<group>"; };
		A747A8EA1D45896000AF199A /* RewardCellViewModel.swift */ = {isa = PBXFileReference; fileEncoding = 4; lastKnownFileType = sourcecode.swift; path = RewardCellViewModel.swift; sourceTree = "<group>"; };
		A747A8ED1D45899F00AF199A /* RewardCell.swift */ = {isa = PBXFileReference; fileEncoding = 4; lastKnownFileType = sourcecode.swift; path = RewardCell.swift; sourceTree = "<group>"; };
		A74900171D00E23000BC3BE7 /* SignupViewModel.swift */ = {isa = PBXFileReference; fileEncoding = 4; lastKnownFileType = sourcecode.swift; path = SignupViewModel.swift; sourceTree = "<group>"; };
		A749001D1D00E27100BC3BE7 /* SignupViewController.swift */ = {isa = PBXFileReference; fileEncoding = 4; lastKnownFileType = sourcecode.swift; path = SignupViewController.swift; sourceTree = "<group>"; };
		A74BEF181DE3474C008D5E63 /* UIImageView+URL.swift */ = {isa = PBXFileReference; fileEncoding = 4; lastKnownFileType = sourcecode.swift; name = "UIImageView+URL.swift"; path = "Library/UIImageView+URL.swift"; sourceTree = "<group>"; };
		A74FFDEE1CE3E33300C7BCB9 /* MessageDialogViewController.swift */ = {isa = PBXFileReference; fileEncoding = 4; lastKnownFileType = sourcecode.swift; path = MessageDialogViewController.swift; sourceTree = "<group>"; };
		A74FFE671CE3FFE200C7BCB9 /* SearchMessagesViewController.swift */ = {isa = PBXFileReference; fileEncoding = 4; lastKnownFileType = sourcecode.swift; path = SearchMessagesViewController.swift; sourceTree = "<group>"; };
		A74FFEC81CE4FB9900C7BCB9 /* SearchMessagesDataSource.swift */ = {isa = PBXFileReference; fileEncoding = 4; lastKnownFileType = sourcecode.swift; path = SearchMessagesDataSource.swift; sourceTree = "<group>"; };
		A751A51E1C85EC0B009C5DEA /* DiscoveryViewController.swift */ = {isa = PBXFileReference; fileEncoding = 4; lastKnownFileType = sourcecode.swift; path = DiscoveryViewController.swift; sourceTree = "<group>"; };
		A75313CA1E49363B002C4E7D /* LiveStreamStyles.swift */ = {isa = PBXFileReference; fileEncoding = 4; lastKnownFileType = sourcecode.swift; path = LiveStreamStyles.swift; sourceTree = "<group>"; };
		A755113C1C8642B3005355CF /* Library.framework */ = {isa = PBXFileReference; explicitFileType = wrapper.framework; includeInIndex = 0; path = Library.framework; sourceTree = BUILT_PRODUCTS_DIR; };
		A75511451C8642B3005355CF /* Library-iOSTests.xctest */ = {isa = PBXFileReference; explicitFileType = wrapper.cfbundle; includeInIndex = 0; path = "Library-iOSTests.xctest"; sourceTree = BUILT_PRODUCTS_DIR; };
		A7561A3A1D3144210028DEA1 /* ProjectDescriptionViewController.swift */ = {isa = PBXFileReference; fileEncoding = 4; lastKnownFileType = sourcecode.swift; path = ProjectDescriptionViewController.swift; sourceTree = "<group>"; };
		A7561A3C1D3146290028DEA1 /* ProjectNavigatorViewController.swift */ = {isa = PBXFileReference; fileEncoding = 4; lastKnownFileType = sourcecode.swift; path = ProjectNavigatorViewController.swift; sourceTree = "<group>"; };
		A75798901D6A201F0063CEEC /* DebugPushNotifictionsViewController.swift */ = {isa = PBXFileReference; fileEncoding = 4; lastKnownFileType = sourcecode.swift; path = DebugPushNotifictionsViewController.swift; sourceTree = "<group>"; };
		A75798C21D6A24CD0063CEEC /* DebugPushNotifications.storyboard */ = {isa = PBXFileReference; fileEncoding = 4; lastKnownFileType = file.storyboard; path = DebugPushNotifications.storyboard; sourceTree = "<group>"; };
		A757E9BD1D19C34600A5C978 /* ActivitySurveyResponseCell.swift */ = {isa = PBXFileReference; fileEncoding = 4; lastKnownFileType = sourcecode.swift; path = ActivitySurveyResponseCell.swift; sourceTree = "<group>"; };
		A757EAEF1D1ABE7400A5C978 /* ActivitySurveyResponseCellViewModel.swift */ = {isa = PBXFileReference; fileEncoding = 4; lastKnownFileType = sourcecode.swift; path = ActivitySurveyResponseCellViewModel.swift; sourceTree = "<group>"; };
		A757EB2A1D1AD89E00A5C978 /* DiscoveryStyles.swift */ = {isa = PBXFileReference; fileEncoding = 4; lastKnownFileType = sourcecode.swift; path = DiscoveryStyles.swift; sourceTree = "<group>"; };
		A757EBB11D1B084F00A5C978 /* DiscoveryOnboardingCell.swift */ = {isa = PBXFileReference; fileEncoding = 4; lastKnownFileType = sourcecode.swift; path = DiscoveryOnboardingCell.swift; sourceTree = "<group>"; };
		A75A29231CE0AE5A00D35E5C /* MessagesViewController.swift */ = {isa = PBXFileReference; fileEncoding = 4; lastKnownFileType = sourcecode.swift; path = MessagesViewController.swift; sourceTree = "<group>"; };
		A75A29261CE0B7DD00D35E5C /* BackingCell.swift */ = {isa = PBXFileReference; fileEncoding = 4; lastKnownFileType = sourcecode.swift; path = BackingCell.swift; sourceTree = "<group>"; };
		A75A29291CE0B7EA00D35E5C /* ProjectBannerCell.swift */ = {isa = PBXFileReference; fileEncoding = 4; lastKnownFileType = sourcecode.swift; path = ProjectBannerCell.swift; sourceTree = "<group>"; };
		A75A292C1CE0B95300D35E5C /* MessagesDataSource.swift */ = {isa = PBXFileReference; fileEncoding = 4; lastKnownFileType = sourcecode.swift; path = MessagesDataSource.swift; sourceTree = "<group>"; };
		A75A9D8C1D6F336B00603D1D /* RewardShippingPickerViewController.swift */ = {isa = PBXFileReference; fileEncoding = 4; lastKnownFileType = sourcecode.swift; path = RewardShippingPickerViewController.swift; sourceTree = "<group>"; };
		A75A9DBE1D6F3A3000603D1D /* RewardShippingPickerViewModel.swift */ = {isa = PBXFileReference; fileEncoding = 4; lastKnownFileType = sourcecode.swift; path = RewardShippingPickerViewModel.swift; sourceTree = "<group>"; };
		A75AB1F81C8A84B5002FC3E6 /* ActivitiesDataSource.swift */ = {isa = PBXFileReference; fileEncoding = 4; lastKnownFileType = sourcecode.swift; path = ActivitiesDataSource.swift; sourceTree = "<group>"; };
		A75AB2211C8A85D1002FC3E6 /* ActivityUpdateCell.swift */ = {isa = PBXFileReference; fileEncoding = 4; lastKnownFileType = sourcecode.swift; path = ActivityUpdateCell.swift; sourceTree = "<group>"; };
		A75AB2241C8B407F002FC3E6 /* ActivityFriendBackingCell.swift */ = {isa = PBXFileReference; fileEncoding = 4; lastKnownFileType = sourcecode.swift; path = ActivityFriendBackingCell.swift; sourceTree = "<group>"; };
		A75C81161D210BD700B5AD03 /* ShareViewModel.swift */ = {isa = PBXFileReference; fileEncoding = 4; lastKnownFileType = sourcecode.swift; path = ShareViewModel.swift; sourceTree = "<group>"; };
		A75C81191D210C4700B5AD03 /* SafariActivity.swift */ = {isa = PBXFileReference; fileEncoding = 4; lastKnownFileType = sourcecode.swift; path = SafariActivity.swift; sourceTree = "<group>"; };
		A75C811A1D210C4700B5AD03 /* ProjectActivityItemProvider.swift */ = {isa = PBXFileReference; fileEncoding = 4; lastKnownFileType = sourcecode.swift; path = ProjectActivityItemProvider.swift; sourceTree = "<group>"; };
		A75C811B1D210C4700B5AD03 /* UpdateActivityItemProvider.swift */ = {isa = PBXFileReference; fileEncoding = 4; lastKnownFileType = sourcecode.swift; path = UpdateActivityItemProvider.swift; sourceTree = "<group>"; };
		A75C81251D210F1F00B5AD03 /* ShareContext.swift */ = {isa = PBXFileReference; fileEncoding = 4; lastKnownFileType = sourcecode.swift; path = ShareContext.swift; sourceTree = "<group>"; };
		A75CBDE61C8A26F800758C55 /* AppDelegateViewModel.swift */ = {isa = PBXFileReference; fileEncoding = 4; lastKnownFileType = sourcecode.swift; path = AppDelegateViewModel.swift; sourceTree = "<group>"; };
		A75CFA4E1CCDB322004CD5FA /* SearchDataSource.swift */ = {isa = PBXFileReference; fileEncoding = 4; lastKnownFileType = sourcecode.swift; path = SearchDataSource.swift; sourceTree = "<group>"; };
		A75CFA7C1CCE56C4004CD5FA /* SearchProjectCell.swift */ = {isa = PBXFileReference; fileEncoding = 4; lastKnownFileType = sourcecode.swift; path = SearchProjectCell.swift; sourceTree = "<group>"; };
		A75CFB071CCE7FCF004CD5FA /* StaticTableViewCell.swift */ = {isa = PBXFileReference; fileEncoding = 4; lastKnownFileType = sourcecode.swift; path = StaticTableViewCell.swift; sourceTree = "<group>"; };
		A75F71621D897E4C0091258A /* Stripe.framework */ = {isa = PBXFileReference; lastKnownFileType = wrapper.framework; name = Stripe.framework; path = Frameworks/Stripe/Stripe.framework; sourceTree = "<group>"; };
		A76078091CAEE0A6001B39D0 /* IsValidEmail.swift */ = {isa = PBXFileReference; fileEncoding = 4; lastKnownFileType = sourcecode.swift; path = IsValidEmail.swift; sourceTree = "<group>"; };
		A761269F1C90C94000EDCCB9 /* ValueCellDataSource.swift */ = {isa = PBXFileReference; fileEncoding = 4; lastKnownFileType = sourcecode.swift; lineEnding = 0; path = ValueCellDataSource.swift; sourceTree = "<group>"; xcLanguageSpecificationIdentifier = xcode.lang.swift; };
		A76126A41C90C94000EDCCB9 /* UICollectionView-Extensions.swift */ = {isa = PBXFileReference; fileEncoding = 4; lastKnownFileType = sourcecode.swift; path = "UICollectionView-Extensions.swift"; sourceTree = "<group>"; };
		A76126A51C90C94000EDCCB9 /* UIView-Extensions.swift */ = {isa = PBXFileReference; fileEncoding = 4; lastKnownFileType = sourcecode.swift; path = "UIView-Extensions.swift"; sourceTree = "<group>"; };
		A76126A61C90C94000EDCCB9 /* UITableView-Extensions.swift */ = {isa = PBXFileReference; fileEncoding = 4; lastKnownFileType = sourcecode.swift; path = "UITableView-Extensions.swift"; sourceTree = "<group>"; };
		A762EFF11C8CC663005581A4 /* ActivityFriendFollowCell.swift */ = {isa = PBXFileReference; fileEncoding = 4; lastKnownFileType = sourcecode.swift; path = ActivityFriendFollowCell.swift; sourceTree = "<group>"; };
		A762F01B1C8CD2B3005581A4 /* ActivityProjectStatusCell.swift */ = {isa = PBXFileReference; fileEncoding = 4; lastKnownFileType = sourcecode.swift; path = ActivityProjectStatusCell.swift; sourceTree = "<group>"; };
		A7698B291D00602800953FD3 /* LoginViewModel.swift */ = {isa = PBXFileReference; fileEncoding = 4; lastKnownFileType = sourcecode.swift; path = LoginViewModel.swift; sourceTree = "<group>"; };
		A76E0AC51D00D05F00EC525A /* ReactiveExtensions.xcodeproj */ = {isa = PBXFileReference; lastKnownFileType = "wrapper.pb-project"; name = ReactiveExtensions.xcodeproj; path = "Frameworks/ios-ksapi/Frameworks/ReactiveExtensions/ReactiveExtensions.xcodeproj"; sourceTree = "<group>"; };
		A77352EC1D5E70FC0017E239 /* MostPopularCell.swift */ = {isa = PBXFileReference; fileEncoding = 4; lastKnownFileType = sourcecode.swift; path = MostPopularCell.swift; sourceTree = "<group>"; };
		A773531E1D5E8AEF0017E239 /* MostPopularSearchProjectCell.swift */ = {isa = PBXFileReference; fileEncoding = 4; lastKnownFileType = sourcecode.swift; path = MostPopularSearchProjectCell.swift; sourceTree = "<group>"; };
		A774684A1D6E400D007DCDFC /* RewardPledgeViewModel.swift */ = {isa = PBXFileReference; fileEncoding = 4; lastKnownFileType = sourcecode.swift; path = RewardPledgeViewModel.swift; sourceTree = "<group>"; };
		A775B51F1CA8705B00BBB587 /* RootTabBarViewController.swift */ = {isa = PBXFileReference; fileEncoding = 4; lastKnownFileType = sourcecode.swift; path = RootTabBarViewController.swift; sourceTree = "<group>"; };
		A775B5451CA871D700BBB587 /* RootViewModel.swift */ = {isa = PBXFileReference; fileEncoding = 4; lastKnownFileType = sourcecode.swift; lineEnding = 0; path = RootViewModel.swift; sourceTree = "<group>"; xcLanguageSpecificationIdentifier = xcode.lang.swift; };
		A7792C391E30F998002BAD63 /* LiveStreamDiscoveryViewModel.swift */ = {isa = PBXFileReference; fileEncoding = 4; lastKnownFileType = sourcecode.swift; path = LiveStreamDiscoveryViewModel.swift; sourceTree = "<group>"; };
		A7792C3E1E31202B002BAD63 /* LiveStreamEvent.BackgroundImageLenses.swift */ = {isa = PBXFileReference; fileEncoding = 4; lastKnownFileType = sourcecode.swift; path = LiveStreamEvent.BackgroundImageLenses.swift; sourceTree = "<group>"; };
		A77A953E1E44DD6300733D03 /* LiveStreamDiscoveryUpcomingAndReplayCellViewModel.swift */ = {isa = PBXFileReference; fileEncoding = 4; lastKnownFileType = sourcecode.swift; path = LiveStreamDiscoveryUpcomingAndReplayCellViewModel.swift; sourceTree = "<group>"; };
		A77A95401E44DE2200733D03 /* LiveStreamDiscoveryLiveNowCellViewModel.swift */ = {isa = PBXFileReference; fileEncoding = 4; lastKnownFileType = sourcecode.swift; path = LiveStreamDiscoveryLiveNowCellViewModel.swift; sourceTree = "<group>"; };
		A77D7B061CBAAF5D0077586B /* Paginate.swift */ = {isa = PBXFileReference; fileEncoding = 4; lastKnownFileType = sourcecode.swift; path = Paginate.swift; sourceTree = "<group>"; };
		A77DA9231E4D13F000DB3A66 /* RewardCell.xib */ = {isa = PBXFileReference; fileEncoding = 4; lastKnownFileType = file.xib; path = RewardCell.xib; sourceTree = "<group>"; };
		A77DA9621E4D1F4D00DB3A66 /* Nib.swift */ = {isa = PBXFileReference; fileEncoding = 4; lastKnownFileType = sourcecode.swift; name = Nib.swift; path = Library/Nib.swift; sourceTree = "<group>"; };
		A77DA9631E4D1F4D00DB3A66 /* Storyboard.swift */ = {isa = PBXFileReference; fileEncoding = 4; lastKnownFileType = sourcecode.swift; name = Storyboard.swift; path = Library/Storyboard.swift; sourceTree = "<group>"; };
		A78012641D2EEA620027396E /* ReferralChartView.swift */ = {isa = PBXFileReference; fileEncoding = 4; lastKnownFileType = sourcecode.swift; path = ReferralChartView.swift; sourceTree = "<group>"; };
		A7808BBD1D6240B9001CF96A /* ProjectCreatorViewController.swift */ = {isa = PBXFileReference; fileEncoding = 4; lastKnownFileType = sourcecode.swift; path = ProjectCreatorViewController.swift; sourceTree = "<group>"; };
		A7808BEF1D625C6A001CF96A /* ProjectCreatorViewModel.swift */ = {isa = PBXFileReference; fileEncoding = 4; lastKnownFileType = sourcecode.swift; path = ProjectCreatorViewModel.swift; sourceTree = "<group>"; };
		A78537BB1CB5416700385B73 /* UIDeviceType.swift */ = {isa = PBXFileReference; fileEncoding = 4; lastKnownFileType = sourcecode.swift; path = UIDeviceType.swift; sourceTree = "<group>"; };
		A78537E11CB5422100385B73 /* UIScreenType.swift */ = {isa = PBXFileReference; fileEncoding = 4; lastKnownFileType = sourcecode.swift; path = UIScreenType.swift; sourceTree = "<group>"; };
		A78537F71CB5803B00385B73 /* NSHTTPCookieStorageType.swift */ = {isa = PBXFileReference; fileEncoding = 4; lastKnownFileType = sourcecode.swift; path = NSHTTPCookieStorageType.swift; sourceTree = "<group>"; };
		A787E6951E28A84B0017B186 /* LiveStream.storyboard */ = {isa = PBXFileReference; fileEncoding = 4; lastKnownFileType = file.storyboard; path = LiveStream.storyboard; sourceTree = "<group>"; };
		A78838731D8A2EFF0081E94D /* ProjectPamphlet.storyboard */ = {isa = PBXFileReference; fileEncoding = 4; lastKnownFileType = file.storyboard; path = ProjectPamphlet.storyboard; sourceTree = "<group>"; };
		A78838A81D8A32060081E94D /* ProjectNavBarViewController.swift */ = {isa = PBXFileReference; fileEncoding = 4; lastKnownFileType = sourcecode.swift; path = ProjectNavBarViewController.swift; sourceTree = "<group>"; };
		A78851901D6C900000617930 /* DeprecatedWebViewModel.swift */ = {isa = PBXFileReference; fileEncoding = 4; lastKnownFileType = sourcecode.swift; path = DeprecatedWebViewModel.swift; sourceTree = "<group>"; };
		A78852061D6CC5C300617930 /* RewardPledgeViewController.swift */ = {isa = PBXFileReference; fileEncoding = 4; lastKnownFileType = sourcecode.swift; path = RewardPledgeViewController.swift; sourceTree = "<group>"; };
		A78852381D6CC5DE00617930 /* RewardPledge.storyboard */ = {isa = PBXFileReference; fileEncoding = 4; lastKnownFileType = file.storyboard; path = RewardPledge.storyboard; sourceTree = "<group>"; };
		A796A88E1D48DE79009B6EF6 /* ProjectPamphletContentViewModel.swift */ = {isa = PBXFileReference; fileEncoding = 4; lastKnownFileType = sourcecode.swift; path = ProjectPamphletContentViewModel.swift; sourceTree = "<group>"; };
		A796FF261D425A4500CD58AA /* ProjectStyles.swift */ = {isa = PBXFileReference; fileEncoding = 4; lastKnownFileType = sourcecode.swift; path = ProjectStyles.swift; sourceTree = "<group>"; };
		A79BF81E1D11F6AF004C0445 /* Strings.swift */ = {isa = PBXFileReference; fileEncoding = 4; lastKnownFileType = sourcecode.swift; path = Strings.swift; sourceTree = "<group>"; };
		A79F52FF1D8F50CE00C051B8 /* ProjectPamphletSubpageCell.swift */ = {isa = PBXFileReference; fileEncoding = 4; lastKnownFileType = sourcecode.swift; path = ProjectPamphletSubpageCell.swift; sourceTree = "<group>"; };
		A7A051E41CD12D9A005AF5E2 /* CommentsDataSource.swift */ = {isa = PBXFileReference; fileEncoding = 4; lastKnownFileType = sourcecode.swift; path = CommentsDataSource.swift; sourceTree = "<group>"; };
		A7A052121CD12DD7005AF5E2 /* CommentCell.swift */ = {isa = PBXFileReference; fileEncoding = 4; lastKnownFileType = sourcecode.swift; path = CommentCell.swift; sourceTree = "<group>"; };
		A7A0534C1CD19C68005AF5E2 /* CommentDialogViewController.swift */ = {isa = PBXFileReference; fileEncoding = 4; lastKnownFileType = sourcecode.swift; path = CommentDialogViewController.swift; sourceTree = "<group>"; };
		A7A5F8241D11ECF60036139A /* Base */ = {isa = PBXFileReference; lastKnownFileType = text.plist.strings; name = Base; path = Base.lproj/Localizable.strings; sourceTree = "<group>"; };
		A7A5F8251D11ECF60036139A /* de */ = {isa = PBXFileReference; lastKnownFileType = text.plist.strings; name = de; path = de.lproj/Localizable.strings; sourceTree = "<group>"; };
		A7A5F8261D11ECF60036139A /* es */ = {isa = PBXFileReference; lastKnownFileType = text.plist.strings; name = es; path = es.lproj/Localizable.strings; sourceTree = "<group>"; };
		A7A5F8271D11ECF60036139A /* fr */ = {isa = PBXFileReference; lastKnownFileType = text.plist.strings; name = fr; path = fr.lproj/Localizable.strings; sourceTree = "<group>"; };
		A7A882BE1D31745500E9046E /* SimpleHTMLLabel.swift */ = {isa = PBXFileReference; fileEncoding = 4; lastKnownFileType = sourcecode.swift; path = SimpleHTMLLabel.swift; sourceTree = "<group>"; };
		A7B11A761D79F03300A5036E /* PKPaymentRequest.swift */ = {isa = PBXFileReference; fileEncoding = 4; lastKnownFileType = sourcecode.swift; path = PKPaymentRequest.swift; sourceTree = "<group>"; };
		A7B1EBB01D901DE800BEE8B3 /* ProjectPamphletViewModel.swift */ = {isa = PBXFileReference; fileEncoding = 4; lastKnownFileType = sourcecode.swift; path = ProjectPamphletViewModel.swift; sourceTree = "<group>"; };
		A7B1EBB21D90496A00BEE8B3 /* NoRewardCell.swift */ = {isa = PBXFileReference; fileEncoding = 4; lastKnownFileType = sourcecode.swift; path = NoRewardCell.swift; sourceTree = "<group>"; };
		A7B694271C87A04C00C49A4F /* HockeySDK.framework */ = {isa = PBXFileReference; lastKnownFileType = wrapper.framework; path = HockeySDK.framework; sourceTree = "<group>"; };
		A7B694291C87A04C00C49A4F /* HockeySDKResources.bundle */ = {isa = PBXFileReference; lastKnownFileType = "wrapper.plug-in"; path = HockeySDKResources.bundle; sourceTree = "<group>"; };
		A7B694301C87A07100C49A4F /* HockeySDK.framework */ = {isa = PBXFileReference; lastKnownFileType = wrapper.framework; path = HockeySDK.framework; sourceTree = "<group>"; };
		A7B694321C87A07100C49A4F /* HockeySDKResources.bundle */ = {isa = PBXFileReference; lastKnownFileType = "wrapper.plug-in"; path = HockeySDKResources.bundle; sourceTree = "<group>"; };
		A7B76C011E23E48300C8E312 /* LiveStreamServiceProtocol.swift */ = {isa = PBXFileReference; fileEncoding = 4; lastKnownFileType = sourcecode.swift; path = LiveStreamServiceProtocol.swift; sourceTree = "<group>"; };
		A7B76C031E23E4B500C8E312 /* MockLiveStreamService.swift */ = {isa = PBXFileReference; fileEncoding = 4; lastKnownFileType = sourcecode.swift; path = MockLiveStreamService.swift; sourceTree = "<group>"; };
		A7B76C051E23E4CF00C8E312 /* LiveStreamService.swift */ = {isa = PBXFileReference; fileEncoding = 4; lastKnownFileType = sourcecode.swift; path = LiveStreamService.swift; sourceTree = "<group>"; };
		A7BA53E61E1E47F400E54377 /* OpenTok.framework */ = {isa = PBXFileReference; lastKnownFileType = wrapper.framework; name = OpenTok.framework; path = Frameworks/OpenTok/OpenTok.framework; sourceTree = "<group>"; };
		A7BA53E91E1E482E00E54377 /* FirebaseAnalytics.framework */ = {isa = PBXFileReference; lastKnownFileType = wrapper.framework; path = FirebaseAnalytics.framework; sourceTree = "<group>"; };
		A7BA53EA1E1E482E00E54377 /* FirebaseInstanceID.framework */ = {isa = PBXFileReference; lastKnownFileType = wrapper.framework; path = FirebaseInstanceID.framework; sourceTree = "<group>"; };
		A7BA53EB1E1E482E00E54377 /* GoogleInterchangeUtilities.framework */ = {isa = PBXFileReference; lastKnownFileType = wrapper.framework; path = GoogleInterchangeUtilities.framework; sourceTree = "<group>"; };
		A7BA53EC1E1E482E00E54377 /* GoogleSymbolUtilities.framework */ = {isa = PBXFileReference; lastKnownFileType = wrapper.framework; path = GoogleSymbolUtilities.framework; sourceTree = "<group>"; };
		A7BA53ED1E1E482E00E54377 /* GoogleUtilities.framework */ = {isa = PBXFileReference; lastKnownFileType = wrapper.framework; path = GoogleUtilities.framework; sourceTree = "<group>"; };
		A7BA53EF1E1E482E00E54377 /* FirebaseAuth.framework */ = {isa = PBXFileReference; lastKnownFileType = wrapper.framework; path = FirebaseAuth.framework; sourceTree = "<group>"; };
		A7BA53F01E1E482E00E54377 /* GoogleNetworkingUtilities.framework */ = {isa = PBXFileReference; lastKnownFileType = wrapper.framework; path = GoogleNetworkingUtilities.framework; sourceTree = "<group>"; };
		A7BA53F11E1E482E00E54377 /* GoogleParsingUtilities.framework */ = {isa = PBXFileReference; lastKnownFileType = wrapper.framework; path = GoogleParsingUtilities.framework; sourceTree = "<group>"; };
		A7BA53F31E1E482E00E54377 /* FirebaseDatabase.framework */ = {isa = PBXFileReference; lastKnownFileType = wrapper.framework; path = FirebaseDatabase.framework; sourceTree = "<group>"; };
		A7BA54291E1E493500E54377 /* LiveStream.framework */ = {isa = PBXFileReference; explicitFileType = wrapper.framework; includeInIndex = 0; path = LiveStream.framework; sourceTree = BUILT_PRODUCTS_DIR; };
		A7BA542D1E1E493600E54377 /* Info.plist */ = {isa = PBXFileReference; lastKnownFileType = text.plist.xml; path = Info.plist; sourceTree = "<group>"; };
		A7BA54321E1E493600E54377 /* LiveStreamTests.xctest */ = {isa = PBXFileReference; explicitFileType = wrapper.cfbundle; includeInIndex = 0; path = LiveStreamTests.xctest; sourceTree = BUILT_PRODUCTS_DIR; };
		A7BA54891E1E4A9E00E54377 /* FirebaseExtensions.swift */ = {isa = PBXFileReference; fileEncoding = 4; lastKnownFileType = sourcecode.swift; path = FirebaseExtensions.swift; sourceTree = "<group>"; };
		A7BA548A1E1E4A9E00E54377 /* LiveStreamTypes.swift */ = {isa = PBXFileReference; fileEncoding = 4; lastKnownFileType = sourcecode.swift; path = LiveStreamTypes.swift; sourceTree = "<group>"; };
		A7BA548B1E1E4A9E00E54377 /* OpenTokExtensions.swift */ = {isa = PBXFileReference; fileEncoding = 4; lastKnownFileType = sourcecode.swift; path = OpenTokExtensions.swift; sourceTree = "<group>"; };
		A7BA54951E1E4A9E00E54377 /* LiveStreamViewController.swift */ = {isa = PBXFileReference; fileEncoding = 4; lastKnownFileType = sourcecode.swift; path = LiveStreamViewController.swift; sourceTree = "<group>"; };
		A7BA54961E1E4A9E00E54377 /* LiveVideoViewController.swift */ = {isa = PBXFileReference; fileEncoding = 4; lastKnownFileType = sourcecode.swift; path = LiveVideoViewController.swift; sourceTree = "<group>"; };
		A7BA54981E1E4A9E00E54377 /* VideoGridView.swift */ = {isa = PBXFileReference; fileEncoding = 4; lastKnownFileType = sourcecode.swift; path = VideoGridView.swift; sourceTree = "<group>"; };
		A7BA549A1E1E4A9E00E54377 /* LiveStreamEvent.swift */ = {isa = PBXFileReference; fileEncoding = 4; lastKnownFileType = sourcecode.swift; path = LiveStreamEvent.swift; sourceTree = "<group>"; };
		A7BA549C1E1E4A9E00E54377 /* LiveStreamViewModel.swift */ = {isa = PBXFileReference; fileEncoding = 4; lastKnownFileType = sourcecode.swift; path = LiveStreamViewModel.swift; sourceTree = "<group>"; };
		A7BA549D1E1E4A9E00E54377 /* LiveVideoViewModel.swift */ = {isa = PBXFileReference; fileEncoding = 4; lastKnownFileType = sourcecode.swift; path = LiveVideoViewModel.swift; sourceTree = "<group>"; };
		A7BA54F21E1E4D5A00E54377 /* Secrets.swift */ = {isa = PBXFileReference; fileEncoding = 4; lastKnownFileType = sourcecode.swift; name = Secrets.swift; path = "Frameworks/ios-ksapi/Frameworks/native-secrets/ios/Secrets.swift"; sourceTree = SOURCE_ROOT; };
		A7BA54FA1E1E9D4B00E54377 /* LiveStreamEvent.CreatorLenses.swift */ = {isa = PBXFileReference; fileEncoding = 4; lastKnownFileType = sourcecode.swift; path = LiveStreamEvent.CreatorLenses.swift; sourceTree = "<group>"; };
		A7BA54FC1E1E9D4B00E54377 /* LiveStreamEvent.OpenTokLenses.swift */ = {isa = PBXFileReference; fileEncoding = 4; lastKnownFileType = sourcecode.swift; path = LiveStreamEvent.OpenTokLenses.swift; sourceTree = "<group>"; };
		A7BA54FE1E1E9D4B00E54377 /* LiveStreamEvent.UserLenses.swift */ = {isa = PBXFileReference; fileEncoding = 4; lastKnownFileType = sourcecode.swift; path = LiveStreamEvent.UserLenses.swift; sourceTree = "<group>"; };
		A7BA55061E1E9DEE00E54377 /* LiveStreamEventTemplates.swift */ = {isa = PBXFileReference; fileEncoding = 4; lastKnownFileType = sourcecode.swift; path = LiveStreamEventTemplates.swift; sourceTree = "<group>"; };
		A7BC37311E237F7500C4D031 /* LiveStreamViewModelTests.swift */ = {isa = PBXFileReference; fileEncoding = 4; lastKnownFileType = sourcecode.swift; path = LiveStreamViewModelTests.swift; sourceTree = "<group>"; };
		A7BC37321E237F7500C4D031 /* LiveVideoViewModelTests.swift */ = {isa = PBXFileReference; fileEncoding = 4; lastKnownFileType = sourcecode.swift; path = LiveVideoViewModelTests.swift; sourceTree = "<group>"; };
		A7BC37351E237F8600C4D031 /* LiveStreamEventTests.swift */ = {isa = PBXFileReference; fileEncoding = 4; lastKnownFileType = sourcecode.swift; path = LiveStreamEventTests.swift; sourceTree = "<group>"; };
		A7BE4EEB1D05C10200353EF9 /* Argo.xcodeproj */ = {isa = PBXFileReference; lastKnownFileType = "wrapper.pb-project"; name = Argo.xcodeproj; path = "Frameworks/ios-ksapi/Frameworks/Argo/Argo.xcodeproj"; sourceTree = "<group>"; };
		A7BE4F031D05C10600353EF9 /* Curry.xcodeproj */ = {isa = PBXFileReference; lastKnownFileType = "wrapper.pb-project"; name = Curry.xcodeproj; path = "Frameworks/ios-ksapi/Frameworks/Curry/Curry.xcodeproj"; sourceTree = "<group>"; };
		A7BE4F121D05C10B00353EF9 /* Prelude.xcodeproj */ = {isa = PBXFileReference; lastKnownFileType = "wrapper.pb-project"; name = Prelude.xcodeproj; path = "Frameworks/ios-ksapi/Frameworks/Prelude/Prelude.xcodeproj"; sourceTree = "<group>"; };
		A7C725781C85D36D005A016B /* AppEnvironment.swift */ = {isa = PBXFileReference; fileEncoding = 4; lastKnownFileType = sourcecode.swift; lineEnding = 0; path = AppEnvironment.swift; sourceTree = "<group>"; xcLanguageSpecificationIdentifier = xcode.lang.swift; };
		A7C725791C85D36D005A016B /* AssetImageGeneratorType.swift */ = {isa = PBXFileReference; fileEncoding = 4; lastKnownFileType = sourcecode.swift; lineEnding = 0; path = AssetImageGeneratorType.swift; sourceTree = "<group>"; xcLanguageSpecificationIdentifier = xcode.lang.swift; };
		A7C7257A1C85D36D005A016B /* AVPlayerView.swift */ = {isa = PBXFileReference; fileEncoding = 4; lastKnownFileType = sourcecode.swift; path = AVPlayerView.swift; sourceTree = "<group>"; };
		A7C7257F1C85D36D005A016B /* Environment.swift */ = {isa = PBXFileReference; fileEncoding = 4; lastKnownFileType = sourcecode.swift; lineEnding = 0; path = Environment.swift; sourceTree = "<group>"; xcLanguageSpecificationIdentifier = xcode.lang.swift; };
		A7C725801C85D36D005A016B /* Format.swift */ = {isa = PBXFileReference; fileEncoding = 4; lastKnownFileType = sourcecode.swift; path = Format.swift; sourceTree = "<group>"; };
		A7C725811C85D36D005A016B /* GradientView.swift */ = {isa = PBXFileReference; fileEncoding = 4; lastKnownFileType = sourcecode.swift; path = GradientView.swift; sourceTree = "<group>"; };
		A7C725821C85D36D005A016B /* Language.swift */ = {isa = PBXFileReference; fileEncoding = 4; lastKnownFileType = sourcecode.swift; lineEnding = 0; path = Language.swift; sourceTree = "<group>"; xcLanguageSpecificationIdentifier = xcode.lang.swift; };
		A7C725831C85D36D005A016B /* LaunchedCountries.swift */ = {isa = PBXFileReference; fileEncoding = 4; lastKnownFileType = sourcecode.swift; path = LaunchedCountries.swift; sourceTree = "<group>"; };
		A7C725841C85D36D005A016B /* LocalizedString.swift */ = {isa = PBXFileReference; fileEncoding = 4; lastKnownFileType = sourcecode.swift; lineEnding = 0; path = LocalizedString.swift; sourceTree = "<group>"; xcLanguageSpecificationIdentifier = xcode.lang.swift; };
		A7C725911C85D36D005A016B /* NSBundleType.swift */ = {isa = PBXFileReference; fileEncoding = 4; lastKnownFileType = sourcecode.swift; path = NSBundleType.swift; sourceTree = "<group>"; };
		A7C725921C85D36D005A016B /* String+SimpleHTML.swift */ = {isa = PBXFileReference; fileEncoding = 4; lastKnownFileType = sourcecode.swift; path = "String+SimpleHTML.swift"; sourceTree = "<group>"; };
		A7C725941C85D36D005A016B /* UIButton+LocalizedKey.swift */ = {isa = PBXFileReference; fileEncoding = 4; lastKnownFileType = sourcecode.swift; path = "UIButton+LocalizedKey.swift"; sourceTree = "<group>"; };
		A7C725951C85D36D005A016B /* UIGestureRecognizer-Extensions.swift */ = {isa = PBXFileReference; fileEncoding = 4; lastKnownFileType = sourcecode.swift; path = "UIGestureRecognizer-Extensions.swift"; sourceTree = "<group>"; };
		A7C725961C85D36D005A016B /* UILabel+IBClear.swift */ = {isa = PBXFileReference; fileEncoding = 4; lastKnownFileType = sourcecode.swift; path = "UILabel+IBClear.swift"; sourceTree = "<group>"; };
		A7C725971C85D36D005A016B /* UILabel+LocalizedKey.swift */ = {isa = PBXFileReference; fileEncoding = 4; lastKnownFileType = sourcecode.swift; path = "UILabel+LocalizedKey.swift"; sourceTree = "<group>"; };
		A7C725981C85D36D005A016B /* UILabel+SimpleHTML.swift */ = {isa = PBXFileReference; fileEncoding = 4; lastKnownFileType = sourcecode.swift; path = "UILabel+SimpleHTML.swift"; sourceTree = "<group>"; };
		A7C725991C85D36D005A016B /* UIPress-Extensions.swift */ = {isa = PBXFileReference; fileEncoding = 4; lastKnownFileType = sourcecode.swift; path = "UIPress-Extensions.swift"; sourceTree = "<group>"; };
		A7C7959E1C873A870081977F /* Kickstarter_Framework.framework */ = {isa = PBXFileReference; explicitFileType = wrapper.framework; includeInIndex = 0; path = Kickstarter_Framework.framework; sourceTree = BUILT_PRODUCTS_DIR; };
		A7C795C71C873B800081977F /* Kickstarter-iOS.playground */ = {isa = PBXFileReference; lastKnownFileType = file.playground; path = "Kickstarter-iOS.playground"; sourceTree = "<group>"; };
		A7C93F7F1D440D9200C2DF9B /* ProjectPamphletMainCellViewModel.swift */ = {isa = PBXFileReference; fileEncoding = 4; lastKnownFileType = sourcecode.swift; path = ProjectPamphletMainCellViewModel.swift; sourceTree = "<group>"; };
		A7C93FB51D44142900C2DF9B /* ProjectDescriptionViewModel.swift */ = {isa = PBXFileReference; fileEncoding = 4; lastKnownFileType = sourcecode.swift; path = ProjectDescriptionViewModel.swift; sourceTree = "<group>"; };
		A7C93FB81D4415E700C2DF9B /* ProjectPamphletContentViewController.swift */ = {isa = PBXFileReference; fileEncoding = 4; lastKnownFileType = sourcecode.swift; path = ProjectPamphletContentViewController.swift; sourceTree = "<group>"; };
		A7CA8BB61D8F14260086A3E9 /* ProjectPamphletMainCell.swift */ = {isa = PBXFileReference; fileEncoding = 4; lastKnownFileType = sourcecode.swift; path = ProjectPamphletMainCell.swift; sourceTree = "<group>"; };
		A7CA8C0D1D8F241A0086A3E9 /* ProjectNavBarViewModel.swift */ = {isa = PBXFileReference; fileEncoding = 4; lastKnownFileType = sourcecode.swift; path = ProjectNavBarViewModel.swift; sourceTree = "<group>"; };
		A7CC13CE1D00E6CF00035C52 /* FindFriendsFacebookConnectCellViewModel.swift */ = {isa = PBXFileReference; fileEncoding = 4; lastKnownFileType = sourcecode.swift; path = FindFriendsFacebookConnectCellViewModel.swift; sourceTree = "<group>"; };
		A7CC13CF1D00E6CF00035C52 /* FindFriendsFriendFollowCellViewModel.swift */ = {isa = PBXFileReference; fileEncoding = 4; lastKnownFileType = sourcecode.swift; path = FindFriendsFriendFollowCellViewModel.swift; sourceTree = "<group>"; };
		A7CC13D01D00E6CF00035C52 /* FindFriendsHeaderCellViewModel.swift */ = {isa = PBXFileReference; fileEncoding = 4; lastKnownFileType = sourcecode.swift; path = FindFriendsHeaderCellViewModel.swift; sourceTree = "<group>"; };
		A7CC13D11D00E6CF00035C52 /* FindFriendsStatsCellViewModel.swift */ = {isa = PBXFileReference; fileEncoding = 4; lastKnownFileType = sourcecode.swift; path = FindFriendsStatsCellViewModel.swift; sourceTree = "<group>"; };
		A7CC13D21D00E6CF00035C52 /* FindFriendsViewModel.swift */ = {isa = PBXFileReference; fileEncoding = 4; lastKnownFileType = sourcecode.swift; path = FindFriendsViewModel.swift; sourceTree = "<group>"; };
		A7CC14341D00E73D00035C52 /* FindFriendsViewController.swift */ = {isa = PBXFileReference; fileEncoding = 4; lastKnownFileType = sourcecode.swift; path = FindFriendsViewController.swift; sourceTree = "<group>"; };
		A7CC14371D00E74F00035C52 /* FindFriendsFacebookConnectCell.swift */ = {isa = PBXFileReference; fileEncoding = 4; lastKnownFileType = sourcecode.swift; path = FindFriendsFacebookConnectCell.swift; sourceTree = "<group>"; };
		A7CC14381D00E74F00035C52 /* FindFriendsFriendFollowCell.swift */ = {isa = PBXFileReference; fileEncoding = 4; lastKnownFileType = sourcecode.swift; path = FindFriendsFriendFollowCell.swift; sourceTree = "<group>"; };
		A7CC14391D00E74F00035C52 /* FindFriendsHeaderCell.swift */ = {isa = PBXFileReference; fileEncoding = 4; lastKnownFileType = sourcecode.swift; path = FindFriendsHeaderCell.swift; sourceTree = "<group>"; };
		A7CC143A1D00E74F00035C52 /* FindFriendsStatsCell.swift */ = {isa = PBXFileReference; fileEncoding = 4; lastKnownFileType = sourcecode.swift; path = FindFriendsStatsCell.swift; sourceTree = "<group>"; };
		A7CC14431D00E75F00035C52 /* FindFriendsDataSource.swift */ = {isa = PBXFileReference; fileEncoding = 4; lastKnownFileType = sourcecode.swift; path = FindFriendsDataSource.swift; sourceTree = "<group>"; };
		A7CC14641D00E81B00035C52 /* FriendsSource.swift */ = {isa = PBXFileReference; fileEncoding = 4; lastKnownFileType = sourcecode.swift; path = FriendsSource.swift; sourceTree = "<group>"; };
		A7D121081D15B08200F364FD /* CountBadgeView.swift */ = {isa = PBXFileReference; fileEncoding = 4; lastKnownFileType = sourcecode.swift; path = CountBadgeView.swift; sourceTree = "<group>"; };
		A7D1F8E41C84FB55000D41D5 /* KsApi.xcodeproj */ = {isa = PBXFileReference; lastKnownFileType = "wrapper.pb-project"; name = KsApi.xcodeproj; path = "Frameworks/ios-ksapi/KsApi.xcodeproj"; sourceTree = "<group>"; };
		A7D1F9451C850B7C000D41D5 /* KickDebug.app */ = {isa = PBXFileReference; explicitFileType = wrapper.application; includeInIndex = 0; path = KickDebug.app; sourceTree = BUILT_PRODUCTS_DIR; };
		A7D1F9471C850B7C000D41D5 /* AppDelegate.swift */ = {isa = PBXFileReference; lastKnownFileType = sourcecode.swift; path = AppDelegate.swift; sourceTree = "<group>"; };
		A7D1F9501C850B7C000D41D5 /* Assets.xcassets */ = {isa = PBXFileReference; lastKnownFileType = folder.assetcatalog; path = Assets.xcassets; sourceTree = "<group>"; };
		A7D1F9551C850B7C000D41D5 /* Info.plist */ = {isa = PBXFileReference; lastKnownFileType = text.plist.xml; path = Info.plist; sourceTree = "<group>"; };
		A7D1F95A1C850B7C000D41D5 /* Kickstarter-Framework-iOSTests.xctest */ = {isa = PBXFileReference; explicitFileType = wrapper.cfbundle; includeInIndex = 0; path = "Kickstarter-Framework-iOSTests.xctest"; sourceTree = BUILT_PRODUCTS_DIR; };
		A7D8B6B51DCCD4DE009BF854 /* ProjectNavigatorTransitionAnimator.swift */ = {isa = PBXFileReference; fileEncoding = 4; lastKnownFileType = sourcecode.swift; path = ProjectNavigatorTransitionAnimator.swift; sourceTree = "<group>"; };
		A7DC83951C9DBBE700BB2B44 /* RefTag.swift */ = {isa = PBXFileReference; fileEncoding = 4; lastKnownFileType = sourcecode.swift; path = RefTag.swift; sourceTree = "<group>"; };
		A7E1C4EE1D18C8B2002D6DE3 /* Kickstarter-iOS-Bridging-Header.h */ = {isa = PBXFileReference; lastKnownFileType = sourcecode.c.h; name = "Kickstarter-iOS-Bridging-Header.h"; path = "Kickstarter-iOS/Kickstarter-iOS-Bridging-Header.h"; sourceTree = SOURCE_ROOT; };
		A7E1C4EF1D18C8B3002D6DE3 /* OnePasswordExtension.h */ = {isa = PBXFileReference; fileEncoding = 4; lastKnownFileType = sourcecode.c.h; name = OnePasswordExtension.h; path = "Frameworks/onepassword-app-extension/OnePasswordExtension.h"; sourceTree = "<group>"; };
		A7E1C4F01D18C8B3002D6DE3 /* OnePasswordExtension.m */ = {isa = PBXFileReference; fileEncoding = 4; lastKnownFileType = sourcecode.c.objc; name = OnePasswordExtension.m; path = "Frameworks/onepassword-app-extension/OnePasswordExtension.m"; sourceTree = "<group>"; };
		A7E1C4F11D18C8B3002D6DE3 /* 1Password.xcassets */ = {isa = PBXFileReference; lastKnownFileType = folder.assetcatalog; name = 1Password.xcassets; path = "Frameworks/onepassword-app-extension/1Password.xcassets"; sourceTree = "<group>"; };
		A7E315C41C88AAA8000DD85A /* DiscoveryProjectsDataSource.swift */ = {isa = PBXFileReference; fileEncoding = 4; lastKnownFileType = sourcecode.swift; path = DiscoveryProjectsDataSource.swift; sourceTree = "<group>"; };
		A7ED1F121E830FDC00BFFA01 /* AppEnvironmentTests.swift */ = {isa = PBXFileReference; fileEncoding = 4; lastKnownFileType = sourcecode.swift; path = AppEnvironmentTests.swift; sourceTree = "<group>"; };
		A7ED1F131E830FDC00BFFA01 /* CircleAvatarImageViewTests.swift */ = {isa = PBXFileReference; fileEncoding = 4; lastKnownFileType = sourcecode.swift; path = CircleAvatarImageViewTests.swift; sourceTree = "<group>"; };
		A7ED1F141E830FDC00BFFA01 /* EnvironmentTests.swift */ = {isa = PBXFileReference; fileEncoding = 4; lastKnownFileType = sourcecode.swift; path = EnvironmentTests.swift; sourceTree = "<group>"; };
		A7ED1F151E830FDC00BFFA01 /* FormatTests.swift */ = {isa = PBXFileReference; fileEncoding = 4; lastKnownFileType = sourcecode.swift; path = FormatTests.swift; sourceTree = "<group>"; };
		A7ED1F161E830FDC00BFFA01 /* IsValidEmailTests.swift */ = {isa = PBXFileReference; fileEncoding = 4; lastKnownFileType = sourcecode.swift; path = IsValidEmailTests.swift; sourceTree = "<group>"; };
		A7ED1F171E830FDC00BFFA01 /* KSCacheTests.swift */ = {isa = PBXFileReference; fileEncoding = 4; lastKnownFileType = sourcecode.swift; path = KSCacheTests.swift; sourceTree = "<group>"; };
		A7ED1F181E830FDC00BFFA01 /* LanguageTests.swift */ = {isa = PBXFileReference; fileEncoding = 4; lastKnownFileType = sourcecode.swift; path = LanguageTests.swift; sourceTree = "<group>"; };
		A7ED1F191E830FDC00BFFA01 /* LaunchedCountriesTests.swift */ = {isa = PBXFileReference; fileEncoding = 4; lastKnownFileType = sourcecode.swift; path = LaunchedCountriesTests.swift; sourceTree = "<group>"; };
		A7ED1F1A1E830FDC00BFFA01 /* LocalizedStringTests.swift */ = {isa = PBXFileReference; fileEncoding = 4; lastKnownFileType = sourcecode.swift; path = LocalizedStringTests.swift; sourceTree = "<group>"; };
		A7ED1F1B1E830FDC00BFFA01 /* NavigationTests.swift */ = {isa = PBXFileReference; fileEncoding = 4; lastKnownFileType = sourcecode.swift; path = NavigationTests.swift; sourceTree = "<group>"; };
		A7ED1F1C1E830FDC00BFFA01 /* PaginateTests.swift */ = {isa = PBXFileReference; fileEncoding = 4; lastKnownFileType = sourcecode.swift; path = PaginateTests.swift; sourceTree = "<group>"; };
		A7ED1F1D1E830FDC00BFFA01 /* PKPaymentRequestTests.swift */ = {isa = PBXFileReference; fileEncoding = 4; lastKnownFileType = sourcecode.swift; path = PKPaymentRequestTests.swift; sourceTree = "<group>"; };
		A7ED1F1E1E830FDC00BFFA01 /* RefTagTests.swift */ = {isa = PBXFileReference; fileEncoding = 4; lastKnownFileType = sourcecode.swift; path = RefTagTests.swift; sourceTree = "<group>"; };
		A7ED1F1F1E830FDC00BFFA01 /* SharedFunctionsTests.swift */ = {isa = PBXFileReference; fileEncoding = 4; lastKnownFileType = sourcecode.swift; path = SharedFunctionsTests.swift; sourceTree = "<group>"; };
		A7ED1F201E830FDC00BFFA01 /* String+SimpleHTMLTests.swift */ = {isa = PBXFileReference; fileEncoding = 4; lastKnownFileType = sourcecode.swift; path = "String+SimpleHTMLTests.swift"; sourceTree = "<group>"; };
		A7ED1F211E830FDC00BFFA01 /* String+TruncateTests.swift */ = {isa = PBXFileReference; fileEncoding = 4; lastKnownFileType = sourcecode.swift; path = "String+TruncateTests.swift"; sourceTree = "<group>"; };
		A7ED1F221E830FDC00BFFA01 /* String+WhitespaceTests.swift */ = {isa = PBXFileReference; fileEncoding = 4; lastKnownFileType = sourcecode.swift; path = "String+WhitespaceTests.swift"; sourceTree = "<group>"; };
		A7ED1F231E830FDC00BFFA01 /* UIColorTests.swift */ = {isa = PBXFileReference; fileEncoding = 4; lastKnownFileType = sourcecode.swift; path = UIColorTests.swift; sourceTree = "<group>"; };
		A7ED1F241E830FDC00BFFA01 /* UILabel+IBClearTests.swift */ = {isa = PBXFileReference; fileEncoding = 4; lastKnownFileType = sourcecode.swift; path = "UILabel+IBClearTests.swift"; sourceTree = "<group>"; };
		A7ED1F251E830FDC00BFFA01 /* UILabel+SimpleHTMLTests.swift */ = {isa = PBXFileReference; fileEncoding = 4; lastKnownFileType = sourcecode.swift; path = "UILabel+SimpleHTMLTests.swift"; sourceTree = "<group>"; };
		A7ED1F3C1E831B4F00BFFA01 /* ValueCellDataSourceTests.swift */ = {isa = PBXFileReference; fileEncoding = 4; lastKnownFileType = sourcecode.swift; path = ValueCellDataSourceTests.swift; sourceTree = "<group>"; };
		A7ED1F401E831B8900BFFA01 /* KoalaTests.swift */ = {isa = PBXFileReference; fileEncoding = 4; lastKnownFileType = sourcecode.swift; path = KoalaTests.swift; sourceTree = "<group>"; };
		A7ED1F431E831BA200BFFA01 /* AlertError+Equatable.swift */ = {isa = PBXFileReference; fileEncoding = 4; lastKnownFileType = sourcecode.swift; path = "AlertError+Equatable.swift"; sourceTree = "<group>"; };
		A7ED1F441E831BA200BFFA01 /* DispatchTimeInterval-Extensions.swift */ = {isa = PBXFileReference; fileEncoding = 4; lastKnownFileType = sourcecode.swift; path = "DispatchTimeInterval-Extensions.swift"; sourceTree = "<group>"; };
		A7ED1F451E831BA200BFFA01 /* MockBundle.swift */ = {isa = PBXFileReference; fileEncoding = 4; lastKnownFileType = sourcecode.swift; path = MockBundle.swift; sourceTree = "<group>"; };
		A7ED1F461E831BA200BFFA01 /* TestCase.swift */ = {isa = PBXFileReference; fileEncoding = 4; lastKnownFileType = sourcecode.swift; path = TestCase.swift; sourceTree = "<group>"; };
		A7ED1F471E831BA200BFFA01 /* XCTestCase+AppEnvironment.swift */ = {isa = PBXFileReference; fileEncoding = 4; lastKnownFileType = sourcecode.swift; path = "XCTestCase+AppEnvironment.swift"; sourceTree = "<group>"; };
		A7ED1F4D1E831C5C00BFFA01 /* ActivityProjectStatusViewModelTests.swift */ = {isa = PBXFileReference; fileEncoding = 4; lastKnownFileType = sourcecode.swift; path = ActivityProjectStatusViewModelTests.swift; sourceTree = "<group>"; };
		A7ED1F4E1E831C5C00BFFA01 /* DiscoveryPageViewModelTests.swift */ = {isa = PBXFileReference; fileEncoding = 4; lastKnownFileType = sourcecode.swift; path = DiscoveryPageViewModelTests.swift; sourceTree = "<group>"; };
		A7ED1F4F1E831C5C00BFFA01 /* CommentDialogViewModelTests.swift */ = {isa = PBXFileReference; fileEncoding = 4; lastKnownFileType = sourcecode.swift; path = CommentDialogViewModelTests.swift; sourceTree = "<group>"; };
		A7ED1F501E831C5C00BFFA01 /* ActivitySampleFollowCellViewModelTests.swift */ = {isa = PBXFileReference; fileEncoding = 4; lastKnownFileType = sourcecode.swift; path = ActivitySampleFollowCellViewModelTests.swift; sourceTree = "<group>"; };
		A7ED1F511E831C5C00BFFA01 /* CheckoutViewModelTests.swift */ = {isa = PBXFileReference; fileEncoding = 4; lastKnownFileType = sourcecode.swift; path = CheckoutViewModelTests.swift; sourceTree = "<group>"; };
		A7ED1F521E831C5C00BFFA01 /* FindFriendsViewModelTests.swift */ = {isa = PBXFileReference; fileEncoding = 4; lastKnownFileType = sourcecode.swift; path = FindFriendsViewModelTests.swift; sourceTree = "<group>"; };
		A7ED1F531E831C5C00BFFA01 /* LiveStreamDiscoveryViewModelTests.swift */ = {isa = PBXFileReference; fileEncoding = 4; lastKnownFileType = sourcecode.swift; path = LiveStreamDiscoveryViewModelTests.swift; sourceTree = "<group>"; };
		A7ED1F541E831C5C00BFFA01 /* ProjectPamphletViewModelTests.swift */ = {isa = PBXFileReference; fileEncoding = 4; lastKnownFileType = sourcecode.swift; path = ProjectPamphletViewModelTests.swift; sourceTree = "<group>"; };
		A7ED1F551E831C5C00BFFA01 /* ActivitySampleProjectCellViewModelTests.swift */ = {isa = PBXFileReference; fileEncoding = 4; lastKnownFileType = sourcecode.swift; path = ActivitySampleProjectCellViewModelTests.swift; sourceTree = "<group>"; };
		A7ED1F561E831C5C00BFFA01 /* DashboardTitleViewViewModelTests.swift */ = {isa = PBXFileReference; fileEncoding = 4; lastKnownFileType = sourcecode.swift; path = DashboardTitleViewViewModelTests.swift; sourceTree = "<group>"; };
		A7ED1F571E831C5C00BFFA01 /* ActivitySampleBackingCellViewModelTests.swift */ = {isa = PBXFileReference; fileEncoding = 4; lastKnownFileType = sourcecode.swift; path = ActivitySampleBackingCellViewModelTests.swift; sourceTree = "<group>"; };
		A7ED1F581E831C5C00BFFA01 /* MessagesSearchViewModelTests.swift */ = {isa = PBXFileReference; fileEncoding = 4; lastKnownFileType = sourcecode.swift; path = MessagesSearchViewModelTests.swift; sourceTree = "<group>"; };
		A7ED1F591E831C5C00BFFA01 /* LiveStreamCountdownViewModelTests.swift */ = {isa = PBXFileReference; fileEncoding = 4; lastKnownFileType = sourcecode.swift; path = LiveStreamCountdownViewModelTests.swift; sourceTree = "<group>"; };
		A7ED1F5A1E831C5C00BFFA01 /* MessageCellViewModelTests.swift */ = {isa = PBXFileReference; fileEncoding = 4; lastKnownFileType = sourcecode.swift; path = MessageCellViewModelTests.swift; sourceTree = "<group>"; };
		A7ED1F5B1E831C5C00BFFA01 /* LiveStreamEventDetailsViewModelTests.swift */ = {isa = PBXFileReference; fileEncoding = 4; lastKnownFileType = sourcecode.swift; path = LiveStreamEventDetailsViewModelTests.swift; sourceTree = "<group>"; };
		A7ED1F5C1E831C5C00BFFA01 /* BackingCellViewModelTests.swift */ = {isa = PBXFileReference; fileEncoding = 4; lastKnownFileType = sourcecode.swift; path = BackingCellViewModelTests.swift; sourceTree = "<group>"; };
		A7ED1F5D1E831C5C00BFFA01 /* LiveStreamDiscoveryLiveNowCellViewModelTests.swift */ = {isa = PBXFileReference; fileEncoding = 4; lastKnownFileType = sourcecode.swift; path = LiveStreamDiscoveryLiveNowCellViewModelTests.swift; sourceTree = "<group>"; };
		A7ED1F5E1E831C5C00BFFA01 /* ProjectActivityCommentCellViewModelTests.swift */ = {isa = PBXFileReference; fileEncoding = 4; lastKnownFileType = sourcecode.swift; path = ProjectActivityCommentCellViewModelTests.swift; sourceTree = "<group>"; };
		A7ED1F5F1E831C5C00BFFA01 /* CommentsViewModelTests.swift */ = {isa = PBXFileReference; fileEncoding = 4; lastKnownFileType = sourcecode.swift; path = CommentsViewModelTests.swift; sourceTree = "<group>"; };
		A7ED1F601E831C5C00BFFA01 /* FindFriendsFriendFollowCellViewModelTests.swift */ = {isa = PBXFileReference; fileEncoding = 4; lastKnownFileType = sourcecode.swift; path = FindFriendsFriendFollowCellViewModelTests.swift; sourceTree = "<group>"; };
		A7ED1F611E831C5C00BFFA01 /* ProfileHeaderViewModelTests.swift */ = {isa = PBXFileReference; fileEncoding = 4; lastKnownFileType = sourcecode.swift; path = ProfileHeaderViewModelTests.swift; sourceTree = "<group>"; };
		A7ED1F621E831C5C00BFFA01 /* ProjectNotificationCellViewModelTests.swift */ = {isa = PBXFileReference; fileEncoding = 4; lastKnownFileType = sourcecode.swift; path = ProjectNotificationCellViewModelTests.swift; sourceTree = "<group>"; };
		A7ED1F631E831C5C00BFFA01 /* SortPagerViewModelTests.swift */ = {isa = PBXFileReference; fileEncoding = 4; lastKnownFileType = sourcecode.swift; path = SortPagerViewModelTests.swift; sourceTree = "<group>"; };
		A7ED1F641E831C5C00BFFA01 /* BackingViewModelTests.swift */ = {isa = PBXFileReference; fileEncoding = 4; lastKnownFileType = sourcecode.swift; path = BackingViewModelTests.swift; sourceTree = "<group>"; };
		A7ED1F651E831C5C00BFFA01 /* SettingsViewModelTests.swift */ = {isa = PBXFileReference; fileEncoding = 4; lastKnownFileType = sourcecode.swift; path = SettingsViewModelTests.swift; sourceTree = "<group>"; };
		A7ED1F661E831C5C00BFFA01 /* CommentCellViewModelTests.swift */ = {isa = PBXFileReference; fileEncoding = 4; lastKnownFileType = sourcecode.swift; path = CommentCellViewModelTests.swift; sourceTree = "<group>"; };
		A7ED1F671E831C5C00BFFA01 /* ProfileViewModelTests.swift */ = {isa = PBXFileReference; fileEncoding = 4; lastKnownFileType = sourcecode.swift; path = ProfileViewModelTests.swift; sourceTree = "<group>"; };
		A7ED1F681E831C5C00BFFA01 /* ProjectActivitySuccessCellViewModelTests.swift */ = {isa = PBXFileReference; fileEncoding = 4; lastKnownFileType = sourcecode.swift; path = ProjectActivitySuccessCellViewModelTests.swift; sourceTree = "<group>"; };
		A7ED1F691E831C5C00BFFA01 /* CommentsEmptyStateCellViewModelTests.swift */ = {isa = PBXFileReference; fileEncoding = 4; lastKnownFileType = sourcecode.swift; path = CommentsEmptyStateCellViewModelTests.swift; sourceTree = "<group>"; };
		A7ED1F6A1E831C5C00BFFA01 /* SurveyResponseViewModelTests.swift */ = {isa = PBXFileReference; fileEncoding = 4; lastKnownFileType = sourcecode.swift; path = SurveyResponseViewModelTests.swift; sourceTree = "<group>"; };
		A7ED1F6B1E831C5C00BFFA01 /* DashboardFundingCellViewModelTests.swift */ = {isa = PBXFileReference; fileEncoding = 4; lastKnownFileType = sourcecode.swift; path = DashboardFundingCellViewModelTests.swift; sourceTree = "<group>"; };
		A7ED1F6C1E831C5C00BFFA01 /* MessageThreadsViewModelTests.swift */ = {isa = PBXFileReference; fileEncoding = 4; lastKnownFileType = sourcecode.swift; path = MessageThreadsViewModelTests.swift; sourceTree = "<group>"; };
		A7ED1F6D1E831C5C00BFFA01 /* ActivitiesViewModelTests.swift */ = {isa = PBXFileReference; fileEncoding = 4; lastKnownFileType = sourcecode.swift; path = ActivitiesViewModelTests.swift; sourceTree = "<group>"; };
		A7ED1F6E1E831C5C00BFFA01 /* DashboardProjectsDrawerViewModelTests.swift */ = {isa = PBXFileReference; fileEncoding = 4; lastKnownFileType = sourcecode.swift; path = DashboardProjectsDrawerViewModelTests.swift; sourceTree = "<group>"; };
		A7ED1F6F1E831C5C00BFFA01 /* ActivityFriendBackingViewModelTests.swift */ = {isa = PBXFileReference; fileEncoding = 4; lastKnownFileType = sourcecode.swift; path = ActivityFriendBackingViewModelTests.swift; sourceTree = "<group>"; };
		A7ED1F701E831C5C00BFFA01 /* ProjectActivityBackingCellViewModelTests.swift */ = {isa = PBXFileReference; fileEncoding = 4; lastKnownFileType = sourcecode.swift; path = ProjectActivityBackingCellViewModelTests.swift; sourceTree = "<group>"; };
		A7ED1F711E831C5C00BFFA01 /* ProjectActivityUpdateCellViewModelTests.swift */ = {isa = PBXFileReference; fileEncoding = 4; lastKnownFileType = sourcecode.swift; path = ProjectActivityUpdateCellViewModelTests.swift; sourceTree = "<group>"; };
		A7ED1F721E831C5C00BFFA01 /* DashboardReferrerRowStackViewViewModelTests.swift */ = {isa = PBXFileReference; fileEncoding = 4; lastKnownFileType = sourcecode.swift; path = DashboardReferrerRowStackViewViewModelTests.swift; sourceTree = "<group>"; };
		A7ED1F731E831C5C00BFFA01 /* CheckoutRacingViewModelTests.swift */ = {isa = PBXFileReference; fileEncoding = 4; lastKnownFileType = sourcecode.swift; path = CheckoutRacingViewModelTests.swift; sourceTree = "<group>"; };
		A7ED1F741E831C5C00BFFA01 /* DashboardActionCellViewModelTests.swift */ = {isa = PBXFileReference; fileEncoding = 4; lastKnownFileType = sourcecode.swift; path = DashboardActionCellViewModelTests.swift; sourceTree = "<group>"; };
		A7ED1F751E831C5C00BFFA01 /* ActivityFriendFollowCellViewModelTests.swift */ = {isa = PBXFileReference; fileEncoding = 4; lastKnownFileType = sourcecode.swift; path = ActivityFriendFollowCellViewModelTests.swift; sourceTree = "<group>"; };
		A7ED1F761E831C5C00BFFA01 /* LoginToutViewModelTests.swift */ = {isa = PBXFileReference; fileEncoding = 4; lastKnownFileType = sourcecode.swift; path = LoginToutViewModelTests.swift; sourceTree = "<group>"; };
		A7ED1F771E831C5C00BFFA01 /* ProfileProjectCellViewModelTests.swift */ = {isa = PBXFileReference; fileEncoding = 4; lastKnownFileType = sourcecode.swift; path = ProfileProjectCellViewModelTests.swift; sourceTree = "<group>"; };
		A7ED1F781E831C5C00BFFA01 /* DashboardRewardRowStackViewViewModelTests.swift */ = {isa = PBXFileReference; fileEncoding = 4; lastKnownFileType = sourcecode.swift; path = DashboardRewardRowStackViewViewModelTests.swift; sourceTree = "<group>"; };
		A7ED1F791E831C5C00BFFA01 /* FindFriendsStatsCellViewModelTests.swift */ = {isa = PBXFileReference; fileEncoding = 4; lastKnownFileType = sourcecode.swift; path = FindFriendsStatsCellViewModelTests.swift; sourceTree = "<group>"; };
		A7ED1F7A1E831C5C00BFFA01 /* ActivityUpdateViewModelTests.swift */ = {isa = PBXFileReference; fileEncoding = 4; lastKnownFileType = sourcecode.swift; path = ActivityUpdateViewModelTests.swift; sourceTree = "<group>"; };
		A7ED1F7B1E831C5C00BFFA01 /* SearchEmptyStateCellViewModelTests.swift */ = {isa = PBXFileReference; fileEncoding = 4; lastKnownFileType = sourcecode.swift; path = SearchEmptyStateCellViewModelTests.swift; sourceTree = "<group>"; };
		A7ED1F7C1E831C5C00BFFA01 /* DashboardRewardsCellViewModelTests.swift */ = {isa = PBXFileReference; fileEncoding = 4; lastKnownFileType = sourcecode.swift; path = DashboardRewardsCellViewModelTests.swift; sourceTree = "<group>"; };
		A7ED1F7D1E831C5C00BFFA01 /* ProjectActivitiesViewModelTests.swift */ = {isa = PBXFileReference; fileEncoding = 4; lastKnownFileType = sourcecode.swift; path = ProjectActivitiesViewModelTests.swift; sourceTree = "<group>"; };
		A7ED1F7E1E831C5C00BFFA01 /* RewardPledgeViewModelTests.swift */ = {isa = PBXFileReference; fileEncoding = 4; lastKnownFileType = sourcecode.swift; path = RewardPledgeViewModelTests.swift; sourceTree = "<group>"; };
		A7ED1F7F1E831C5C00BFFA01 /* DashboardViewModelTests.swift */ = {isa = PBXFileReference; fileEncoding = 4; lastKnownFileType = sourcecode.swift; path = DashboardViewModelTests.swift; sourceTree = "<group>"; };
		A7ED1F801E831C5C00BFFA01 /* DashboardVideoCellViewModelTests.swift */ = {isa = PBXFileReference; fileEncoding = 4; lastKnownFileType = sourcecode.swift; path = DashboardVideoCellViewModelTests.swift; sourceTree = "<group>"; };
		A7ED1F811E831C5C00BFFA01 /* ShareViewModelTests.swift */ = {isa = PBXFileReference; fileEncoding = 4; lastKnownFileType = sourcecode.swift; path = ShareViewModelTests.swift; sourceTree = "<group>"; };
		A7ED1F821E831C5C00BFFA01 /* DiscoveryExpandableRowCellViewModelTests.swift */ = {isa = PBXFileReference; fileEncoding = 4; lastKnownFileType = sourcecode.swift; path = DiscoveryExpandableRowCellViewModelTests.swift; sourceTree = "<group>"; };
		A7ED1F831E831C5C00BFFA01 /* DiscoveryFiltersViewModelTests.swift */ = {isa = PBXFileReference; fileEncoding = 4; lastKnownFileType = sourcecode.swift; path = DiscoveryFiltersViewModelTests.swift; sourceTree = "<group>"; };
		A7ED1F841E831C5C00BFFA01 /* DiscoveryNavigationHeaderViewModelTests.swift */ = {isa = PBXFileReference; fileEncoding = 4; lastKnownFileType = sourcecode.swift; path = DiscoveryNavigationHeaderViewModelTests.swift; sourceTree = "<group>"; };
		A7ED1F851E831C5C00BFFA01 /* DiscoveryPostcardViewModelTests.swift */ = {isa = PBXFileReference; fileEncoding = 4; lastKnownFileType = sourcecode.swift; path = DiscoveryPostcardViewModelTests.swift; sourceTree = "<group>"; };
		A7ED1F861E831C5C00BFFA01 /* DiscoveryViewModelTests.swift */ = {isa = PBXFileReference; fileEncoding = 4; lastKnownFileType = sourcecode.swift; path = DiscoveryViewModelTests.swift; sourceTree = "<group>"; };
		A7ED1F871E831C5C00BFFA01 /* FindFriendsFaceookConnectCellViewModelTests.swift */ = {isa = PBXFileReference; fileEncoding = 4; lastKnownFileType = sourcecode.swift; path = FindFriendsFaceookConnectCellViewModelTests.swift; sourceTree = "<group>"; };
		A7ED1F881E831C5C00BFFA01 /* EmptyStatesViewModelTests.swift */ = {isa = PBXFileReference; fileEncoding = 4; lastKnownFileType = sourcecode.swift; path = EmptyStatesViewModelTests.swift; sourceTree = "<group>"; };
		A7ED1F891E831C5C00BFFA01 /* MessageDialogViewModelTests.swift */ = {isa = PBXFileReference; fileEncoding = 4; lastKnownFileType = sourcecode.swift; path = MessageDialogViewModelTests.swift; sourceTree = "<group>"; };
		A7ED1F8A1E831C5C00BFFA01 /* WebModalViewModelTests.swift */ = {isa = PBXFileReference; fileEncoding = 4; lastKnownFileType = sourcecode.swift; path = WebModalViewModelTests.swift; sourceTree = "<group>"; };
		A7ED1F8B1E831C5C00BFFA01 /* FacebookConfirmationViewModelTests.swift */ = {isa = PBXFileReference; fileEncoding = 4; lastKnownFileType = sourcecode.swift; path = FacebookConfirmationViewModelTests.swift; sourceTree = "<group>"; };
		A7ED1F8C1E831C5C00BFFA01 /* FindFriendsHeaderCellViewModelTests.swift */ = {isa = PBXFileReference; fileEncoding = 4; lastKnownFileType = sourcecode.swift; path = FindFriendsHeaderCellViewModelTests.swift; sourceTree = "<group>"; };
		A7ED1F8D1E831C5C00BFFA01 /* DeprecatedWebViewModelTests.swift */ = {isa = PBXFileReference; fileEncoding = 4; lastKnownFileType = sourcecode.swift; path = DeprecatedWebViewModelTests.swift; sourceTree = "<group>"; };
		A7ED1F8E1E831C5C00BFFA01 /* HelpViewModelTests.swift */ = {isa = PBXFileReference; fileEncoding = 4; lastKnownFileType = sourcecode.swift; path = HelpViewModelTests.swift; sourceTree = "<group>"; };
		A7ED1F8F1E831C5C00BFFA01 /* DashboardReferrersCellViewModelTests.swift */ = {isa = PBXFileReference; fileEncoding = 4; lastKnownFileType = sourcecode.swift; path = DashboardReferrersCellViewModelTests.swift; sourceTree = "<group>"; };
		A7ED1F901E831C5C00BFFA01 /* LiveStreamContainerViewModelTests.swift */ = {isa = PBXFileReference; fileEncoding = 4; lastKnownFileType = sourcecode.swift; path = LiveStreamContainerViewModelTests.swift; sourceTree = "<group>"; };
		A7ED1F911E831C5C00BFFA01 /* DashboardProjectsDrawerCellViewModelTests.swift */ = {isa = PBXFileReference; fileEncoding = 4; lastKnownFileType = sourcecode.swift; path = DashboardProjectsDrawerCellViewModelTests.swift; sourceTree = "<group>"; };
		A7ED1F921E831C5C00BFFA01 /* ProjectActivityNegativeStateChangeCellViewModelTests.swift */ = {isa = PBXFileReference; fileEncoding = 4; lastKnownFileType = sourcecode.swift; path = ProjectActivityNegativeStateChangeCellViewModelTests.swift; sourceTree = "<group>"; };
		A7ED1F931E831C5C00BFFA01 /* LoginViewModelTests.swift */ = {isa = PBXFileReference; fileEncoding = 4; lastKnownFileType = sourcecode.swift; path = LoginViewModelTests.swift; sourceTree = "<group>"; };
		A7ED1F941E831C5C00BFFA01 /* MessagesViewModelTests.swift */ = {isa = PBXFileReference; fileEncoding = 4; lastKnownFileType = sourcecode.swift; path = MessagesViewModelTests.swift; sourceTree = "<group>"; };
		A7ED1F951E831C5C00BFFA01 /* MessageThreadCellViewModelTests.swift */ = {isa = PBXFileReference; fileEncoding = 4; lastKnownFileType = sourcecode.swift; path = MessageThreadCellViewModelTests.swift; sourceTree = "<group>"; };
		A7ED1F961E831C5C00BFFA01 /* ProjectActivityLaunchCellViewModelTests.swift */ = {isa = PBXFileReference; fileEncoding = 4; lastKnownFileType = sourcecode.swift; path = ProjectActivityLaunchCellViewModelTests.swift; sourceTree = "<group>"; };
		A7ED1F971E831C5C00BFFA01 /* ProjectCreatorViewModelTests.swift */ = {isa = PBXFileReference; fileEncoding = 4; lastKnownFileType = sourcecode.swift; path = ProjectCreatorViewModelTests.swift; sourceTree = "<group>"; };
		A7ED1F981E831C5C00BFFA01 /* ProjectDescriptionViewModelTests.swift */ = {isa = PBXFileReference; fileEncoding = 4; lastKnownFileType = sourcecode.swift; path = ProjectDescriptionViewModelTests.swift; sourceTree = "<group>"; };
		A7ED1F991E831C5C00BFFA01 /* ProjectNavBarViewModelTests.swift */ = {isa = PBXFileReference; fileEncoding = 4; lastKnownFileType = sourcecode.swift; path = ProjectNavBarViewModelTests.swift; sourceTree = "<group>"; };
		A7ED1F9A1E831C5C00BFFA01 /* ProjectNavigatorViewModelTests.swift */ = {isa = PBXFileReference; fileEncoding = 4; lastKnownFileType = sourcecode.swift; path = ProjectNavigatorViewModelTests.swift; sourceTree = "<group>"; };
		A7ED1F9B1E831C5C00BFFA01 /* ResetPasswordViewModelTests.swift */ = {isa = PBXFileReference; fileEncoding = 4; lastKnownFileType = sourcecode.swift; path = ResetPasswordViewModelTests.swift; sourceTree = "<group>"; };
		A7ED1F9C1E831C5C00BFFA01 /* VideoViewModelTests.swift */ = {isa = PBXFileReference; fileEncoding = 4; lastKnownFileType = sourcecode.swift; path = VideoViewModelTests.swift; sourceTree = "<group>"; };
		A7ED1F9D1E831C5C00BFFA01 /* ProjectNotificationsViewModelTest.swift */ = {isa = PBXFileReference; fileEncoding = 4; lastKnownFileType = sourcecode.swift; path = ProjectNotificationsViewModelTest.swift; sourceTree = "<group>"; };
		A7ED1F9E1E831C5C00BFFA01 /* ProjectPamphletContentViewModelTests.swift */ = {isa = PBXFileReference; fileEncoding = 4; lastKnownFileType = sourcecode.swift; path = ProjectPamphletContentViewModelTests.swift; sourceTree = "<group>"; };
		A7ED1F9F1E831C5C00BFFA01 /* ProjectPamphletMainCellViewModelTests.swift */ = {isa = PBXFileReference; fileEncoding = 4; lastKnownFileType = sourcecode.swift; path = ProjectPamphletMainCellViewModelTests.swift; sourceTree = "<group>"; };
		A7ED1FA01E831C5C00BFFA01 /* ProjectPamphletSubpageCellViewModelTests.swift */ = {isa = PBXFileReference; fileEncoding = 4; lastKnownFileType = sourcecode.swift; path = ProjectPamphletSubpageCellViewModelTests.swift; sourceTree = "<group>"; };
		A7ED1FA11E831C5C00BFFA01 /* ProjectUpdatesViewModelTests.swift */ = {isa = PBXFileReference; fileEncoding = 4; lastKnownFileType = sourcecode.swift; path = ProjectUpdatesViewModelTests.swift; sourceTree = "<group>"; };
		A7ED1FA21E831C5C00BFFA01 /* RewardCellViewModelTests.swift */ = {isa = PBXFileReference; fileEncoding = 4; lastKnownFileType = sourcecode.swift; path = RewardCellViewModelTests.swift; sourceTree = "<group>"; };
		A7ED1FA31E831C5C00BFFA01 /* RewardShippingPickerViewModelTests.swift */ = {isa = PBXFileReference; fileEncoding = 4; lastKnownFileType = sourcecode.swift; path = RewardShippingPickerViewModelTests.swift; sourceTree = "<group>"; };
		A7ED1FA41E831C5C00BFFA01 /* SearchViewModelTests.swift */ = {isa = PBXFileReference; fileEncoding = 4; lastKnownFileType = sourcecode.swift; path = SearchViewModelTests.swift; sourceTree = "<group>"; };
		A7ED1FA51E831C5C00BFFA01 /* SignupViewModelTests.swift */ = {isa = PBXFileReference; fileEncoding = 4; lastKnownFileType = sourcecode.swift; path = SignupViewModelTests.swift; sourceTree = "<group>"; };
		A7ED1FA61E831C5C00BFFA01 /* ThanksViewModelTests.swift */ = {isa = PBXFileReference; fileEncoding = 4; lastKnownFileType = sourcecode.swift; path = ThanksViewModelTests.swift; sourceTree = "<group>"; };
		A7ED1FA71E831C5C00BFFA01 /* TwoFactorViewModelTests.swift */ = {isa = PBXFileReference; fileEncoding = 4; lastKnownFileType = sourcecode.swift; path = TwoFactorViewModelTests.swift; sourceTree = "<group>"; };
		A7ED1FA81E831C5C00BFFA01 /* UpdateDraftViewModelTests.swift */ = {isa = PBXFileReference; fileEncoding = 4; lastKnownFileType = sourcecode.swift; path = UpdateDraftViewModelTests.swift; sourceTree = "<group>"; };
		A7ED20051E83229E00BFFA01 /* ActivitiesDataSourceTests.swift */ = {isa = PBXFileReference; fileEncoding = 4; lastKnownFileType = sourcecode.swift; path = ActivitiesDataSourceTests.swift; sourceTree = "<group>"; };
		A7ED20061E83229E00BFFA01 /* CommentsDataSourceTests.swift */ = {isa = PBXFileReference; fileEncoding = 4; lastKnownFileType = sourcecode.swift; path = CommentsDataSourceTests.swift; sourceTree = "<group>"; };
		A7ED20071E83229E00BFFA01 /* DashboardDataSourceTests.swift */ = {isa = PBXFileReference; fileEncoding = 4; lastKnownFileType = sourcecode.swift; path = DashboardDataSourceTests.swift; sourceTree = "<group>"; };
		A7ED20081E83229E00BFFA01 /* DashboardProjectsDrawerDataSourceTests.swift */ = {isa = PBXFileReference; fileEncoding = 4; lastKnownFileType = sourcecode.swift; path = DashboardProjectsDrawerDataSourceTests.swift; sourceTree = "<group>"; };
		A7ED20091E83229E00BFFA01 /* DiscoveryFiltersDataSourceTests.swift */ = {isa = PBXFileReference; fileEncoding = 4; lastKnownFileType = sourcecode.swift; path = DiscoveryFiltersDataSourceTests.swift; sourceTree = "<group>"; };
		A7ED200A1E83229E00BFFA01 /* DiscoveryPagesDataSourceTests.swift */ = {isa = PBXFileReference; fileEncoding = 4; lastKnownFileType = sourcecode.swift; path = DiscoveryPagesDataSourceTests.swift; sourceTree = "<group>"; };
		A7ED200B1E83229E00BFFA01 /* DiscoveryProjectsDataSourceTest.swift */ = {isa = PBXFileReference; fileEncoding = 4; lastKnownFileType = sourcecode.swift; path = DiscoveryProjectsDataSourceTest.swift; sourceTree = "<group>"; };
		A7ED200C1E83229E00BFFA01 /* FindFriendsDataSourceTests.swift */ = {isa = PBXFileReference; fileEncoding = 4; lastKnownFileType = sourcecode.swift; path = FindFriendsDataSourceTests.swift; sourceTree = "<group>"; };
		A7ED200D1E83229E00BFFA01 /* LiveStreamDiscoveryDataSourceTests.swift */ = {isa = PBXFileReference; fileEncoding = 4; lastKnownFileType = sourcecode.swift; path = LiveStreamDiscoveryDataSourceTests.swift; sourceTree = "<group>"; };
		A7ED200E1E83229E00BFFA01 /* ProfileDataSourceTests.swift */ = {isa = PBXFileReference; fileEncoding = 4; lastKnownFileType = sourcecode.swift; path = ProfileDataSourceTests.swift; sourceTree = "<group>"; };
		A7ED200F1E83229E00BFFA01 /* ProjectActivitiesDataSourceTests.swift */ = {isa = PBXFileReference; fileEncoding = 4; lastKnownFileType = sourcecode.swift; path = ProjectActivitiesDataSourceTests.swift; sourceTree = "<group>"; };
		A7ED20101E83229E00BFFA01 /* ProjectPamphletContentDataSourceTests.swift */ = {isa = PBXFileReference; fileEncoding = 4; lastKnownFileType = sourcecode.swift; path = ProjectPamphletContentDataSourceTests.swift; sourceTree = "<group>"; };
		A7ED20211E83237F00BFFA01 /* Combos.swift */ = {isa = PBXFileReference; fileEncoding = 4; lastKnownFileType = sourcecode.swift; path = Combos.swift; sourceTree = "<group>"; };
		A7ED20221E83237F00BFFA01 /* TraitController.swift */ = {isa = PBXFileReference; fileEncoding = 4; lastKnownFileType = sourcecode.swift; path = TraitController.swift; sourceTree = "<group>"; };
		A7ED20251E8323E900BFFA01 /* DiscoveryFiltersViewControllerTests.swift */ = {isa = PBXFileReference; fileEncoding = 4; lastKnownFileType = sourcecode.swift; path = DiscoveryFiltersViewControllerTests.swift; sourceTree = "<group>"; };
		A7ED20261E8323E900BFFA01 /* LiveStreamCountdownViewControllerTests.swift */ = {isa = PBXFileReference; fileEncoding = 4; lastKnownFileType = sourcecode.swift; path = LiveStreamCountdownViewControllerTests.swift; sourceTree = "<group>"; };
		A7ED20271E8323E900BFFA01 /* SortPagerViewControllerTests.swift */ = {isa = PBXFileReference; fileEncoding = 4; lastKnownFileType = sourcecode.swift; path = SortPagerViewControllerTests.swift; sourceTree = "<group>"; };
		A7ED20281E8323E900BFFA01 /* EmptyStatesViewControllerTests.swift */ = {isa = PBXFileReference; fileEncoding = 4; lastKnownFileType = sourcecode.swift; path = EmptyStatesViewControllerTests.swift; sourceTree = "<group>"; };
		A7ED20291E8323E900BFFA01 /* ResetPasswordViewControllerTests.swift */ = {isa = PBXFileReference; fileEncoding = 4; lastKnownFileType = sourcecode.swift; path = ResetPasswordViewControllerTests.swift; sourceTree = "<group>"; };
		A7ED202A1E8323E900BFFA01 /* DashboardViewControllerTests.swift */ = {isa = PBXFileReference; fileEncoding = 4; lastKnownFileType = sourcecode.swift; path = DashboardViewControllerTests.swift; sourceTree = "<group>"; };
		A7ED202B1E8323E900BFFA01 /* BackingViewControllerTests.swift */ = {isa = PBXFileReference; fileEncoding = 4; lastKnownFileType = sourcecode.swift; path = BackingViewControllerTests.swift; sourceTree = "<group>"; };
		A7ED202C1E8323E900BFFA01 /* LiveStreamContainerViewControllerTests.swift */ = {isa = PBXFileReference; fileEncoding = 4; lastKnownFileType = sourcecode.swift; path = LiveStreamContainerViewControllerTests.swift; sourceTree = "<group>"; };
		A7ED202D1E8323E900BFFA01 /* LoginViewControllerTests.swift */ = {isa = PBXFileReference; fileEncoding = 4; lastKnownFileType = sourcecode.swift; path = LoginViewControllerTests.swift; sourceTree = "<group>"; };
		A7ED202E1E8323E900BFFA01 /* DiscoveryPageViewControllerTests.swift */ = {isa = PBXFileReference; fileEncoding = 4; lastKnownFileType = sourcecode.swift; path = DiscoveryPageViewControllerTests.swift; sourceTree = "<group>"; };
		A7ED202F1E8323E900BFFA01 /* RewardPledgeViewControllerTests.swift */ = {isa = PBXFileReference; fileEncoding = 4; lastKnownFileType = sourcecode.swift; path = RewardPledgeViewControllerTests.swift; sourceTree = "<group>"; };
		A7ED20301E8323E900BFFA01 /* DiscoveryNavigationHeaderViewControllerTests.swift */ = {isa = PBXFileReference; fileEncoding = 4; lastKnownFileType = sourcecode.swift; path = DiscoveryNavigationHeaderViewControllerTests.swift; sourceTree = "<group>"; };
		A7ED20311E8323E900BFFA01 /* ProfileViewControllerTests.swift */ = {isa = PBXFileReference; fileEncoding = 4; lastKnownFileType = sourcecode.swift; path = ProfileViewControllerTests.swift; sourceTree = "<group>"; };
		A7ED20321E8323E900BFFA01 /* FindFriendsViewControllerTests.swift */ = {isa = PBXFileReference; fileEncoding = 4; lastKnownFileType = sourcecode.swift; path = FindFriendsViewControllerTests.swift; sourceTree = "<group>"; };
		A7ED20331E8323E900BFFA01 /* ProjectActivityViewControllerTests.swift */ = {isa = PBXFileReference; fileEncoding = 4; lastKnownFileType = sourcecode.swift; path = ProjectActivityViewControllerTests.swift; sourceTree = "<group>"; };
		A7ED20341E8323E900BFFA01 /* CommentsViewControllerTests.swift */ = {isa = PBXFileReference; fileEncoding = 4; lastKnownFileType = sourcecode.swift; path = CommentsViewControllerTests.swift; sourceTree = "<group>"; };
		A7ED20351E8323E900BFFA01 /* LiveStreamDiscoveryViewControllerTests.swift */ = {isa = PBXFileReference; fileEncoding = 4; lastKnownFileType = sourcecode.swift; path = LiveStreamDiscoveryViewControllerTests.swift; sourceTree = "<group>"; };
		A7ED20361E8323E900BFFA01 /* ProjectNavBarViewControllerTests.swift */ = {isa = PBXFileReference; fileEncoding = 4; lastKnownFileType = sourcecode.swift; path = ProjectNavBarViewControllerTests.swift; sourceTree = "<group>"; };
		A7ED20371E8323E900BFFA01 /* FacebookConfirmationViewControllerTests.swift */ = {isa = PBXFileReference; fileEncoding = 4; lastKnownFileType = sourcecode.swift; path = FacebookConfirmationViewControllerTests.swift; sourceTree = "<group>"; };
		A7ED20381E8323E900BFFA01 /* SearchViewControllerTests.swift */ = {isa = PBXFileReference; fileEncoding = 4; lastKnownFileType = sourcecode.swift; path = SearchViewControllerTests.swift; sourceTree = "<group>"; };
		A7ED20391E8323E900BFFA01 /* ProjectPamphletContentViewControllerTests.swift */ = {isa = PBXFileReference; fileEncoding = 4; lastKnownFileType = sourcecode.swift; path = ProjectPamphletContentViewControllerTests.swift; sourceTree = "<group>"; };
		A7ED203A1E8323E900BFFA01 /* LoginToutViewControllerTests.swift */ = {isa = PBXFileReference; fileEncoding = 4; lastKnownFileType = sourcecode.swift; path = LoginToutViewControllerTests.swift; sourceTree = "<group>"; };
		A7ED203B1E8323E900BFFA01 /* SettingsViewControllerTests.swift */ = {isa = PBXFileReference; fileEncoding = 4; lastKnownFileType = sourcecode.swift; path = SettingsViewControllerTests.swift; sourceTree = "<group>"; };
		A7ED203C1E8323E900BFFA01 /* ActivitiesViewControllerTests.swift */ = {isa = PBXFileReference; fileEncoding = 4; lastKnownFileType = sourcecode.swift; path = ActivitiesViewControllerTests.swift; sourceTree = "<group>"; };
		A7ED203D1E8323E900BFFA01 /* SignupViewControllerTests.swift */ = {isa = PBXFileReference; fileEncoding = 4; lastKnownFileType = sourcecode.swift; path = SignupViewControllerTests.swift; sourceTree = "<group>"; };
		A7ED203E1E8323E900BFFA01 /* MessageThreadsViewControllerTests.swift */ = {isa = PBXFileReference; fileEncoding = 4; lastKnownFileType = sourcecode.swift; path = MessageThreadsViewControllerTests.swift; sourceTree = "<group>"; };
		A7ED203F1E8323E900BFFA01 /* TwoFactorViewControllerTests.swift */ = {isa = PBXFileReference; fileEncoding = 4; lastKnownFileType = sourcecode.swift; path = TwoFactorViewControllerTests.swift; sourceTree = "<group>"; };
		A7ED205B1E83240D00BFFA01 /* FundingGraphViewTests.swift */ = {isa = PBXFileReference; fileEncoding = 4; lastKnownFileType = sourcecode.swift; path = FundingGraphViewTests.swift; sourceTree = "<group>"; };
		A7ED205D1E83256700BFFA01 /* AppDelegateViewModelTests.swift */ = {isa = PBXFileReference; fileEncoding = 4; lastKnownFileType = sourcecode.swift; path = AppDelegateViewModelTests.swift; sourceTree = "<group>"; };
		A7ED205E1E83256700BFFA01 /* HelpWebViewModelTests.swift */ = {isa = PBXFileReference; fileEncoding = 4; lastKnownFileType = sourcecode.swift; path = HelpWebViewModelTests.swift; sourceTree = "<group>"; };
		A7ED205F1E83256700BFFA01 /* RootViewModelTests.swift */ = {isa = PBXFileReference; fileEncoding = 4; lastKnownFileType = sourcecode.swift; path = RootViewModelTests.swift; sourceTree = "<group>"; };
		A7ED20601E83256700BFFA01 /* UpdatePreviewViewModelTests.swift */ = {isa = PBXFileReference; fileEncoding = 4; lastKnownFileType = sourcecode.swift; path = UpdatePreviewViewModelTests.swift; sourceTree = "<group>"; };
		A7ED20611E83256700BFFA01 /* UpdateViewModelTests.swift */ = {isa = PBXFileReference; fileEncoding = 4; lastKnownFileType = sourcecode.swift; path = UpdateViewModelTests.swift; sourceTree = "<group>"; };
		A7EDEE561D83453F00780B34 /* PKPaymentAuthorizationViewController.swift */ = {isa = PBXFileReference; fileEncoding = 4; lastKnownFileType = sourcecode.swift; path = PKPaymentAuthorizationViewController.swift; sourceTree = "<group>"; };
		A7F4418E1D005A9400FE6FC5 /* ActivitiesViewModel.swift */ = {isa = PBXFileReference; fileEncoding = 4; lastKnownFileType = sourcecode.swift; path = ActivitiesViewModel.swift; sourceTree = "<group>"; };
		A7F4418F1D005A9400FE6FC5 /* ActivityFriendBackingViewModel.swift */ = {isa = PBXFileReference; fileEncoding = 4; lastKnownFileType = sourcecode.swift; path = ActivityFriendBackingViewModel.swift; sourceTree = "<group>"; };
		A7F441901D005A9400FE6FC5 /* ActivityFriendFollowCellViewModel.swift */ = {isa = PBXFileReference; fileEncoding = 4; lastKnownFileType = sourcecode.swift; path = ActivityFriendFollowCellViewModel.swift; sourceTree = "<group>"; };
		A7F441911D005A9400FE6FC5 /* ActivityProjectStatusViewModel.swift */ = {isa = PBXFileReference; fileEncoding = 4; lastKnownFileType = sourcecode.swift; path = ActivityProjectStatusViewModel.swift; sourceTree = "<group>"; };
		A7F441921D005A9400FE6FC5 /* ActivityUpdateViewModel.swift */ = {isa = PBXFileReference; fileEncoding = 4; lastKnownFileType = sourcecode.swift; path = ActivityUpdateViewModel.swift; sourceTree = "<group>"; xcLanguageSpecificationIdentifier = xcode.lang.swift; };
		A7F441931D005A9400FE6FC5 /* BackingCellViewModel.swift */ = {isa = PBXFileReference; fileEncoding = 4; lastKnownFileType = sourcecode.swift; path = BackingCellViewModel.swift; sourceTree = "<group>"; };
		A7F441941D005A9400FE6FC5 /* CommentCellViewModel.swift */ = {isa = PBXFileReference; fileEncoding = 4; lastKnownFileType = sourcecode.swift; path = CommentCellViewModel.swift; sourceTree = "<group>"; };
		A7F441951D005A9400FE6FC5 /* CommentDialogViewModel.swift */ = {isa = PBXFileReference; fileEncoding = 4; lastKnownFileType = sourcecode.swift; path = CommentDialogViewModel.swift; sourceTree = "<group>"; };
		A7F441961D005A9400FE6FC5 /* CommentsViewModel.swift */ = {isa = PBXFileReference; fileEncoding = 4; lastKnownFileType = sourcecode.swift; path = CommentsViewModel.swift; sourceTree = "<group>"; };
		A7F441981D005A9400FE6FC5 /* DiscoveryViewModel.swift */ = {isa = PBXFileReference; fileEncoding = 4; lastKnownFileType = sourcecode.swift; path = DiscoveryViewModel.swift; sourceTree = "<group>"; };
		A7F441991D005A9400FE6FC5 /* FacebookConfirmationViewModel.swift */ = {isa = PBXFileReference; fileEncoding = 4; lastKnownFileType = sourcecode.swift; path = FacebookConfirmationViewModel.swift; sourceTree = "<group>"; };
		A7F4419A1D005A9400FE6FC5 /* LoginToutViewModel.swift */ = {isa = PBXFileReference; fileEncoding = 4; lastKnownFileType = sourcecode.swift; path = LoginToutViewModel.swift; sourceTree = "<group>"; };
		A7F4419B1D005A9400FE6FC5 /* MessageCellViewModel.swift */ = {isa = PBXFileReference; fileEncoding = 4; lastKnownFileType = sourcecode.swift; path = MessageCellViewModel.swift; sourceTree = "<group>"; };
		A7F4419C1D005A9400FE6FC5 /* MessageDialogViewModel.swift */ = {isa = PBXFileReference; fileEncoding = 4; lastKnownFileType = sourcecode.swift; path = MessageDialogViewModel.swift; sourceTree = "<group>"; };
		A7F4419D1D005A9400FE6FC5 /* MessagesSearchViewModel.swift */ = {isa = PBXFileReference; fileEncoding = 4; lastKnownFileType = sourcecode.swift; path = MessagesSearchViewModel.swift; sourceTree = "<group>"; };
		A7F4419E1D005A9400FE6FC5 /* MessagesViewModel.swift */ = {isa = PBXFileReference; fileEncoding = 4; lastKnownFileType = sourcecode.swift; path = MessagesViewModel.swift; sourceTree = "<group>"; };
		A7F4419F1D005A9400FE6FC5 /* MessageThreadCellViewModel.swift */ = {isa = PBXFileReference; fileEncoding = 4; lastKnownFileType = sourcecode.swift; path = MessageThreadCellViewModel.swift; sourceTree = "<group>"; };
		A7F441A01D005A9400FE6FC5 /* MessageThreadsViewModel.swift */ = {isa = PBXFileReference; fileEncoding = 4; lastKnownFileType = sourcecode.swift; path = MessageThreadsViewModel.swift; sourceTree = "<group>"; };
		A7F441A11D005A9400FE6FC5 /* ProfileHeaderViewModel.swift */ = {isa = PBXFileReference; fileEncoding = 4; lastKnownFileType = sourcecode.swift; path = ProfileHeaderViewModel.swift; sourceTree = "<group>"; };
		A7F441A21D005A9400FE6FC5 /* ProfileProjectCellViewModel.swift */ = {isa = PBXFileReference; fileEncoding = 4; lastKnownFileType = sourcecode.swift; path = ProfileProjectCellViewModel.swift; sourceTree = "<group>"; };
		A7F441A31D005A9400FE6FC5 /* ProfileViewModel.swift */ = {isa = PBXFileReference; fileEncoding = 4; lastKnownFileType = sourcecode.swift; path = ProfileViewModel.swift; sourceTree = "<group>"; };
		A7F441A81D005A9400FE6FC5 /* ResetPasswordViewModel.swift */ = {isa = PBXFileReference; fileEncoding = 4; lastKnownFileType = sourcecode.swift; path = ResetPasswordViewModel.swift; sourceTree = "<group>"; };
		A7F441AA1D005A9400FE6FC5 /* SearchViewModel.swift */ = {isa = PBXFileReference; fileEncoding = 4; lastKnownFileType = sourcecode.swift; path = SearchViewModel.swift; sourceTree = "<group>"; };
		A7F441AB1D005A9400FE6FC5 /* ThanksViewModel.swift */ = {isa = PBXFileReference; fileEncoding = 4; lastKnownFileType = sourcecode.swift; path = ThanksViewModel.swift; sourceTree = "<group>"; };
		A7F441AC1D005A9400FE6FC5 /* TwoFactorViewModel.swift */ = {isa = PBXFileReference; fileEncoding = 4; lastKnownFileType = sourcecode.swift; path = TwoFactorViewModel.swift; sourceTree = "<group>"; };
		A7F6F0C01DC7EBF7002C118C /* DateProtocol.swift */ = {isa = PBXFileReference; fileEncoding = 4; lastKnownFileType = sourcecode.swift; path = DateProtocol.swift; sourceTree = "<group>"; };
		A7F761741C85FA40005405ED /* ActivitiesViewController.swift */ = {isa = PBXFileReference; fileEncoding = 4; lastKnownFileType = sourcecode.swift; path = ActivitiesViewController.swift; sourceTree = "<group>"; };
		A7F761761C85FACB005405ED /* LoginToutViewController.swift */ = {isa = PBXFileReference; fileEncoding = 4; lastKnownFileType = sourcecode.swift; lineEnding = 0; path = LoginToutViewController.swift; sourceTree = "<group>"; xcLanguageSpecificationIdentifier = xcode.lang.swift; };
		A7FA38A31D9068940041FC9C /* PledgeTitleCell.swift */ = {isa = PBXFileReference; fileEncoding = 4; lastKnownFileType = sourcecode.swift; path = PledgeTitleCell.swift; sourceTree = "<group>"; };
		A7FA38D81D9068AD0041FC9C /* RewardsTitleCell.swift */ = {isa = PBXFileReference; fileEncoding = 4; lastKnownFileType = sourcecode.swift; path = RewardsTitleCell.swift; sourceTree = "<group>"; };
		A7FC8C051C8F1DEA00C3B49B /* CircleAvatarImageView.swift */ = {isa = PBXFileReference; fileEncoding = 4; lastKnownFileType = sourcecode.swift; path = CircleAvatarImageView.swift; sourceTree = "<group>"; };
		D01673A21E3A2CC800651DBA /* LiveStreamEventsEnvelope.swift */ = {isa = PBXFileReference; fileEncoding = 4; lastKnownFileType = sourcecode.swift; path = LiveStreamEventsEnvelope.swift; sourceTree = "<group>"; };
		D01673DE1E3A354B00651DBA /* LiveStreamEventsEnvelopeTemplates.swift */ = {isa = PBXFileReference; fileEncoding = 4; lastKnownFileType = sourcecode.swift; path = LiveStreamEventsEnvelopeTemplates.swift; sourceTree = "<group>"; };
		D01673E21E3A35E700651DBA /* LiveStreamEventsEnvelopeTests.swift */ = {isa = PBXFileReference; fileEncoding = 4; lastKnownFileType = sourcecode.swift; path = LiveStreamEventsEnvelopeTests.swift; sourceTree = "<group>"; };
		D01951DB1E74B32400ED027E /* LiveStreamNavTitleViewModelTests.swift */ = {isa = PBXFileReference; fileEncoding = 4; lastKnownFileType = sourcecode.swift; path = LiveStreamNavTitleViewModelTests.swift; sourceTree = "<group>"; };
		D0247A8E1DF9F0EF00D7A7C1 /* LiveStreamContainerViewModel.swift */ = {isa = PBXFileReference; fileEncoding = 4; lastKnownFileType = sourcecode.swift; path = LiveStreamContainerViewModel.swift; sourceTree = "<group>"; };
		D0247A8F1DF9F0EF00D7A7C1 /* LiveStreamCountdownViewModel.swift */ = {isa = PBXFileReference; fileEncoding = 4; lastKnownFileType = sourcecode.swift; path = LiveStreamCountdownViewModel.swift; sourceTree = "<group>"; };
		D0247A901DF9F0EF00D7A7C1 /* LiveStreamEventDetailsViewModel.swift */ = {isa = PBXFileReference; fileEncoding = 4; lastKnownFileType = sourcecode.swift; path = LiveStreamEventDetailsViewModel.swift; sourceTree = "<group>"; };
		D0247A911DF9F0EF00D7A7C1 /* ProjectPamphletSubpageCellViewModel.swift */ = {isa = PBXFileReference; fileEncoding = 4; lastKnownFileType = sourcecode.swift; path = ProjectPamphletSubpageCellViewModel.swift; sourceTree = "<group>"; };
		D05C0CAF1E02E3F100914393 /* LiveStreamActivityItemProvider.swift */ = {isa = PBXFileReference; fileEncoding = 4; lastKnownFileType = sourcecode.swift; path = LiveStreamActivityItemProvider.swift; sourceTree = "<group>"; };
		D07226951E640EA300C2E537 /* LiveStreamContainerMoreMenuIconTextCell.swift */ = {isa = PBXFileReference; fileEncoding = 4; lastKnownFileType = sourcecode.swift; path = LiveStreamContainerMoreMenuIconTextCell.swift; sourceTree = "<group>"; };
		D07226971E64277A00C2E537 /* LiveStreamContainerMoreMenuCancelCell.swift */ = {isa = PBXFileReference; fileEncoding = 4; lastKnownFileType = sourcecode.swift; path = LiveStreamContainerMoreMenuCancelCell.swift; sourceTree = "<group>"; };
		D07226AC1E65BE2A00C2E537 /* LiveStreamChatDataSourceTests.swift */ = {isa = PBXFileReference; fileEncoding = 4; lastKnownFileType = sourcecode.swift; path = LiveStreamChatDataSourceTests.swift; sourceTree = "<group>"; };
		D07226E81E66E9C500C2E537 /* LiveStreamContainerPageViewController.swift */ = {isa = PBXFileReference; fileEncoding = 4; lastKnownFileType = sourcecode.swift; path = LiveStreamContainerPageViewController.swift; sourceTree = "<group>"; };
		D07226EA1E66EA1600C2E537 /* LiveStreamEventDetailsViewController.swift */ = {isa = PBXFileReference; fileEncoding = 4; lastKnownFileType = sourcecode.swift; path = LiveStreamEventDetailsViewController.swift; sourceTree = "<group>"; };
		D07226FF1E66FA3200C2E537 /* LiveStreamContainerPagesDataSource.swift */ = {isa = PBXFileReference; fileEncoding = 4; lastKnownFileType = sourcecode.swift; path = LiveStreamContainerPagesDataSource.swift; sourceTree = "<group>"; };
		D07227011E671B4500C2E537 /* LiveStreamContainerPageViewModel.swift */ = {isa = PBXFileReference; fileEncoding = 4; lastKnownFileType = sourcecode.swift; path = LiveStreamContainerPageViewModel.swift; sourceTree = "<group>"; };
		D077CC8A1E53359A004E8FDF /* LiveStreamChatViewController.swift */ = {isa = PBXFileReference; fileEncoding = 4; lastKnownFileType = sourcecode.swift; path = LiveStreamChatViewController.swift; sourceTree = "<group>"; };
		D077CCC61E53459A004E8FDF /* LiveStreamChatMessageCell.swift */ = {isa = PBXFileReference; fileEncoding = 4; lastKnownFileType = sourcecode.swift; path = LiveStreamChatMessageCell.swift; sourceTree = "<group>"; };
		D077CCC81E5345BE004E8FDF /* LiveStreamChatMessageCellViewModel.swift */ = {isa = PBXFileReference; fileEncoding = 4; lastKnownFileType = sourcecode.swift; path = LiveStreamChatMessageCellViewModel.swift; sourceTree = "<group>"; };
		D077CCCA1E5345F2004E8FDF /* LiveStreamChatMessageCellViewModelTests.swift */ = {isa = PBXFileReference; fileEncoding = 4; lastKnownFileType = sourcecode.swift; path = LiveStreamChatMessageCellViewModelTests.swift; sourceTree = "<group>"; };
		D077CCCC1E534669004E8FDF /* LiveStreamChatViewModel.swift */ = {isa = PBXFileReference; fileEncoding = 4; lastKnownFileType = sourcecode.swift; path = LiveStreamChatViewModel.swift; sourceTree = "<group>"; };
		D077CCCE1E5346B2004E8FDF /* LiveStreamChatViewModelTests.swift */ = {isa = PBXFileReference; fileEncoding = 4; lastKnownFileType = sourcecode.swift; path = LiveStreamChatViewModelTests.swift; sourceTree = "<group>"; };
		D078830C1E5DD44C00994B95 /* LiveStreamContainerMoreMenuViewController.swift */ = {isa = PBXFileReference; fileEncoding = 4; lastKnownFileType = sourcecode.swift; path = LiveStreamContainerMoreMenuViewController.swift; sourceTree = "<group>"; };
		D07883481E5DD46F00994B95 /* LiveStreamContainerMoreMenuViewModel.swift */ = {isa = PBXFileReference; fileEncoding = 4; lastKnownFileType = sourcecode.swift; path = LiveStreamContainerMoreMenuViewModel.swift; sourceTree = "<group>"; };
		D078834A1E5DD49500994B95 /* LiveStreamContainerMoreMenuViewModelTests.swift */ = {isa = PBXFileReference; fileEncoding = 4; lastKnownFileType = sourcecode.swift; path = LiveStreamContainerMoreMenuViewModelTests.swift; sourceTree = "<group>"; };
		D078834C1E5DD52800994B95 /* LiveStreamContainerMoreMenuDataSource.swift */ = {isa = PBXFileReference; fileEncoding = 4; lastKnownFileType = sourcecode.swift; lineEnding = 0; path = LiveStreamContainerMoreMenuDataSource.swift; sourceTree = "<group>"; xcLanguageSpecificationIdentifier = xcode.lang.swift; };
		D080566A1E4DB25B008F67A7 /* LiveStreamChatMessage.swift */ = {isa = PBXFileReference; fileEncoding = 4; lastKnownFileType = sourcecode.swift; path = LiveStreamChatMessage.swift; sourceTree = "<group>"; };
		D08056A61E4DB427008F67A7 /* LiveStreamChatMessageTemplates.swift */ = {isa = PBXFileReference; fileEncoding = 4; lastKnownFileType = sourcecode.swift; path = LiveStreamChatMessageTemplates.swift; sourceTree = "<group>"; };
		D08056A81E4DB4E8008F67A7 /* LiveStreamChatMessageTests.swift */ = {isa = PBXFileReference; fileEncoding = 4; lastKnownFileType = sourcecode.swift; path = LiveStreamChatMessageTests.swift; sourceTree = "<group>"; };
		D08A816F1DFAA7EF000128DB /* ClearNavigationBar.swift */ = {isa = PBXFileReference; fileEncoding = 4; lastKnownFileType = sourcecode.swift; path = ClearNavigationBar.swift; sourceTree = "<group>"; };
		D08A81711DFAA815000128DB /* LiveStreamContainerViewController.swift */ = {isa = PBXFileReference; fileEncoding = 4; lastKnownFileType = sourcecode.swift; path = LiveStreamContainerViewController.swift; sourceTree = "<group>"; };
		D08A81721DFAA815000128DB /* LiveStreamCountdownViewController.swift */ = {isa = PBXFileReference; fileEncoding = 4; lastKnownFileType = sourcecode.swift; path = LiveStreamCountdownViewController.swift; sourceTree = "<group>"; };
<<<<<<< HEAD
		D0A9CC311E0842B8000F099C /* ProjectPamphletSubpageCellViewModelTests.swift */ = {isa = PBXFileReference; fileEncoding = 4; lastKnownFileType = sourcecode.swift; path = ProjectPamphletSubpageCellViewModelTests.swift; sourceTree = "<group>"; };
		D0BB2D541E54894E00EE1D9D /* LiveStreamChatDataSource.swift */ = {isa = PBXFileReference; fileEncoding = 4; lastKnownFileType = sourcecode.swift; path = LiveStreamChatDataSource.swift; sourceTree = "<group>"; };
=======
>>>>>>> bdc3a05b
		D0C5957E1E49C835003A29EC /* LiveStreamSubscribeEnvelope.swift */ = {isa = PBXFileReference; fileEncoding = 4; lastKnownFileType = sourcecode.swift; path = LiveStreamSubscribeEnvelope.swift; sourceTree = "<group>"; };
		D0C595BA1E49CD0D003A29EC /* LiveStreamSubscribeEnvelopeTests.swift */ = {isa = PBXFileReference; fileEncoding = 4; lastKnownFileType = sourcecode.swift; path = LiveStreamSubscribeEnvelopeTests.swift; sourceTree = "<group>"; };
		D0C595BC1E49FFB4003A29EC /* LiveStreamSubscribeEnvelopeTemplates.swift */ = {isa = PBXFileReference; fileEncoding = 4; lastKnownFileType = sourcecode.swift; path = LiveStreamSubscribeEnvelopeTemplates.swift; sourceTree = "<group>"; };
		D0CC9D2A1E5AF9F300C2BC4A /* LiveStreamChatInputViewModel.swift */ = {isa = PBXFileReference; fileEncoding = 4; lastKnownFileType = sourcecode.swift; path = LiveStreamChatInputViewModel.swift; sourceTree = "<group>"; };
		D0CC9D2C1E5B304200C2BC4A /* LiveStreamChatInputView.xib */ = {isa = PBXFileReference; fileEncoding = 4; lastKnownFileType = file.xib; path = LiveStreamChatInputView.xib; sourceTree = "<group>"; };
		D0CC9D2E1E5B339000C2BC4A /* LiveStreamChatInputView.swift */ = {isa = PBXFileReference; fileEncoding = 4; lastKnownFileType = sourcecode.swift; path = LiveStreamChatInputView.swift; sourceTree = "<group>"; };
		D0CC9D341E5B633F00C2BC4A /* LiveStreamChatInputViewModelTests.swift */ = {isa = PBXFileReference; fileEncoding = 4; lastKnownFileType = sourcecode.swift; path = LiveStreamChatInputViewModelTests.swift; sourceTree = "<group>"; };
		D0CDA8621E73180100AA3450 /* LiveStreamContainerPageViewModelTests.swift */ = {isa = PBXFileReference; fileEncoding = 4; lastKnownFileType = sourcecode.swift; path = LiveStreamContainerPageViewModelTests.swift; sourceTree = "<group>"; };
		D0CDA89E1E7434AF00AA3450 /* LiveStreamNavTitleView.swift */ = {isa = PBXFileReference; fileEncoding = 4; lastKnownFileType = sourcecode.swift; path = LiveStreamNavTitleView.swift; sourceTree = "<group>"; };
		D0CDA8A01E7434E400AA3450 /* LiveStreamNavTitleView.xib */ = {isa = PBXFileReference; fileEncoding = 4; lastKnownFileType = file.xib; path = LiveStreamNavTitleView.xib; sourceTree = "<group>"; };
		D0CDA8A21E744EC900AA3450 /* LiveStreamNavTitleViewModel.swift */ = {isa = PBXFileReference; fileEncoding = 4; lastKnownFileType = sourcecode.swift; path = LiveStreamNavTitleViewModel.swift; sourceTree = "<group>"; };
		D0FD4CA31E26422C00488660 /* AddressBook.framework */ = {isa = PBXFileReference; lastKnownFileType = wrapper.framework; name = AddressBook.framework; path = System/Library/Frameworks/AddressBook.framework; sourceTree = SDKROOT; };
		D0FD4CA61E26427A00488660 /* AudioToolbox.framework */ = {isa = PBXFileReference; lastKnownFileType = wrapper.framework; name = AudioToolbox.framework; path = System/Library/Frameworks/AudioToolbox.framework; sourceTree = SDKROOT; };
		D0FD4CA81E26428000488660 /* AVFoundation.framework */ = {isa = PBXFileReference; lastKnownFileType = wrapper.framework; name = AVFoundation.framework; path = System/Library/Frameworks/AVFoundation.framework; sourceTree = SDKROOT; };
		D0FD4CAA1E26428700488660 /* CFNetwork.framework */ = {isa = PBXFileReference; lastKnownFileType = wrapper.framework; name = CFNetwork.framework; path = System/Library/Frameworks/CFNetwork.framework; sourceTree = SDKROOT; };
		D0FD4CAC1E26428E00488660 /* CoreGraphics.framework */ = {isa = PBXFileReference; lastKnownFileType = wrapper.framework; name = CoreGraphics.framework; path = System/Library/Frameworks/CoreGraphics.framework; sourceTree = SDKROOT; };
		D0FD4CAE1E26429500488660 /* CoreMedia.framework */ = {isa = PBXFileReference; lastKnownFileType = wrapper.framework; name = CoreMedia.framework; path = System/Library/Frameworks/CoreMedia.framework; sourceTree = SDKROOT; };
		D0FD4CB01E26429C00488660 /* CoreTelephony.framework */ = {isa = PBXFileReference; lastKnownFileType = wrapper.framework; name = CoreTelephony.framework; path = System/Library/Frameworks/CoreTelephony.framework; sourceTree = SDKROOT; };
		D0FD4CB21E2642A300488660 /* CoreVideo.framework */ = {isa = PBXFileReference; lastKnownFileType = wrapper.framework; name = CoreVideo.framework; path = System/Library/Frameworks/CoreVideo.framework; sourceTree = SDKROOT; };
		D0FD4CB41E2642A900488660 /* GLKit.framework */ = {isa = PBXFileReference; lastKnownFileType = wrapper.framework; name = GLKit.framework; path = System/Library/Frameworks/GLKit.framework; sourceTree = SDKROOT; };
		D0FD4CB61E2642AF00488660 /* OpenGLES.framework */ = {isa = PBXFileReference; lastKnownFileType = wrapper.framework; name = OpenGLES.framework; path = System/Library/Frameworks/OpenGLES.framework; sourceTree = SDKROOT; };
		D0FD4CB81E2642B700488660 /* QuartzCore.framework */ = {isa = PBXFileReference; lastKnownFileType = wrapper.framework; name = QuartzCore.framework; path = System/Library/Frameworks/QuartzCore.framework; sourceTree = SDKROOT; };
		D0FD4CBA1E2642BE00488660 /* Security.framework */ = {isa = PBXFileReference; lastKnownFileType = wrapper.framework; name = Security.framework; path = System/Library/Frameworks/Security.framework; sourceTree = SDKROOT; };
		D0FD4CBC1E2642C600488660 /* SystemConfiguration.framework */ = {isa = PBXFileReference; lastKnownFileType = wrapper.framework; name = SystemConfiguration.framework; path = System/Library/Frameworks/SystemConfiguration.framework; sourceTree = SDKROOT; };
		D0FD4CBE1E2642CF00488660 /* UIKit.framework */ = {isa = PBXFileReference; lastKnownFileType = wrapper.framework; name = UIKit.framework; path = System/Library/Frameworks/UIKit.framework; sourceTree = SDKROOT; };
		D0FD4CC01E2642D400488660 /* VideoToolbox.framework */ = {isa = PBXFileReference; lastKnownFileType = wrapper.framework; name = VideoToolbox.framework; path = System/Library/Frameworks/VideoToolbox.framework; sourceTree = SDKROOT; };
		D0FD4CC21E2642DC00488660 /* libc++.tbd */ = {isa = PBXFileReference; lastKnownFileType = "sourcecode.text-based-dylib-definition"; name = "libc++.tbd"; path = "usr/lib/libc++.tbd"; sourceTree = SDKROOT; };
		D0FD4CC41E2642EB00488660 /* libicucore.tbd */ = {isa = PBXFileReference; lastKnownFileType = "sourcecode.text-based-dylib-definition"; name = libicucore.tbd; path = usr/lib/libicucore.tbd; sourceTree = SDKROOT; };
		D0FD4CC61E2642F200488660 /* libsqlite3.tbd */ = {isa = PBXFileReference; lastKnownFileType = "sourcecode.text-based-dylib-definition"; name = libsqlite3.tbd; path = usr/lib/libsqlite3.tbd; sourceTree = SDKROOT; };
		D0FD4CC81E26433C00488660 /* libz.tbd */ = {isa = PBXFileReference; lastKnownFileType = "sourcecode.text-based-dylib-definition"; name = libz.tbd; path = usr/lib/libz.tbd; sourceTree = SDKROOT; };
		D703478F1DBAABC30099C668 /* DiscoveryExpandableRowCellViewModel.swift */ = {isa = PBXFileReference; fileEncoding = 4; lastKnownFileType = sourcecode.swift; path = DiscoveryExpandableRowCellViewModel.swift; sourceTree = "<group>"; };
		D7A37C8E1E2EB01700EA066D /* SearchEmptyStateCell.swift */ = {isa = PBXFileReference; fileEncoding = 4; lastKnownFileType = sourcecode.swift; path = SearchEmptyStateCell.swift; sourceTree = "<group>"; };
		D7A37CCE1E2FF93D00EA066D /* SearchEmptyStateCellViewModel.swift */ = {isa = PBXFileReference; fileEncoding = 4; lastKnownFileType = sourcecode.swift; path = SearchEmptyStateCellViewModel.swift; sourceTree = "<group>"; };
		D7A37D781E367E5A00EA066D /* SearchProjectCellViewModel.swift */ = {isa = PBXFileReference; fileEncoding = 4; lastKnownFileType = sourcecode.swift; path = SearchProjectCellViewModel.swift; sourceTree = "<group>"; };
		D7B9C7571E453FBF00EA3A22 /* UILabel+IsTruncated.swift */ = {isa = PBXFileReference; fileEncoding = 4; lastKnownFileType = sourcecode.swift; path = "UILabel+IsTruncated.swift"; sourceTree = "<group>"; };
/* End PBXFileReference section */

/* Begin PBXFrameworksBuildPhase section */
		A75511381C8642B3005355CF /* Frameworks */ = {
			isa = PBXFrameworksBuildPhase;
			buildActionMask = 2147483647;
			files = (
				A7C5C5331DF893110048D14C /* Prelude.framework in Frameworks */,
				A7C5C4F81DF881190048D14C /* KsApi.framework in Frameworks */,
				01D31A3A1CCA786A0037A178 /* FBSDKCoreKit.framework in Frameworks */,
				01D31A3F1CCA786A0037A178 /* FBSDKLoginKit.framework in Frameworks */,
			);
			runOnlyForDeploymentPostprocessing = 0;
		};
		A75511421C8642B3005355CF /* Frameworks */ = {
			isa = PBXFrameworksBuildPhase;
			buildActionMask = 2147483647;
			files = (
				A7C5C5571DF895AB0048D14C /* ReactiveExtensions_TestHelpers.framework in Frameworks */,
				A7B1BA9A1D01D75F0025A69C /* FBSDKCoreKit.framework in Frameworks */,
				A7B1BA9B1D01D7620025A69C /* FBSDKLoginKit.framework in Frameworks */,
				A75511461C8642B3005355CF /* Library.framework in Frameworks */,
			);
			runOnlyForDeploymentPostprocessing = 0;
		};
		A7BA54251E1E493500E54377 /* Frameworks */ = {
			isa = PBXFrameworksBuildPhase;
			buildActionMask = 2147483647;
			files = (
				D0FD4CC91E26433C00488660 /* libz.tbd in Frameworks */,
				D0FD4CC71E2642F200488660 /* libsqlite3.tbd in Frameworks */,
				D0FD4CC51E2642EB00488660 /* libicucore.tbd in Frameworks */,
				D0FD4CC31E2642DC00488660 /* libc++.tbd in Frameworks */,
				D0FD4CC11E2642D500488660 /* VideoToolbox.framework in Frameworks */,
				D0FD4CBF1E2642CF00488660 /* UIKit.framework in Frameworks */,
				D0FD4CBD1E2642C600488660 /* SystemConfiguration.framework in Frameworks */,
				D0FD4CBB1E2642BE00488660 /* Security.framework in Frameworks */,
				D0FD4CB91E2642B700488660 /* QuartzCore.framework in Frameworks */,
				D0FD4CB71E2642AF00488660 /* OpenGLES.framework in Frameworks */,
				D0FD4CB51E2642A900488660 /* GLKit.framework in Frameworks */,
				D0FD4CB31E2642A300488660 /* CoreVideo.framework in Frameworks */,
				D0FD4CB11E26429C00488660 /* CoreTelephony.framework in Frameworks */,
				D0FD4CAF1E26429500488660 /* CoreMedia.framework in Frameworks */,
				D0FD4CAD1E26428E00488660 /* CoreGraphics.framework in Frameworks */,
				D0FD4CAB1E26428700488660 /* CFNetwork.framework in Frameworks */,
				D0FD4CA91E26428000488660 /* AVFoundation.framework in Frameworks */,
				D0FD4CA71E26427A00488660 /* AudioToolbox.framework in Frameworks */,
				D0FD4CA51E26427100488660 /* AddressBook.framework in Frameworks */,
				A7BA54B71E1E4AD100E54377 /* GoogleNetworkingUtilities.framework in Frameworks */,
				A7BA54B51E1E4AD100E54377 /* GoogleUtilities.framework in Frameworks */,
				A7BA54B61E1E4AD100E54377 /* FirebaseAuth.framework in Frameworks */,
				A7BA54B11E1E4AD100E54377 /* FirebaseAnalytics.framework in Frameworks */,
				A7BA54B91E1E4AD100E54377 /* FirebaseDatabase.framework in Frameworks */,
				A7BA54B31E1E4AD100E54377 /* GoogleInterchangeUtilities.framework in Frameworks */,
				A7BA54B41E1E4AD100E54377 /* GoogleSymbolUtilities.framework in Frameworks */,
				A7BA54B21E1E4AD100E54377 /* FirebaseInstanceID.framework in Frameworks */,
				A7BA54B81E1E4AD100E54377 /* GoogleParsingUtilities.framework in Frameworks */,
				A7BA54B01E1E4ABC00E54377 /* OpenTok.framework in Frameworks */,
			);
			runOnlyForDeploymentPostprocessing = 0;
		};
		A7BA542F1E1E493600E54377 /* Frameworks */ = {
			isa = PBXFrameworksBuildPhase;
			buildActionMask = 2147483647;
			files = (
				A7BA54331E1E493600E54377 /* LiveStream.framework in Frameworks */,
			);
			runOnlyForDeploymentPostprocessing = 0;
		};
		A7C7959A1C873A870081977F /* Frameworks */ = {
			isa = PBXFrameworksBuildPhase;
			buildActionMask = 2147483647;
			files = (
				A709698C1D1468A200DB39D3 /* Alamofire.framework in Frameworks */,
				A709698D1D1468A200DB39D3 /* AlamofireImage.framework in Frameworks */,
				017E88B41CD29CA1003FE5D6 /* FBSDKCoreKit.framework in Frameworks */,
				017E88B31CD29C9D003FE5D6 /* FBSDKLoginKit.framework in Frameworks */,
				A76127C01C93100C00EDCCB9 /* Library.framework in Frameworks */,
				A75F71631D897E4C0091258A /* Stripe.framework in Frameworks */,
			);
			runOnlyForDeploymentPostprocessing = 0;
		};
		A7D1F9421C850B7C000D41D5 /* Frameworks */ = {
			isa = PBXFrameworksBuildPhase;
			buildActionMask = 2147483647;
			files = (
				A73924001D27230B004524C3 /* Kickstarter_Framework.framework in Frameworks */,
				A7BA543E1E1E493600E54377 /* LiveStream.framework in Frameworks */,
				A7722F401D2D3B6B0049BCDC /* FBSDKCoreKit.framework in Frameworks */,
				A71A50DB1E2B4A6C00574C42 /* ReactiveSwift.framework in Frameworks */,
				A71A50DF1E2B4A7A00574C42 /* Result.framework in Frameworks */,
				A7722F411D2D3B6C0049BCDC /* FBSDKLoginKit.framework in Frameworks */,
				A7E3BE771D415FF900F63EE6 /* HockeySDK.framework in Frameworks */,
				A71A50E31E2B4A8600574C42 /* Runes.framework in Frameworks */,
			);
			runOnlyForDeploymentPostprocessing = 0;
		};
		A7D1F9571C850B7C000D41D5 /* Frameworks */ = {
			isa = PBXFrameworksBuildPhase;
			buildActionMask = 2147483647;
			files = (
				A7C5C55A1DF895C20048D14C /* ReactiveExtensions_TestHelpers.framework in Frameworks */,
				A73778D31D819E30004C2A9B /* FBSnapshotTestCase.framework in Frameworks */,
				A724BA641D2BFCC80041863C /* Kickstarter_Framework.framework in Frameworks */,
				A782B4951D2D36BF0069D10E /* FBSDKCoreKit.framework in Frameworks */,
				A782B4961D2D36BF0069D10E /* FBSDKLoginKit.framework in Frameworks */,
			);
			runOnlyForDeploymentPostprocessing = 0;
		};
/* End PBXFrameworksBuildPhase section */

/* Begin PBXGroup section */
		0127FC511C98BFD000E335C6 /* Library */ = {
			isa = PBXGroup;
			children = (
				9D1A29851D5A9508009E1B3F /* DeprecatedWebViewController.swift */,
				015B78841D47FF51003216AC /* MFMailComposeViewController.swift */,
				A77DA9621E4D1F4D00DB3A66 /* Nib.swift */,
				A724BA651D2C03930041863C /* NSBundle-Framework.swift */,
				A77DA9631E4D1F4D00DB3A66 /* Storyboard.swift */,
				A74BEF181DE3474C008D5E63 /* UIImageView+URL.swift */,
				A708F0EC1E42512000599688 /* UIView+LivePulsatingAnimation.swift */,
				A731BF581D1ED60800A734AC /* WebViewController.swift */,
			);
			name = Library;
			sourceTree = "<group>";
		};
		802800561C88F62500141235 /* Configs */ = {
			isa = PBXGroup;
			children = (
				802800571C88F64D00141235 /* Base.xcconfig */,
			);
			name = Configs;
			sourceTree = "<group>";
		};
		80762DE81D071BCF0074189D /* Products */ = {
			isa = PBXGroup;
			children = (
				80762DF31D071BCF0074189D /* AlamofireImage.framework */,
				80762DF51D071BCF0074189D /* AlamofireImage iOS Tests.xctest */,
				80762DF71D071BCF0074189D /* AlamofireImage.framework */,
				80762DF91D071BCF0074189D /* AlamofireImage macOS Tests.xctest */,
				80762DFB1D071BCF0074189D /* AlamofireImage.framework */,
				80762DFD1D071BCF0074189D /* AlamofireImage tvOS Tests.xctest */,
				80762DFF1D071BCF0074189D /* AlamofireImage.framework */,
			);
			name = Products;
			sourceTree = "<group>";
		};
		80762E271D071BFE0074189D /* Products */ = {
			isa = PBXGroup;
			children = (
				80762E311D071BFE0074189D /* Alamofire.framework */,
				80762E331D071BFE0074189D /* Alamofire iOS Tests.xctest */,
				80762E351D071BFE0074189D /* Alamofire.framework */,
				80762E371D071BFE0074189D /* Alamofire macOS Tests.xctest */,
				80762E391D071BFE0074189D /* Alamofire.framework */,
				80762E3B1D071BFE0074189D /* Alamofire tvOS Tests.xctest */,
				80762E3D1D071BFE0074189D /* Alamofire.framework */,
			);
			name = Products;
			sourceTree = "<group>";
		};
		A71A50911E2B4A3500574C42 /* Products */ = {
			isa = PBXGroup;
			children = (
				A71A509B1E2B4A3500574C42 /* ReactiveSwift.framework */,
				A71A509D1E2B4A3500574C42 /* ReactiveSwiftTests.xctest */,
				A71A509F1E2B4A3500574C42 /* ReactiveSwift.framework */,
				A71A50A11E2B4A3500574C42 /* ReactiveSwiftTests.xctest */,
				A71A50A31E2B4A3500574C42 /* ReactiveSwift.framework */,
				A71A50A51E2B4A3500574C42 /* ReactiveSwift.framework */,
				A71A50A71E2B4A3500574C42 /* ReactiveSwiftTests.xctest */,
			);
			name = Products;
			sourceTree = "<group>";
		};
		A71A50A91E2B4A3E00574C42 /* Products */ = {
			isa = PBXGroup;
			children = (
				A71A50B41E2B4A3E00574C42 /* Result.framework */,
				A71A50B61E2B4A3E00574C42 /* Result-MacTests.xctest */,
				A71A50B81E2B4A3E00574C42 /* Result.framework */,
				A71A50BA1E2B4A3E00574C42 /* Result-iOSTests.xctest */,
				A71A50BC1E2B4A3E00574C42 /* Result.framework */,
				A71A50BE1E2B4A3E00574C42 /* Result-tvOSTests.xctest */,
				A71A50C01E2B4A3E00574C42 /* Result.framework */,
				A71A50C21E2B4A3E00574C42 /* Result-watchOSTests.xctest */,
			);
			name = Products;
			sourceTree = "<group>";
		};
		A71A50C41E2B4A4C00574C42 /* Products */ = {
			isa = PBXGroup;
			children = (
				A71A50CE1E2B4A4C00574C42 /* Runes.framework */,
				A71A50D01E2B4A4C00574C42 /* Runes.framework */,
				A71A50D21E2B4A4C00574C42 /* Runes.framework */,
				A71A50D41E2B4A4C00574C42 /* Runes-iOS Tests.xctest */,
				A71A50D61E2B4A4C00574C42 /* Runes-Mac Tests.xctest */,
				A71A50D81E2B4A4C00574C42 /* Runes-tvOS Tests.xctest */,
				A71A50DA1E2B4A4C00574C42 /* Runes.framework */,
			);
			name = Products;
			sourceTree = "<group>";
		};
<<<<<<< HEAD
		A7208CC21CCBDA5700E3DAB3 /* DataSources */ = {
			isa = PBXGroup;
			children = (
				A7208CC31CCBDA7900E3DAB3 /* ActivitiesDataSourceTests.swift */,
				A70119171CD921D0009F8F65 /* CommentsDataSourceTests.swift */,
				018421F21D2C0DB700CA7566 /* DashboardDataSourceTests.swift */,
				018422CC1D2C493D00CA7566 /* DashboardProjectsDrawerDataSourceTests.swift */,
				A758F4031D0702CF00169CC0 /* DiscoveryFiltersDataSourceTests.swift */,
				A758F43A1D070B8E00169CC0 /* DiscoveryPagesDataSourceTests.swift */,
				A757ED1F1D1C181D00A5C978 /* DiscoveryProjectsDataSourceTest.swift */,
				0156B3841D107273000C4252 /* FindFriendsDataSourceTests.swift */,
				D07226AC1E65BE2A00C2E537 /* LiveStreamChatDataSourceTests.swift */,
				A7792C3C1E311614002BAD63 /* LiveStreamDiscoveryDataSourceTests.swift */,
				599603FF1CE6286900E1B1EC /* ProfileDataSourceTests.swift */,
				9D525F111D417FD7003CAE04 /* ProjectActivitiesDataSourceTests.swift */,
				A799E97F1E297D6E00B5C09D /* ProjectPamphletContentDataSourceTests.swift */,
				A7E8FAC11CD67F5C00DBF142 /* SearchDataSourceTests.swift */,
				01F8ADCE1CEA58AE0026F220 /* ThanksProjectsDataSourceTests.swift */,
			);
			path = DataSources;
			sourceTree = "<group>";
		};
=======
>>>>>>> bdc3a05b
		A721DF3D1C8CF4F6000CB97C /* Koala */ = {
			isa = PBXGroup;
			children = (
				A721DF671C8CFAEB000CB97C /* Koala.swift */,
				A7ED1F401E831B8900BFFA01 /* KoalaTests.swift */,
				A721DF641C8CF5A3000CB97C /* KoalaTrackingClient.swift */,
				A721DF6A1C8CFAF6000CB97C /* MockTrackingClient.swift */,
				A721DF611C8CF503000CB97C /* TrackingClientType.swift */,
			);
			path = Koala;
			sourceTree = "<group>";
		};
		A73378F91D0AE33B00C91445 /* Styles */ = {
			isa = PBXGroup;
			children = (
				598D96C11D429756003F3F66 /* ActivitySampleStyles.swift */,
				01FD71EB1D3808E500070BAC /* BarButtonItemStyles.swift */,
				A73378FA1D0AE33B00C91445 /* BaseStyles.swift */,
				A73379101D0E33A600C91445 /* ButtonStyles.swift */,
				A73379441D0E36A600C91445 /* Colors.swift */,
				5981BE0F1D7F4656002E49F1 /* CommentStyles.swift */,
				59B0E07D1D147F340081D2DC /* DashboardStyles.swift */,
				A757EB2A1D1AD89E00A5C978 /* DiscoveryStyles.swift */,
				A73379471D0E36CA00C91445 /* Fonts.swift */,
				A73378FD1D0AE36400C91445 /* LoginStyles.swift */,
				9DC572E41D36CA9800AE209C /* ProjectActivityStyles.swift */,
				A796FF261D425A4500CD58AA /* ProjectStyles.swift */,
				597582E21D5D12AE008765DE /* SettingsStyles.swift */,
				01F547EC1D53994B000A98EF /* TabBarItemStyles.swift */,
				8001D4971D41568C009E6667 /* UpdateDraftStyles.swift */,
				A75313CA1E49363B002C4E7D /* LiveStreamStyles.swift */,
			);
			path = Styles;
			sourceTree = "<group>";
		};
		A73778931D819736004C2A9B /* Products */ = {
			isa = PBXGroup;
			children = (
				A73778AF1D819736004C2A9B /* FBSnapshotTestCase.framework */,
				A73778B11D819736004C2A9B /* FBSnapshotTestCase iOS Tests.xctest */,
				A73778B31D819736004C2A9B /* FBSnapshotTestCase.framework */,
				A73778B51D819736004C2A9B /* FBSnapshotTestCase tvOS Tests.xctest */,
			);
			name = Products;
			sourceTree = "<group>";
		};
		A73923AA1D272242004524C3 /* Storyboards */ = {
			isa = PBXGroup;
			children = (
				A73923AB1D272242004524C3 /* Activity.storyboard */,
				80EAEF031D243C4E008C2353 /* Backing.storyboard */,
				9DDE1F6F1D5924AC0092D9A5 /* Checkout.storyboard */,
				A73923AD1D272242004524C3 /* Comments.storyboard */,
				A73923AE1D272242004524C3 /* Dashboard.storyboard */,
				01A120D01D2D646300B42F73 /* DashboardProjectsDrawer.storyboard */,
				A75798C21D6A24CD0063CEEC /* DebugPushNotifications.storyboard */,
				A73923AF1D272242004524C3 /* Discovery.storyboard */,
				59AE35AF1D67631B00A310E6 /* DiscoveryPage.storyboard */,
				013744C01D999BE200E50C78 /* EmptyStates.storyboard */,
				A73923B01D272242004524C3 /* Friends.storyboard */,
				01940B2D1D46A9AD0074FCE3 /* Help.storyboard */,
				01F219521DC12697005DD2E4 /* LaunchScreen.storyboard */,
				A787E6951E28A84B0017B186 /* LiveStream.storyboard */,
				D0CC9D2C1E5B304200C2BC4A /* LiveStreamChatInputView.xib */,
				A71C7F6D1E2FA03B0051E5E3 /* LiveStreamDiscovery.storyboard */,
				D0CDA8A01E7434E400AA3450 /* LiveStreamNavTitleView.xib */,
				A73923B21D272242004524C3 /* Login.storyboard */,
				A73923B31D272242004524C3 /* Main.storyboard */,
				A73923B41D272242004524C3 /* Messages.storyboard */,
				A73923B51D272242004524C3 /* Profile.storyboard */,
				A73923B71D272242004524C3 /* ProjectActivity.storyboard */,
				A78838731D8A2EFF0081E94D /* ProjectPamphlet.storyboard */,
				A77DA9231E4D13F000DB3A66 /* RewardCell.xib */,
				A78852381D6CC5DE00617930 /* RewardPledge.storyboard */,
				A73923B81D272242004524C3 /* Search.storyboard */,
				A73923B91D272242004524C3 /* Settings.storyboard */,
				A73923AC1D272242004524C3 /* Thanks.storyboard */,
				A73923BA1D272242004524C3 /* Update.storyboard */,
				A73923BB1D272242004524C3 /* UpdateDraft.storyboard */,
				59673C8A1D50EC920035AFD9 /* Video.storyboard */,
				9D89B7E71D6BA71F0021F6FF /* WebModal.storyboard */,
			);
			path = Storyboards;
			sourceTree = "<group>";
		};
		A7424F0D1C84F40E00FDC1E4 /* Embedded */ = {
			isa = PBXGroup;
			children = (
				A7424F421C84F43300FDC1E4 /* iOS */,
				A7E1C4BD1D18C871002D6DE3 /* onepassword-app-extension */,
				A7424F411C84F41600FDC1E4 /* tvOS */,
			);
			name = Embedded;
			sourceTree = "<group>";
		};
		A7424F411C84F41600FDC1E4 /* tvOS */ = {
			isa = PBXGroup;
			children = (
				01D31A421CCA78A00037A178 /* FBSDKCoreKit.framework */,
				A7B6942F1C87A07100C49A4F /* HockeySDK.embeddedframework */,
			);
			name = tvOS;
			sourceTree = "<group>";
		};
		A7424F421C84F43300FDC1E4 /* iOS */ = {
			isa = PBXGroup;
			children = (
				D0FD4CA31E26422C00488660 /* AddressBook.framework */,
				D0FD4CA61E26427A00488660 /* AudioToolbox.framework */,
				D0FD4CA81E26428000488660 /* AVFoundation.framework */,
				D0FD4CAA1E26428700488660 /* CFNetwork.framework */,
				D0FD4CAC1E26428E00488660 /* CoreGraphics.framework */,
				D0FD4CAE1E26429500488660 /* CoreMedia.framework */,
				D0FD4CB01E26429C00488660 /* CoreTelephony.framework */,
				D0FD4CB21E2642A300488660 /* CoreVideo.framework */,
				01D31A361CCA786A0037A178 /* FBSDKCoreKit.framework */,
				01D31A371CCA786A0037A178 /* FBSDKLoginKit.framework */,
				D0FD4CB41E2642A900488660 /* GLKit.framework */,
				D0FD4CB61E2642AF00488660 /* OpenGLES.framework */,
				A7BA53E61E1E47F400E54377 /* OpenTok.framework */,
				D0FD4CB81E2642B700488660 /* QuartzCore.framework */,
				D0FD4CBA1E2642BE00488660 /* Security.framework */,
				A75F71621D897E4C0091258A /* Stripe.framework */,
				D0FD4CBC1E2642C600488660 /* SystemConfiguration.framework */,
				D0FD4CBE1E2642CF00488660 /* UIKit.framework */,
				D0FD4CC01E2642D400488660 /* VideoToolbox.framework */,
				D0FD4CC21E2642DC00488660 /* libc++.tbd */,
				D0FD4CC41E2642EB00488660 /* libicucore.tbd */,
				D0FD4CC61E2642F200488660 /* libsqlite3.tbd */,
				D0FD4CC81E26433C00488660 /* libz.tbd */,
				A7BA53E71E1E482E00E54377 /* Firebase */,
				A7B694261C87A04C00C49A4F /* HockeySDK.embeddedframework */,
			);
			name = iOS;
			sourceTree = "<group>";
		};
		A751A51A1C85EAD8009C5DEA /* ViewModels */ = {
			isa = PBXGroup;
			children = (
				A75CBDE61C8A26F800758C55 /* AppDelegateViewModel.swift */,
				A7ED205D1E83256700BFFA01 /* AppDelegateViewModelTests.swift */,
				01940B2A1D46814E0074FCE3 /* HelpWebViewModel.swift */,
				A7ED205E1E83256700BFFA01 /* HelpWebViewModelTests.swift */,
				A775B5451CA871D700BBB587 /* RootViewModel.swift */,
				A7ED205F1E83256700BFFA01 /* RootViewModelTests.swift */,
				8072F44E1D46BAA400999EF1 /* UpdatePreviewViewModel.swift */,
				A7ED20601E83256700BFFA01 /* UpdatePreviewViewModelTests.swift */,
				A731BF8E1D1EE4CD00A734AC /* UpdateViewModel.swift */,
				A7ED20611E83256700BFFA01 /* UpdateViewModelTests.swift */,
			);
			path = ViewModels;
			sourceTree = "<group>";
		};
		A751A51B1C85EAD8009C5DEA /* Views */ = {
			isa = PBXGroup;
			children = (
				015A06F21D21914E007AE210 /* DashboardRewardRowStackView.swift */,
				018422841D2C47A400CA7566 /* DashboardTitleView.swift */,
				595CDAB71D3537180051C816 /* FundingGraphView.swift */,
<<<<<<< HEAD
				D0CC9D2E1E5B339000C2BC4A /* LiveStreamChatInputView.swift */,
				D0CDA89E1E7434AF00AA3450 /* LiveStreamNavTitleView.swift */,
=======
				A7ED205B1E83240D00BFFA01 /* FundingGraphViewTests.swift */,
>>>>>>> bdc3a05b
				5993DEBD1CE296F000925494 /* ProfileHeaderView.swift */,
				A78012641D2EEA620027396E /* ReferralChartView.swift */,
				A751A51C1C85EAD8009C5DEA /* Cells */,
				A751A51D1C85EAD8009C5DEA /* Controllers */,
				A73923AA1D272242004524C3 /* Storyboards */,
				A7D8B67F1DCCD4B9009BF854 /* Transitions */,
			);
			path = Views;
			sourceTree = "<group>";
		};
		A751A51C1C85EAD8009C5DEA /* Cells */ = {
			isa = PBXGroup;
			children = (
				A75AB2241C8B407F002FC3E6 /* ActivityFriendBackingCell.swift */,
				A762EFF11C8CC663005581A4 /* ActivityFriendFollowCell.swift */,
				A762F01B1C8CD2B3005581A4 /* ActivityProjectStatusCell.swift */,
				598D96821D417905003F3F66 /* ActivitySampleBackingCell.swift */,
				598D96B51D426D80003F3F66 /* ActivitySampleFollowCell.swift */,
				598D96B71D426F70003F3F66 /* ActivitySampleProjectCell.swift */,
				A757E9BD1D19C34600A5C978 /* ActivitySurveyResponseCell.swift */,
				A75AB2211C8A85D1002FC3E6 /* ActivityUpdateCell.swift */,
				A75A29261CE0B7DD00D35E5C /* BackingCell.swift */,
				A7A052121CD12DD7005AF5E2 /* CommentCell.swift */,
				5981BE421D7F59DE002E49F1 /* CommentsEmptyStateCell.swift */,
				59B0E0021D1203970081D2DC /* DashboardActionCell.swift */,
				59B0DFFC1D11B2E50081D2DC /* DashboardContextCell.swift */,
				593AC5CE1D33F4BF002613F4 /* DashboardFundingCell.swift */,
				018422B61D2C47D600CA7566 /* DashboardProjectsDrawerCell.swift */,
				59019FB81D21ABD200EAEC9D /* DashboardReferrerRowStackView.swift */,
				5955E64D1D21800300B4153D /* DashboardReferrersCell.swift */,
				015A06F51D219513007AE210 /* DashboardRewardsCell.swift */,
				59D1E6241D1865AC00896A4C /* DashboardVideoCell.swift */,
				A72C3AB11D00FB1F0075227E /* DiscoveryExpandableRowCell.swift */,
				A72C3AB21D00FB1F0075227E /* DiscoveryExpandedSelectableRow.swift */,
				013672DF1E3970CA00BCA1B0 /* DiscoveryFiltersLoaderCell.swift */,
				0169F9831D6E0B2000C8D5C5 /* DiscoveryFiltersStaticRowCell.swift */,
				A757EBB11D1B084F00A5C978 /* DiscoveryOnboardingCell.swift */,
				59AE35E11D67643100A310E6 /* DiscoveryPostcardCell.swift */,
				A72C3AB31D00FB1F0075227E /* DiscoverySelectableRowCell.swift */,
				A7CC14371D00E74F00035C52 /* FindFriendsFacebookConnectCell.swift */,
				A7CC14381D00E74F00035C52 /* FindFriendsFriendFollowCell.swift */,
				A7CC14391D00E74F00035C52 /* FindFriendsHeaderCell.swift */,
				A7CC143A1D00E74F00035C52 /* FindFriendsStatsCell.swift */,
				D077CCC61E53459A004E8FDF /* LiveStreamChatMessageCell.swift */,
				D07226971E64277A00C2E537 /* LiveStreamContainerMoreMenuCancelCell.swift */,
				D07226951E640EA300C2E537 /* LiveStreamContainerMoreMenuIconTextCell.swift */,
				A742CC7C1E43B3A00029D256 /* LiveStreamDiscoveryLiveNowCell.swift */,
				A71C7FB11E3009D50051E5E3 /* LiveStreamDiscoveryTitleCell.swift */,
				A742CCA41E440EA80029D256 /* LiveStreamDiscoveryUpcomingAndReplayCell.swift */,
				A71003E11CDD077200B4F4D7 /* MessageCell.swift */,
				A71003DE1CDD06E600B4F4D7 /* MessageThreadCell.swift */,
				01515F8A1E1D6E0C00FDECB6 /* MessageThreadEmptyStateCell.swift */,
				A77352EC1D5E70FC0017E239 /* MostPopularCell.swift */,
				A773531E1D5E8AEF0017E239 /* MostPopularSearchProjectCell.swift */,
				A7B1EBB21D90496A00BEE8B3 /* NoRewardCell.swift */,
				A74382041D3458C900040A95 /* PaddingCell.swift */,
				A7FA38A31D9068940041FC9C /* PledgeTitleCell.swift */,
				59B6B7091CCEBC1000953319 /* ProfileProjectCell.swift */,
				9D9F57CB1D131AF200CE81DE /* ProjectActivityBackingCell.swift */,
				9D2546F71D23101E0053844D /* ProjectActivityCommentCell.swift */,
				9D525F0E1D4158AC003CAE04 /* ProjectActivityDateCell.swift */,
				9D9F57CC1D131AF200CE81DE /* ProjectActivityEmptyStateCell.swift */,
				9D9F57CD1D131AF200CE81DE /* ProjectActivityLaunchCell.swift */,
				9D9F57CE1D131AF200CE81DE /* ProjectActivityNegativeStateChangeCell.swift */,
				9D9F57D01D131AF200CE81DE /* ProjectActivitySuccessCell.swift */,
				9D9F57D11D131AF200CE81DE /* ProjectActivityUpdateCell.swift */,
				A75A29291CE0B7EA00D35E5C /* ProjectBannerCell.swift */,
				597073B01D07281800B00444 /* ProjectNotificationCell.swift */,
				A7CA8BB61D8F14260086A3E9 /* ProjectPamphletMainCell.swift */,
				A71199F81DD8E42A0072D478 /* ProjectPamphletMinimalCell.swift */,
				A79F52FF1D8F50CE00C051B8 /* ProjectPamphletSubpageCell.swift */,
				A747A8ED1D45899F00AF199A /* RewardCell.swift */,
				A7FA38D81D9068AD0041FC9C /* RewardsTitleCell.swift */,
				D7A37C8E1E2EB01700EA066D /* SearchEmptyStateCell.swift */,
				A75CFA7C1CCE56C4004CD5FA /* SearchProjectCell.swift */,
				014A8E1A1CE3CE34003BF51C /* ThanksCategoryCell.swift */,
				014A8E171CE3CD86003BF51C /* ThanksProjectCell.swift */,
			);
			path = Cells;
			sourceTree = "<group>";
		};
		A751A51D1C85EAD8009C5DEA /* Controllers */ = {
			isa = PBXGroup;
			children = (
				A7F761741C85FA40005405ED /* ActivitiesViewController.swift */,
				A7ED203C1E8323E900BFFA01 /* ActivitiesViewControllerTests.swift */,
				80EAEF011D243B69008C2353 /* BackingViewController.swift */,
				A7ED202B1E8323E900BFFA01 /* BackingViewControllerTests.swift */,
				9DDE1F711D5925A90092D9A5 /* CheckoutViewController.swift */,
				A7A0534C1CD19C68005AF5E2 /* CommentDialogViewController.swift */,
				A7180BA81CCED598001711CA /* CommentsViewController.swift */,
				A7ED20341E8323E900BFFA01 /* CommentsViewControllerTests.swift */,
				01A120D21D2D6E6200B42F73 /* DashboardProjectsDrawerViewController.swift */,
				A745D0461CA8985B00C12802 /* DashboardViewController.swift */,
				A7ED202A1E8323E900BFFA01 /* DashboardViewControllerTests.swift */,
				A75798901D6A201F0063CEEC /* DebugPushNotifictionsViewController.swift */,
				0169F9851D6F4E1D00C8D5C5 /* DiscoveryFiltersViewController.swift */,
				A7ED20251E8323E900BFFA01 /* DiscoveryFiltersViewControllerTests.swift */,
				017508151D67A4E300BB1863 /* DiscoveryNavigationHeaderViewController.swift */,
				A7ED20301E8323E900BFFA01 /* DiscoveryNavigationHeaderViewControllerTests.swift */,
				A72C3AA81D00F96C0075227E /* DiscoveryPageViewController.swift */,
				A7ED202E1E8323E900BFFA01 /* DiscoveryPageViewControllerTests.swift */,
				A751A51E1C85EC0B009C5DEA /* DiscoveryViewController.swift */,
				013744AC1D95AC1400E50C78 /* EmptyStatesViewController.swift */,
				A7ED20281E8323E900BFFA01 /* EmptyStatesViewControllerTests.swift */,
				0146E3211CC0296900082C5B /* FacebookConfirmationViewController.swift */,
				A7ED20371E8323E900BFFA01 /* FacebookConfirmationViewControllerTests.swift */,
				A7CC14341D00E73D00035C52 /* FindFriendsViewController.swift */,
				A7ED20321E8323E900BFFA01 /* FindFriendsViewControllerTests.swift */,
				01940B271D467EC60074FCE3 /* HelpWebViewController.swift */,
				D077CC8A1E53359A004E8FDF /* LiveStreamChatViewController.swift */,
				D07226E81E66E9C500C2E537 /* LiveStreamContainerPageViewController.swift */,
				D078830C1E5DD44C00994B95 /* LiveStreamContainerMoreMenuViewController.swift */,
				D08A81711DFAA815000128DB /* LiveStreamContainerViewController.swift */,
				A7ED202C1E8323E900BFFA01 /* LiveStreamContainerViewControllerTests.swift */,
				D08A81721DFAA815000128DB /* LiveStreamCountdownViewController.swift */,
				A7ED20261E8323E900BFFA01 /* LiveStreamCountdownViewControllerTests.swift */,
				A71C7FA91E2FA40D0051E5E3 /* LiveStreamDiscoveryViewController.swift */,
<<<<<<< HEAD
				D07226EA1E66EA1600C2E537 /* LiveStreamEventDetailsViewController.swift */,
=======
				A7ED20351E8323E900BFFA01 /* LiveStreamDiscoveryViewControllerTests.swift */,
>>>>>>> bdc3a05b
				A7F761761C85FACB005405ED /* LoginToutViewController.swift */,
				A7ED203A1E8323E900BFFA01 /* LoginToutViewControllerTests.swift */,
				018F1F821C8E182200643DAA /* LoginViewController.swift */,
				A7ED202D1E8323E900BFFA01 /* LoginViewControllerTests.swift */,
				A74FFDEE1CE3E33300C7BCB9 /* MessageDialogViewController.swift */,
				A75A29231CE0AE5A00D35E5C /* MessagesViewController.swift */,
				A71003D81CDCFA2500B4F4D7 /* MessageThreadsViewController.swift */,
				A7ED203E1E8323E900BFFA01 /* MessageThreadsViewControllerTests.swift */,
				A745D0491CA8986E00C12802 /* ProfileViewController.swift */,
				A7ED20311E8323E900BFFA01 /* ProfileViewControllerTests.swift */,
				9D9F580C1D131B1200CE81DE /* ProjectActivitiesViewController.swift */,
				A7ED20331E8323E900BFFA01 /* ProjectActivityViewControllerTests.swift */,
				A7808BBD1D6240B9001CF96A /* ProjectCreatorViewController.swift */,
				A7561A3A1D3144210028DEA1 /* ProjectDescriptionViewController.swift */,
				A78838A81D8A32060081E94D /* ProjectNavBarViewController.swift */,
				A7ED20361E8323E900BFFA01 /* ProjectNavBarViewControllerTests.swift */,
				A7561A3C1D3146290028DEA1 /* ProjectNavigatorViewController.swift */,
				597073981D06346700B00444 /* ProjectNotificationsViewController.swift */,
				A7C93FB81D4415E700C2DF9B /* ProjectPamphletContentViewController.swift */,
				A7ED20391E8323E900BFFA01 /* ProjectPamphletContentViewControllerTests.swift */,
				A70F1F311D8A3E85007DA8E9 /* ProjectPamphletViewController.swift */,
				59392BEB1D7094B0001C99A4 /* ProjectUpdatesViewController.swift */,
				019DDFEB1CB6FF4500BDC113 /* ResetPasswordViewController.swift */,
				A7ED20291E8323E900BFFA01 /* ResetPasswordViewControllerTests.swift */,
				A78852061D6CC5C300617930 /* RewardPledgeViewController.swift */,
				A7ED202F1E8323E900BFFA01 /* RewardPledgeViewControllerTests.swift */,
				A75A9D8C1D6F336B00603D1D /* RewardShippingPickerViewController.swift */,
				A775B51F1CA8705B00BBB587 /* RootTabBarViewController.swift */,
				A74FFE671CE3FFE200C7BCB9 /* SearchMessagesViewController.swift */,
				A745D0201CA897FF00C12802 /* SearchViewController.swift */,
				A7ED20381E8323E900BFFA01 /* SearchViewControllerTests.swift */,
				A72C39F31D00F27E0075227E /* SettingsViewController.swift */,
				A7ED203B1E8323E900BFFA01 /* SettingsViewControllerTests.swift */,
				A749001D1D00E27100BC3BE7 /* SignupViewController.swift */,
				A7ED203D1E8323E900BFFA01 /* SignupViewControllerTests.swift */,
				A72C3AA51D00F7A30075227E /* SortPagerViewController.swift */,
				A7ED20271E8323E900BFFA01 /* SortPagerViewControllerTests.swift */,
				9D7536CC1D78D78600A7623B /* SurveyResponseViewController.swift */,
				0148EF8F1CDD2879000DEFF8 /* ThanksViewController.swift */,
				01DEFB941CB44A5D003709C0 /* TwoFactorViewController.swift */,
				A7ED203F1E8323E900BFFA01 /* TwoFactorViewControllerTests.swift */,
				803BDF731D11AF7C004A785A /* UpdateDraftViewController.swift */,
				8072F41C1D46B75200999EF1 /* UpdatePreviewViewController.swift */,
				A731BF8B1D1EE44E00A734AC /* UpdateViewController.swift */,
				59673CBC1D50ED380035AFD9 /* VideoViewController.swift */,
				9D89B7E21D6B8B310021F6FF /* WebModalViewController.swift */,
			);
			path = Controllers;
			sourceTree = "<group>";
		};
<<<<<<< HEAD
		A75511881C8645A0005355CF /* Tests */ = {
			isa = PBXGroup;
			children = (
				A75511891C8645A0005355CF /* AppEnvironmentTests.swift */,
				A77519211C8CB0360022F175 /* CircleAvatarImageViewTests.swift */,
				A755118A1C8645A0005355CF /* EnvironmentTests.swift */,
				A755118B1C8645A0005355CF /* FormatTests.swift */,
				A760782F1CAEE0DD001B39D0 /* IsValidEmailTests.swift */,
				0156B1AC1D072CB8000C4252 /* KSCacheTests.swift */,
				A755118C1C8645A0005355CF /* LanguageTests.swift */,
				A755118D1C8645A0005355CF /* LaunchedCountriesTests.swift */,
				A755118E1C8645A0005355CF /* LocalizedStringTests.swift */,
				A71F59E41D240CAF00909BE3 /* NavigationTests.swift */,
				A77D7B341CBAC5F90077586B /* PaginateTests.swift */,
				A75784301D84486F007B61AA /* PKPaymentRequestTests.swift */,
				A7DC83981C9DBEFA00BB2B44 /* RefTagTests.swift */,
				A7792BFD1E30B854002BAD63 /* SharedFunctionsTests.swift */,
				A755118F1C8645A0005355CF /* String+SimpleHTMLTests.swift */,
				9D10B94D1D354105008B8045 /* String+TruncateTests.swift */,
				9DA8C3C21D3D4860000BB2F9 /* String+WhitespaceTests.swift */,
				01EFBC881C91FB770094EEC2 /* UIColorTests.swift */,
				A75511911C8645A0005355CF /* UILabel+IBClearTests.swift */,
				A75511931C8645A0005355CF /* UILabel+SimpleHTMLTests.swift */,
				A7A29F481CC3DE50002BE580 /* DataSource */,
				A78537911CB46CEE00385B73 /* Koala */,
				A755119F1C86460B005355CF /* TestHelpers */,
				A7830CDC1D005C3F00B5B6AE /* ViewModels */,
			);
			path = Tests;
			sourceTree = "<group>";
		};
		A755119F1C86460B005355CF /* TestHelpers */ = {
			isa = PBXGroup;
			children = (
				0156B42F1D11A062000C4252 /* AlertError+Equatable.swift */,
				A712EB911E0C2B7300614340 /* DispatchTimeInterval-Extensions.swift */,
				A75511A11C86460B005355CF /* MockBundle.swift */,
				A72D92981CB1F7DA00A88249 /* TestCase.swift */,
				A75511A31C86460B005355CF /* XCTestCase+AppEnvironment.swift */,
			);
			path = TestHelpers;
			sourceTree = "<group>";
		};
		A775190E1C8CADC80022F175 /* ViewModels */ = {
			isa = PBXGroup;
			children = (
				A775190F1C8CADC80022F175 /* AppDelegateViewModelTests.swift */,
				015B78BB1D481805003216AC /* HelpWebViewModelTests.swift */,
				A775B54B1CA87C8500BBB587 /* RootViewModelTests.swift */,
				A734A2641D219CB00080BBD5 /* UpdateViewModelTests.swift */,
				80C9F8EB1D4923C4001A2E8E /* UpdatePreviewViewModelTests.swift */,
			);
			path = ViewModels;
			sourceTree = "<group>";
		};
		A7830CDC1D005C3F00B5B6AE /* ViewModels */ = {
			isa = PBXGroup;
			children = (
				A7830CDD1D005C3F00B5B6AE /* ActivitiesViewModelTests.swift */,
				A743817A1D33E03D00040A95 /* ActivityFriendBackingViewModelTests.swift */,
				0156B1FB1D074285000C4252 /* ActivityFriendFollowCellViewModelTests.swift */,
				01F4FE431DF7810400BB9DD4 /* ActivityProjectStatusViewModelTests.swift */,
				598D96BC1D427B3B003F3F66 /* ActivitySampleBackingCellViewModelTests.swift */,
				598D96C71D42A97E003F3F66 /* ActivitySampleFollowCellViewModelTests.swift */,
				598D96CD1D42B727003F3F66 /* ActivitySampleProjectCellViewModelTests.swift */,
				5981BF4D1D81CE1C002E49F1 /* ActivityUpdateViewModelTests.swift */,
				A7830CDF1D005C3F00B5B6AE /* BackingCellViewModelTests.swift */,
				80EAEF081D244274008C2353 /* BackingViewModelTests.swift */,
				9D0FB7A71D76055B005774F2 /* CheckoutRacingViewModelTests.swift */,
				9D1A2A511D5D249D009E1B3F /* CheckoutViewModelTests.swift */,
				A7830CE01D005C3F00B5B6AE /* CommentCellViewModelTests.swift */,
				A7830CE11D005C3F00B5B6AE /* CommentDialogViewModelTests.swift */,
				5981BE671D7F86C8002E49F1 /* CommentsEmptyStateCellViewModelTests.swift */,
				A7830CE21D005C3F00B5B6AE /* CommentsViewModelTests.swift */,
				59B0E00B1D12144A0081D2DC /* DashboardActionCellViewModelTests.swift */,
				593AC6031D33F996002613F4 /* DashboardFundingCellViewModelTests.swift */,
				01FD71861D36BE1A00070BAC /* DashboardProjectsDrawerCellViewModelTests.swift */,
				01FD71831D36BA2900070BAC /* DashboardProjectsDrawerViewModelTests.swift */,
				59F368C61D245BE8005404DC /* DashboardReferrerRowStackViewViewModelTests.swift */,
				5955E6831D2180E400B4153D /* DashboardReferrersCellViewModelTests.swift */,
				01C7CDBD1D14BBE500D9E0D1 /* DashboardRewardRowStackViewViewModelTests.swift */,
				01C7CDC11D1A4FD100D9E0D1 /* DashboardRewardsCellViewModelTests.swift */,
				018422C61D2C48E300CA7566 /* DashboardTitleViewViewModelTests.swift */,
				59D1E6731D18968300896A4C /* DashboardVideoCellViewModelTests.swift */,
				59B0DFFF1D11EAC70081D2DC /* DashboardViewModelTests.swift */,
				A78851C31D6C91C600617930 /* DeprecatedWebViewModelTests.swift */,
				D7A9BE121DC125B800422B31 /* DiscoveryExpandableRowCellViewModelTests.swift */,
				A72C3A991D00F6E60075227E /* DiscoveryFiltersViewModelTests.swift */,
				017508771D68C9E900BB1863 /* DiscoveryNavigationHeaderViewModelTests.swift */,
				A72C3A9A1D00F6E60075227E /* DiscoveryPageViewModelTests.swift */,
				596109FE1D6B8AA100C8206A /* DiscoveryPostcardViewModelTests.swift */,
				A7830CE31D005C3F00B5B6AE /* DiscoveryViewModelTests.swift */,
				0176984E1DB9796800EE58BA /* EmptyStatesViewModelTests.swift */,
				A7830CE41D005C3F00B5B6AE /* FacebookConfirmationViewModelTests.swift */,
				A7CC14251D00E70900035C52 /* FindFriendsFaceookConnectCellViewModelTests.swift */,
				A7CC14261D00E70900035C52 /* FindFriendsFriendFollowCellViewModelTests.swift */,
				A7CC14271D00E70900035C52 /* FindFriendsHeaderCellViewModelTests.swift */,
				A7CC14281D00E70900035C52 /* FindFriendsStatsCellViewModelTests.swift */,
				A7CC14291D00E70900035C52 /* FindFriendsViewModelTests.swift */,
				01940B7F1D46DCC30074FCE3 /* HelpViewModelTests.swift */,
				D0CC9D341E5B633F00C2BC4A /* LiveStreamChatInputViewModelTests.swift */,
				D077CCCA1E5345F2004E8FDF /* LiveStreamChatMessageCellViewModelTests.swift */,
				D077CCCE1E5346B2004E8FDF /* LiveStreamChatViewModelTests.swift */,
				D078834A1E5DD49500994B95 /* LiveStreamContainerMoreMenuViewModelTests.swift */,
				D0CDA8621E73180100AA3450 /* LiveStreamContainerPageViewModelTests.swift */,
				D033D8751E0A739D001CDA18 /* LiveStreamContainerViewModelTests.swift */,
				D049C8D61DFFFACD00349FE6 /* LiveStreamCountdownViewModelTests.swift */,
				A785D14F1E49038B003D9D57 /* LiveStreamDiscoveryLiveNowCellViewModelTests.swift */,
				A708F1281E4267E100599688 /* LiveStreamDiscoveryViewModelTests.swift */,
				D05AA2351E0A8BCA00D36EFC /* LiveStreamEventDetailsViewModelTests.swift */,
				D01951DB1E74B32400ED027E /* LiveStreamNavTitleViewModelTests.swift */,
				A7830CE51D005C3F00B5B6AE /* LoginToutViewModelTests.swift */,
				A7830CE61D005C3F00B5B6AE /* LoginViewModelTests.swift */,
				A7830CE71D005C3F00B5B6AE /* MessageCellViewModelTests.swift */,
				A7830CE81D005C3F00B5B6AE /* MessageDialogViewModelTests.swift */,
				A7830CE91D005C3F00B5B6AE /* MessagesSearchViewModelTests.swift */,
				A7830CEA1D005C3F00B5B6AE /* MessagesViewModelTests.swift */,
				A7830CEB1D005C3F00B5B6AE /* MessageThreadCellViewModelTests.swift */,
				A7830CEC1D005C3F00B5B6AE /* MessageThreadsViewModelTests.swift */,
				A7830CED1D005C3F00B5B6AE /* ProfileHeaderViewModelTests.swift */,
				A7830CEE1D005C3F00B5B6AE /* ProfileProjectCellViewModelTests.swift */,
				A7830CEF1D005C3F00B5B6AE /* ProfileViewModelTests.swift */,
				9D9F58121D131B8300CE81DE /* ProjectActivitiesViewModelTests.swift */,
				9DEE3B581D1D81C80020C2BE /* ProjectActivityBackingCellViewModelTests.swift */,
				9D2547291D2313440053844D /* ProjectActivityCommentCellViewModelTests.swift */,
				9D8772451D19E9C9003A4E96 /* ProjectActivityLaunchCellViewModelTests.swift */,
				9DC204E91D1B4EC1003C1636 /* ProjectActivityNegativeStateChangeCellViewModelTests.swift */,
				9D2F4BAA1D1ADF1800B7C554 /* ProjectActivitySuccessCellViewModelTests.swift */,
				9D14FFF91D135E4F005F4ABB /* ProjectActivityUpdateCellViewModelTests.swift */,
				A7808BF21D625D10001CF96A /* ProjectCreatorViewModelTests.swift */,
				A7AD54891D4682C20016B4C2 /* ProjectDescriptionViewModelTests.swift */,
				A7CA8C431D8F25D30086A3E9 /* ProjectNavBarViewModelTests.swift */,
				A715451F1DD0D93000A2F186 /* ProjectNavigatorViewModelTests.swift */,
				597073BF1D0760F200B00444 /* ProjectNotificationCellViewModelTests.swift */,
				597073861D06169700B00444 /* ProjectNotificationsViewModelTest.swift */,
				A76FAF261DB98AD000C6BF33 /* ProjectPamphletContentViewModelTests.swift */,
				A7AD54471D465B370016B4C2 /* ProjectPamphletMainCellViewModelTests.swift */,
				D0A9CC311E0842B8000F099C /* ProjectPamphletSubpageCellViewModelTests.swift */,
				A7AD548C1D4683900016B4C2 /* ProjectPamphletViewModelTests.swift */,
				59392C201D70A117001C99A4 /* ProjectUpdatesViewModelTests.swift */,
				A7830CF31D005C3F00B5B6AE /* ResetPasswordViewModelTests.swift */,
				A7D1CE811D5556C100E621C2 /* RewardCellViewModelTests.swift */,
				A7A978AA1D71E88100ABA1D6 /* RewardPledgeViewModelTests.swift */,
				A7A978AD1D71E99900ABA1D6 /* RewardShippingPickerViewModelTests.swift */,
				D7A37CF61E3278A800EA066D /* SearchEmptyStateCellViewModelTests.swift */,
				A7830CF51D005C3F00B5B6AE /* SearchViewModelTests.swift */,
				A72C3A321D00F29A0075227E /* SettingsViewModelTests.swift */,
				A75C81221D210EE200B5AD03 /* ShareViewModelTests.swift */,
				A749001A1D00E25200BC3BE7 /* SignupViewModelTests.swift */,
				A72C3A9B1D00F6E60075227E /* SortPagerViewModelTests.swift */,
				9DA4E2FB1D79C97B005C1897 /* SurveyResponseViewModelTests.swift */,
				A7830CF61D005C3F00B5B6AE /* ThanksViewModelTests.swift */,
				A7830CF71D005C3F00B5B6AE /* TwoFactorViewModelTests.swift */,
				8078D0B21D0F08B1001CFF87 /* UpdateDraftViewModelTests.swift */,
				59673CD21D50FB350035AFD9 /* VideoViewModelTests.swift */,
				9D89B7F91D6CC2AD0021F6FF /* WebModalViewModelTests.swift */,
			);
			path = ViewModels;
			sourceTree = "<group>";
		};
		A78537911CB46CEE00385B73 /* Koala */ = {
			isa = PBXGroup;
			children = (
				A78537921CB46CFB00385B73 /* KoalaTests.swift */,
			);
			path = Koala;
			sourceTree = "<group>";
		};
		A7A29F481CC3DE50002BE580 /* DataSource */ = {
			isa = PBXGroup;
			children = (
				A7A29F491CC3DE5F002BE580 /* ValueCellDataSourceTests.swift */,
			);
			path = DataSource;
			sourceTree = "<group>";
		};
=======
>>>>>>> bdc3a05b
		A7A5F8221D11ECF60036139A /* Locales */ = {
			isa = PBXGroup;
			children = (
				A7A5F8231D11ECF60036139A /* Localizable.strings */,
			);
			path = Locales;
			sourceTree = "<group>";
		};
		A7B693F31C8778A900C49A4F /* Configs */ = {
			isa = PBXGroup;
			children = (
			);
			path = Configs;
			sourceTree = "<group>";
		};
		A7B694261C87A04C00C49A4F /* HockeySDK.embeddedframework */ = {
			isa = PBXGroup;
			children = (
				A7B694271C87A04C00C49A4F /* HockeySDK.framework */,
				A7B694281C87A04C00C49A4F /* Resources */,
			);
			name = HockeySDK.embeddedframework;
			path = Frameworks/HockeySDK/iOS/HockeySDK.embeddedframework;
			sourceTree = "<group>";
		};
		A7B694281C87A04C00C49A4F /* Resources */ = {
			isa = PBXGroup;
			children = (
				A7B694291C87A04C00C49A4F /* HockeySDKResources.bundle */,
			);
			path = Resources;
			sourceTree = "<group>";
		};
		A7B6942F1C87A07100C49A4F /* HockeySDK.embeddedframework */ = {
			isa = PBXGroup;
			children = (
				A7B694301C87A07100C49A4F /* HockeySDK.framework */,
				A7B694311C87A07100C49A4F /* Resources */,
			);
			name = HockeySDK.embeddedframework;
			path = Frameworks/HockeySDK/tvOS/HockeySDK.embeddedframework;
			sourceTree = "<group>";
		};
		A7B694311C87A07100C49A4F /* Resources */ = {
			isa = PBXGroup;
			children = (
				A7B694321C87A07100C49A4F /* HockeySDKResources.bundle */,
			);
			path = Resources;
			sourceTree = "<group>";
		};
		A7B76BC81E23E47100C8E312 /* Service */ = {
			isa = PBXGroup;
			children = (
				A7B76C051E23E4CF00C8E312 /* LiveStreamService.swift */,
				A7B76C011E23E48300C8E312 /* LiveStreamServiceProtocol.swift */,
				A7B76C031E23E4B500C8E312 /* MockLiveStreamService.swift */,
			);
			path = Service;
			sourceTree = "<group>";
		};
		A7BA53E71E1E482E00E54377 /* Firebase */ = {
			isa = PBXGroup;
			children = (
				A7BA53E81E1E482E00E54377 /* Analytics */,
				A7BA53EE1E1E482E00E54377 /* Auth */,
				A7BA53F21E1E482E00E54377 /* Database */,
			);
			name = Firebase;
			path = Frameworks/Firebase;
			sourceTree = "<group>";
		};
		A7BA53E81E1E482E00E54377 /* Analytics */ = {
			isa = PBXGroup;
			children = (
				A7BA53E91E1E482E00E54377 /* FirebaseAnalytics.framework */,
				A7BA53EA1E1E482E00E54377 /* FirebaseInstanceID.framework */,
				A7BA53EB1E1E482E00E54377 /* GoogleInterchangeUtilities.framework */,
				A7BA53EC1E1E482E00E54377 /* GoogleSymbolUtilities.framework */,
				A7BA53ED1E1E482E00E54377 /* GoogleUtilities.framework */,
			);
			path = Analytics;
			sourceTree = "<group>";
		};
		A7BA53EE1E1E482E00E54377 /* Auth */ = {
			isa = PBXGroup;
			children = (
				A7BA53EF1E1E482E00E54377 /* FirebaseAuth.framework */,
				A7BA53F01E1E482E00E54377 /* GoogleNetworkingUtilities.framework */,
				A7BA53F11E1E482E00E54377 /* GoogleParsingUtilities.framework */,
			);
			path = Auth;
			sourceTree = "<group>";
		};
		A7BA53F21E1E482E00E54377 /* Database */ = {
			isa = PBXGroup;
			children = (
				A7BA53F31E1E482E00E54377 /* FirebaseDatabase.framework */,
			);
			path = Database;
			sourceTree = "<group>";
		};
		A7BA542A1E1E493600E54377 /* LiveStream */ = {
			isa = PBXGroup;
			children = (
				A7BA542D1E1E493600E54377 /* Info.plist */,
				A7BA54F21E1E4D5A00E54377 /* Secrets.swift */,
				A7BA54881E1E4A9E00E54377 /* Extensions */,
				A7BA54991E1E4A9E00E54377 /* Models */,
				A7B76BC81E23E47100C8E312 /* Service */,
				A7BA549B1E1E4A9E00E54377 /* ViewModels */,
				A7BA54931E1E4A9E00E54377 /* Views */,
			);
			path = LiveStream;
			sourceTree = "<group>";
		};
		A7BA54881E1E4A9E00E54377 /* Extensions */ = {
			isa = PBXGroup;
			children = (
				A7BA54891E1E4A9E00E54377 /* FirebaseExtensions.swift */,
				A7BA548A1E1E4A9E00E54377 /* LiveStreamTypes.swift */,
				A7BA548B1E1E4A9E00E54377 /* OpenTokExtensions.swift */,
			);
			path = Extensions;
			sourceTree = "<group>";
		};
		A7BA54931E1E4A9E00E54377 /* Views */ = {
			isa = PBXGroup;
			children = (
				A7BA54941E1E4A9E00E54377 /* Controllers */,
				A7BA54981E1E4A9E00E54377 /* VideoGridView.swift */,
			);
			path = Views;
			sourceTree = "<group>";
		};
		A7BA54941E1E4A9E00E54377 /* Controllers */ = {
			isa = PBXGroup;
			children = (
				A7BA54951E1E4A9E00E54377 /* LiveStreamViewController.swift */,
				A7BA54961E1E4A9E00E54377 /* LiveVideoViewController.swift */,
			);
			path = Controllers;
			sourceTree = "<group>";
		};
		A7BA54991E1E4A9E00E54377 /* Models */ = {
			isa = PBXGroup;
			children = (
				A7BA54F91E1E9D2200E54377 /* lenses */,
				D080566A1E4DB25B008F67A7 /* LiveStreamChatMessage.swift */,
				D08056A81E4DB4E8008F67A7 /* LiveStreamChatMessageTests.swift */,
				A7BA549A1E1E4A9E00E54377 /* LiveStreamEvent.swift */,
				D01673A21E3A2CC800651DBA /* LiveStreamEventsEnvelope.swift */,
				D01673E21E3A35E700651DBA /* LiveStreamEventsEnvelopeTests.swift */,
				A7BC37351E237F8600C4D031 /* LiveStreamEventTests.swift */,
				D0C5957E1E49C835003A29EC /* LiveStreamSubscribeEnvelope.swift */,
				D0C595BA1E49CD0D003A29EC /* LiveStreamSubscribeEnvelopeTests.swift */,
				A7BA54F81E1E9CDD00E54377 /* templates */,
			);
			path = Models;
			sourceTree = "<group>";
		};
		A7BA549B1E1E4A9E00E54377 /* ViewModels */ = {
			isa = PBXGroup;
			children = (
				A7BA549C1E1E4A9E00E54377 /* LiveStreamViewModel.swift */,
				A7BC37311E237F7500C4D031 /* LiveStreamViewModelTests.swift */,
				A7BA549D1E1E4A9E00E54377 /* LiveVideoViewModel.swift */,
				A7BC37321E237F7500C4D031 /* LiveVideoViewModelTests.swift */,
			);
			path = ViewModels;
			sourceTree = "<group>";
		};
		A7BA54F81E1E9CDD00E54377 /* templates */ = {
			isa = PBXGroup;
			children = (
				D08056A61E4DB427008F67A7 /* LiveStreamChatMessageTemplates.swift */,
				D01673DE1E3A354B00651DBA /* LiveStreamEventsEnvelopeTemplates.swift */,
				A7BA55061E1E9DEE00E54377 /* LiveStreamEventTemplates.swift */,
				D0C595BC1E49FFB4003A29EC /* LiveStreamSubscribeEnvelopeTemplates.swift */,
			);
			path = templates;
			sourceTree = "<group>";
		};
		A7BA54F91E1E9D2200E54377 /* lenses */ = {
			isa = PBXGroup;
			children = (
				A7792C3E1E31202B002BAD63 /* LiveStreamEvent.BackgroundImageLenses.swift */,
				A7BA54FA1E1E9D4B00E54377 /* LiveStreamEvent.CreatorLenses.swift */,
				A7BA54FC1E1E9D4B00E54377 /* LiveStreamEvent.OpenTokLenses.swift */,
				A70482271E2F768D00292625 /* LiveStreamEvent.ProjectLenses.swift */,
				A7BA54FE1E1E9D4B00E54377 /* LiveStreamEvent.UserLenses.swift */,
			);
			path = lenses;
			sourceTree = "<group>";
		};
		A7C5C41E1DF87C8E0048D14C /* Products */ = {
			isa = PBXGroup;
			children = (
				A7C5C4281DF87C8E0048D14C /* Argo.framework */,
				A7C5C42A1DF87C8E0048D14C /* ArgoTests.xctest */,
				A7C5C42C1DF87C8E0048D14C /* Argo.framework */,
				A7C5C42E1DF87C8E0048D14C /* Argo-MacTests.xctest */,
				A7C5C4301DF87C8E0048D14C /* Argo.framework */,
				A7C5C4321DF87C8E0048D14C /* Argo.framework */,
				A7C5C4341DF87C8E0048D14C /* Argo-tvOSTests.xctest */,
			);
			name = Products;
			sourceTree = "<group>";
		};
		A7C5C4351DF87CA00048D14C /* Products */ = {
			isa = PBXGroup;
			children = (
				A7C5C43C1DF87CA00048D14C /* Curry.framework */,
				A7C5C43E1DF87CA00048D14C /* Curry.framework */,
				A7C5C4401DF87CA00048D14C /* Curry.framework */,
				A7C5C4421DF87CA00048D14C /* Curry.framework */,
			);
			name = Products;
			sourceTree = "<group>";
		};
		A7C5C4491DF87CAC0048D14C /* Products */ = {
			isa = PBXGroup;
			children = (
				A7C5C4501DF87CAC0048D14C /* KsApi.framework */,
				A7C5C4521DF87CAC0048D14C /* KsApi-iOSTests.xctest */,
				A7C5C4541DF87CAC0048D14C /* KsApi.framework */,
				A7C5C4561DF87CAC0048D14C /* KsApi-tvOSTests.xctest */,
			);
			name = Products;
			sourceTree = "<group>";
		};
		A7C5C4661DF87CEB0048D14C /* Products */ = {
			isa = PBXGroup;
			children = (
				A7C5C4A61DF87CEB0048D14C /* ReactiveExtensions.framework */,
				A7C5C4A81DF87CEB0048D14C /* ReactiveExtensions-iOSTests.xctest */,
				A7C5C4AA1DF87CEB0048D14C /* ReactiveExtensions.framework */,
				A7C5C4AC1DF87CEB0048D14C /* ReactiveExtensions-tvOSTests.xctest */,
				A7C5C4AE1DF87CEB0048D14C /* ReactiveExtensions_TestHelpers.framework */,
				A7C5C4B01DF87CEB0048D14C /* ReactiveExtensions_TestHelpers.framework */,
			);
			name = Products;
			sourceTree = "<group>";
		};
		A7C5C4C91DF87CEB0048D14C /* Products */ = {
			isa = PBXGroup;
			children = (
				A7C5C4D41DF87CEB0048D14C /* Prelude.framework */,
				A7C5C4D61DF87CEB0048D14C /* Prelude-iOSTests.xctest */,
				A7C5C4D81DF87CEB0048D14C /* Prelude.framework */,
				A7C5C4DA1DF87CEB0048D14C /* Prelude-tvOSTests.xctest */,
				A7C5C4DC1DF87CEB0048D14C /* Prelude_UIKit.framework */,
				A7C5C4DE1DF87CEB0048D14C /* Prelude-UIKit-iOSTests.xctest */,
				A7C5C4E01DF87CEB0048D14C /* Prelude_UIKit.framework */,
				A7C5C4E21DF87CEB0048D14C /* Prelude-UIKit-tvOSTests.xctest */,
			);
			name = Products;
			sourceTree = "<group>";
		};
		A7C725771C85D36D005A016B /* Library */ = {
			isa = PBXGroup;
			children = (
				A709697D1D143D1300DB39D3 /* AlertError.swift */,
				A7C725781C85D36D005A016B /* AppEnvironment.swift */,
				A7ED1F121E830FDC00BFFA01 /* AppEnvironmentTests.swift */,
				A7C725791C85D36D005A016B /* AssetImageGeneratorType.swift */,
				A7C7257A1C85D36D005A016B /* AVPlayerView.swift */,
				9DBF80DE1D666CAC007F2843 /* CheckoutModels.swift */,
				A7FC8C051C8F1DEA00C3B49B /* CircleAvatarImageView.swift */,
				A7ED1F131E830FDC00BFFA01 /* CircleAvatarImageViewTests.swift */,
				D08A816F1DFAA7EF000128DB /* ClearNavigationBar.swift */,
				A7D121081D15B08200F364FD /* CountBadgeView.swift */,
				A7F6F0C01DC7EBF7002C118C /* DateProtocol.swift */,
				A7C7257F1C85D36D005A016B /* Environment.swift */,
				A7ED1F141E830FDC00BFFA01 /* EnvironmentTests.swift */,
				A72C3A8A1D00F6A80075227E /* ExpandableRow.swift */,
				A7208C3D1CCAC86800E3DAB3 /* FacebookAppDelegateProtocol.swift */,
				A7C725801C85D36D005A016B /* Format.swift */,
				A7ED1F151E830FDC00BFFA01 /* FormatTests.swift */,
				A7CC14641D00E81B00035C52 /* FriendsSource.swift */,
				A7C725811C85D36D005A016B /* GradientView.swift */,
				A707BAD31CFFAB9400653B2F /* HelpType.swift */,
				80E8EAC71D3EC65A007BDA4B /* Image.swift */,
				A76078091CAEE0A6001B39D0 /* IsValidEmail.swift */,
				A7ED1F161E830FDC00BFFA01 /* IsValidEmailTests.swift */,
				A72AFFD91CD7ED6B008F052B /* Keyboard.swift */,
				A71404381CAF215900A2795B /* KeyValueStoreType.swift */,
				A71F59E71D2424CA00909BE3 /* KSCache.swift */,
				A7ED1F171E830FDC00BFFA01 /* KSCacheTests.swift */,
				A7C725821C85D36D005A016B /* Language.swift */,
				A7ED1F181E830FDC00BFFA01 /* LanguageTests.swift */,
				A7C725831C85D36D005A016B /* LaunchedCountries.swift */,
				A7ED1F191E830FDC00BFFA01 /* LaunchedCountriesTests.swift */,
				D05C0CAF1E02E3F100914393 /* LiveStreamActivityItemProvider.swift */,
				A7C725841C85D36D005A016B /* LocalizedString.swift */,
				A7ED1F1A1E830FDC00BFFA01 /* LocalizedStringTests.swift */,
				A707BAD41CFFAB9400653B2F /* LoginIntent.swift */,
				80E26A121D500C6A007B3022 /* Navigation.swift */,
				A7ED1F1B1E830FDC00BFFA01 /* NavigationTests.swift */,
				59E877371DC9419700BCD1F7 /* Newsletter.swift */,
				A707BAD51CFFAB9400653B2F /* Notifications.swift */,
				A7C725911C85D36D005A016B /* NSBundleType.swift */,
				A78537F71CB5803B00385B73 /* NSHTTPCookieStorageType.swift */,
				A77D7B061CBAAF5D0077586B /* Paginate.swift */,
				A7ED1F1C1E830FDC00BFFA01 /* PaginateTests.swift */,
				A7EDEE561D83453F00780B34 /* PKPaymentAuthorizationViewController.swift */,
				A7B11A761D79F03300A5036E /* PKPaymentRequest.swift */,
				A7ED1F1D1E830FDC00BFFA01 /* PKPaymentRequestTests.swift */,
				9DD1E3871D50035E00D4829E /* ProjectActivityData.swift */,
				A75C811A1D210C4700B5AD03 /* ProjectActivityItemProvider.swift */,
				8053D3101D3848A3007B85DB /* Reachability.swift */,
				A7DC83951C9DBBE700BB2B44 /* RefTag.swift */,
				A7ED1F1E1E830FDC00BFFA01 /* RefTagTests.swift */,
				0169F8C01D6CA27500C8D5C5 /* RootCategory.swift */,
				A75C81191D210C4700B5AD03 /* SafariActivity.swift */,
				A72C3A8B1D00F6A80075227E /* SelectableRow.swift */,
				A75C81251D210F1F00B5AD03 /* ShareContext.swift */,
				A710573A1DC2B2DF00A69552 /* SharedFunctions.swift */,
				A7ED1F1F1E830FDC00BFFA01 /* SharedFunctionsTests.swift */,
				A718885C1DE0DDCE0094856D /* ShortcutItem.swift */,
				A7A882BE1D31745500E9046E /* SimpleHTMLLabel.swift */,
				A7C725921C85D36D005A016B /* String+SimpleHTML.swift */,
				A7ED1F201E830FDC00BFFA01 /* String+SimpleHTMLTests.swift */,
				9D10B91A1D35407C008B8045 /* String+Truncate.swift */,
				A7ED1F211E830FDC00BFFA01 /* String+TruncateTests.swift */,
				8016BFE71D0F582D00067956 /* String+Whitespace.swift */,
				A7ED1F221E830FDC00BFFA01 /* String+WhitespaceTests.swift */,
				A79BF81E1D11F6AF004C0445 /* Strings.swift */,
				0156B4181D10B419000C4252 /* UIAlertController.swift */,
				0176E13A1C9742FD009CA092 /* UIBarButtonItem.swift */,
				A7C725941C85D36D005A016B /* UIButton+LocalizedKey.swift */,
				0151AE871C8F60370067F1BE /* UIColor.swift */,
				A7ED1F231E830FDC00BFFA01 /* UIColorTests.swift */,
				A78537BB1CB5416700385B73 /* UIDeviceType.swift */,
				A7C725951C85D36D005A016B /* UIGestureRecognizer-Extensions.swift */,
				A7C725961C85D36D005A016B /* UILabel+IBClear.swift */,
<<<<<<< HEAD
				D7B9C7571E453FBF00EA3A22 /* UILabel+IsTruncated.swift */,
				A7C725971C85D36D005A016B /* UILabel+LocalizedKey.swift */,
				A7C725981C85D36D005A016B /* UILabel+SimpleHTML.swift */,
=======
				A7ED1F241E830FDC00BFFA01 /* UILabel+IBClearTests.swift */,
				D7B9C7571E453FBF00EA3A22 /* UILabel+IsTruncated.swift */,
				A7C725971C85D36D005A016B /* UILabel+LocalizedKey.swift */,
				A7C725981C85D36D005A016B /* UILabel+SimpleHTML.swift */,
				A7ED1F251E830FDC00BFFA01 /* UILabel+SimpleHTMLTests.swift */,
>>>>>>> bdc3a05b
				A7C725991C85D36D005A016B /* UIPress-Extensions.swift */,
				A78537E11CB5422100385B73 /* UIScreenType.swift */,
				A7169BF51DDD064200480C0D /* UIScrollView+Extensions.swift */,
				01A7A4BF1C9690220036E553 /* UITextField+LocalizedPlaceholderKey.swift */,
				A733795F1D0EDFEE00C91445 /* UIViewController-Preparation.swift */,
				A75C811B1D210C4700B5AD03 /* UpdateActivityItemProvider.swift */,
				A734A2661D21A1790080BBD5 /* WKNavigationActionData.swift */,
				A7C725851C85D36D005A016B /* DataSource */,
				A721DF3D1C8CF4F6000CB97C /* Koala */,
				A73378F91D0AE33B00C91445 /* Styles */,
				A7ED1F421E831BA200BFFA01 /* TestHelpers */,
				A7F4418D1D005A9400FE6FC5 /* ViewModels */,
			);
			path = Library;
			sourceTree = "<group>";
		};
		A7C725851C85D36D005A016B /* DataSource */ = {
			isa = PBXGroup;
			children = (
				A75CFB071CCE7FCF004CD5FA /* StaticTableViewCell.swift */,
				A76126A41C90C94000EDCCB9 /* UICollectionView-Extensions.swift */,
				A76126A61C90C94000EDCCB9 /* UITableView-Extensions.swift */,
				A76126A51C90C94000EDCCB9 /* UIView-Extensions.swift */,
				A72E75961CC313A400983066 /* ValueCell.swift */,
				A761269F1C90C94000EDCCB9 /* ValueCellDataSource.swift */,
				A7ED1F3C1E831B4F00BFFA01 /* ValueCellDataSourceTests.swift */,
			);
			path = DataSource;
			sourceTree = "<group>";
		};
		A7D1F9461C850B7C000D41D5 /* Kickstarter-iOS */ = {
			isa = PBXGroup;
			children = (
				80AB97B61D6281D60051C9D1 /* Debug.entitlements */,
				A734A2161D9BF8B800E05454 /* Hockey.entitlements */,
				A71FB0651E3FF347006C286E /* Release.entitlements */,
				A7E1C4EE1D18C8B2002D6DE3 /* Kickstarter-iOS-Bridging-Header.h */,
				A7D1F9551C850B7C000D41D5 /* Info.plist */,
				A7D1F9471C850B7C000D41D5 /* AppDelegate.swift */,
				A7D1F9501C850B7C000D41D5 /* Assets.xcassets */,
				A7B693F31C8778A900C49A4F /* Configs */,
				A7E315BD1C88AA56000DD85A /* DataSources */,
				0127FC511C98BFD000E335C6 /* Library */,
				A7A5F8221D11ECF60036139A /* Locales */,
				A7ED20201E83237F00BFFA01 /* TestHelpers */,
				A751A51A1C85EAD8009C5DEA /* ViewModels */,
				A751A51B1C85EAD8009C5DEA /* Views */,
			);
			path = "Kickstarter-iOS";
			sourceTree = "<group>";
		};
		A7D8B67F1DCCD4B9009BF854 /* Transitions */ = {
			isa = PBXGroup;
			children = (
				A7D8B6B51DCCD4DE009BF854 /* ProjectNavigatorTransitionAnimator.swift */,
			);
			path = Transitions;
			sourceTree = "<group>";
		};
		A7E06C701C5A6EB300EBDCC2 = {
			isa = PBXGroup;
			children = (
				A7C795C71C873B800081977F /* Kickstarter-iOS.playground */,
				802800561C88F62500141235 /* Configs */,
				A7E06DBC1C5C027800EBDCC2 /* Frameworks */,
				A7D1F9461C850B7C000D41D5 /* Kickstarter-iOS */,
				A7C725771C85D36D005A016B /* Library */,
				A7BA542A1E1E493600E54377 /* LiveStream */,
				A7E06C7A1C5A6EB300EBDCC2 /* Products */,
			);
			indentWidth = 2;
			sourceTree = "<group>";
			tabWidth = 2;
			usesTabs = 0;
		};
		A7E06C7A1C5A6EB300EBDCC2 /* Products */ = {
			isa = PBXGroup;
			children = (
				A7D1F9451C850B7C000D41D5 /* KickDebug.app */,
				A7D1F95A1C850B7C000D41D5 /* Kickstarter-Framework-iOSTests.xctest */,
				A755113C1C8642B3005355CF /* Library.framework */,
				A75511451C8642B3005355CF /* Library-iOSTests.xctest */,
				A7C7959E1C873A870081977F /* Kickstarter_Framework.framework */,
				A7BA54291E1E493500E54377 /* LiveStream.framework */,
				A7BA54321E1E493600E54377 /* LiveStreamTests.xctest */,
			);
			name = Products;
			sourceTree = "<group>";
		};
		A7E06DBC1C5C027800EBDCC2 /* Frameworks */ = {
			isa = PBXGroup;
			children = (
				80762E261D071BFE0074189D /* Alamofire.xcodeproj */,
				80762DE71D071BCF0074189D /* AlamofireImage.xcodeproj */,
				A7BE4EEB1D05C10200353EF9 /* Argo.xcodeproj */,
				A7BE4F031D05C10600353EF9 /* Curry.xcodeproj */,
				A73778921D819736004C2A9B /* FBSnapshotTestCase.xcodeproj */,
				A7D1F8E41C84FB55000D41D5 /* KsApi.xcodeproj */,
				A7BE4F121D05C10B00353EF9 /* Prelude.xcodeproj */,
				A76E0AC51D00D05F00EC525A /* ReactiveExtensions.xcodeproj */,
				A71A50901E2B4A3500574C42 /* ReactiveSwift.xcodeproj */,
				A71A50A81E2B4A3E00574C42 /* Result.xcodeproj */,
				A71A50C31E2B4A4C00574C42 /* Runes.xcodeproj */,
				A7424F0D1C84F40E00FDC1E4 /* Embedded */,
			);
			name = Frameworks;
			sourceTree = "<group>";
		};
		A7E1C4BD1D18C871002D6DE3 /* onepassword-app-extension */ = {
			isa = PBXGroup;
			children = (
				A7E1C4EF1D18C8B3002D6DE3 /* OnePasswordExtension.h */,
				A7E1C4F01D18C8B3002D6DE3 /* OnePasswordExtension.m */,
				A7E1C4F11D18C8B3002D6DE3 /* 1Password.xcassets */,
			);
			name = "onepassword-app-extension";
			sourceTree = "<group>";
		};
		A7E315BD1C88AA56000DD85A /* DataSources */ = {
			isa = PBXGroup;
			children = (
				A75AB1F81C8A84B5002FC3E6 /* ActivitiesDataSource.swift */,
				A7ED20051E83229E00BFFA01 /* ActivitiesDataSourceTests.swift */,
				A7A051E41CD12D9A005AF5E2 /* CommentsDataSource.swift */,
				A7ED20061E83229E00BFFA01 /* CommentsDataSourceTests.swift */,
				59B0DFC31D11AC850081D2DC /* DashboardDataSource.swift */,
				A7ED20071E83229E00BFFA01 /* DashboardDataSourceTests.swift */,
				018422C31D2C48AA00CA7566 /* DashboardProjectsDrawerDataSource.swift */,
				A7ED20081E83229E00BFFA01 /* DashboardProjectsDrawerDataSourceTests.swift */,
				A72C3AAE1D00F9C10075227E /* DiscoveryFiltersDataSource.swift */,
				A7ED20091E83229E00BFFA01 /* DiscoveryFiltersDataSourceTests.swift */,
				A72C3AA21D00F7170075227E /* DiscoveryPagesDataSource.swift */,
				A7ED200A1E83229E00BFFA01 /* DiscoveryPagesDataSourceTests.swift */,
				A7E315C41C88AAA8000DD85A /* DiscoveryProjectsDataSource.swift */,
				A7ED200B1E83229E00BFFA01 /* DiscoveryProjectsDataSourceTest.swift */,
				A7CC14431D00E75F00035C52 /* FindFriendsDataSource.swift */,
<<<<<<< HEAD
				D0BB2D541E54894E00EE1D9D /* LiveStreamChatDataSource.swift */,
				D07226FF1E66FA3200C2E537 /* LiveStreamContainerPagesDataSource.swift */,
				D078834C1E5DD52800994B95 /* LiveStreamContainerMoreMenuDataSource.swift */,
				A71C7FAD1E2FA65F0051E5E3 /* LiveStreamDiscoveryDataSource.swift */,
=======
				A7ED200C1E83229E00BFFA01 /* FindFriendsDataSourceTests.swift */,
				A71C7FAD1E2FA65F0051E5E3 /* LiveStreamDiscoveryDataSource.swift */,
				A7ED200D1E83229E00BFFA01 /* LiveStreamDiscoveryDataSourceTests.swift */,
>>>>>>> bdc3a05b
				A75A292C1CE0B95300D35E5C /* MessagesDataSource.swift */,
				A71003DB1CDD068F00B4F4D7 /* MessageThreadsDataSource.swift */,
				59322F051CD27B1000C90CC6 /* ProfileDataSource.swift */,
				A7ED200E1E83229E00BFFA01 /* ProfileDataSourceTests.swift */,
				9D9F58141D131D4A00CE81DE /* ProjectActivitiesDataSource.swift */,
				A7ED200F1E83229E00BFFA01 /* ProjectActivitiesDataSourceTests.swift */,
				A73EF7091DCC17DD008FDBE5 /* ProjectNavigatorPagesDataSource.swift */,
				5970739E1D07277100B00444 /* ProjectNotificationsDataSource.swift */,
				A747A8B81D45893100AF199A /* ProjectPamphletContentDataSource.swift */,
				A7ED20101E83229E00BFFA01 /* ProjectPamphletContentDataSourceTests.swift */,
				A75CFA4E1CCDB322004CD5FA /* SearchDataSource.swift */,
				A74FFEC81CE4FB9900C7BCB9 /* SearchMessagesDataSource.swift */,
				014A8DE91CE3C350003BF51C /* ThanksProjectsDataSource.swift */,
			);
			path = DataSources;
			sourceTree = "<group>";
		};
		A7ED1F421E831BA200BFFA01 /* TestHelpers */ = {
			isa = PBXGroup;
			children = (
				A7ED1F431E831BA200BFFA01 /* AlertError+Equatable.swift */,
				A7ED1F441E831BA200BFFA01 /* DispatchTimeInterval-Extensions.swift */,
				A7ED1F451E831BA200BFFA01 /* MockBundle.swift */,
				A7ED1F461E831BA200BFFA01 /* TestCase.swift */,
				A7ED1F471E831BA200BFFA01 /* XCTestCase+AppEnvironment.swift */,
			);
			path = TestHelpers;
			sourceTree = "<group>";
		};
		A7ED20201E83237F00BFFA01 /* TestHelpers */ = {
			isa = PBXGroup;
			children = (
				A7ED20211E83237F00BFFA01 /* Combos.swift */,
				A7ED20221E83237F00BFFA01 /* TraitController.swift */,
			);
			path = TestHelpers;
			sourceTree = "<group>";
		};
		A7F4418D1D005A9400FE6FC5 /* ViewModels */ = {
			isa = PBXGroup;
			children = (
				A7F4418E1D005A9400FE6FC5 /* ActivitiesViewModel.swift */,
				A7ED1F6D1E831C5C00BFFA01 /* ActivitiesViewModelTests.swift */,
				A7F4418F1D005A9400FE6FC5 /* ActivityFriendBackingViewModel.swift */,
				A7ED1F6F1E831C5C00BFFA01 /* ActivityFriendBackingViewModelTests.swift */,
				A7F441901D005A9400FE6FC5 /* ActivityFriendFollowCellViewModel.swift */,
				A7ED1F751E831C5C00BFFA01 /* ActivityFriendFollowCellViewModelTests.swift */,
				A7F441911D005A9400FE6FC5 /* ActivityProjectStatusViewModel.swift */,
				A7ED1F4D1E831C5C00BFFA01 /* ActivityProjectStatusViewModelTests.swift */,
				598D96B91D426FD8003F3F66 /* ActivitySampleBackingCellViewModel.swift */,
				A7ED1F571E831C5C00BFFA01 /* ActivitySampleBackingCellViewModelTests.swift */,
				598D96C41D42A3E3003F3F66 /* ActivitySampleFollowCellViewModel.swift */,
				A7ED1F501E831C5C00BFFA01 /* ActivitySampleFollowCellViewModelTests.swift */,
				598D96CA1D42AE85003F3F66 /* ActivitySampleProjectCellViewModel.swift */,
				A7ED1F551E831C5C00BFFA01 /* ActivitySampleProjectCellViewModelTests.swift */,
				A757EAEF1D1ABE7400A5C978 /* ActivitySurveyResponseCellViewModel.swift */,
				A7F441921D005A9400FE6FC5 /* ActivityUpdateViewModel.swift */,
				A7ED1F7A1E831C5C00BFFA01 /* ActivityUpdateViewModelTests.swift */,
				A7F441931D005A9400FE6FC5 /* BackingCellViewModel.swift */,
				A7ED1F5C1E831C5C00BFFA01 /* BackingCellViewModelTests.swift */,
				80EAEEFF1D243A7A008C2353 /* BackingViewModel.swift */,
				A7ED1F641E831C5C00BFFA01 /* BackingViewModelTests.swift */,
				9D0FB7741D7600B5005774F2 /* CheckoutRacingViewModel.swift */,
				A7ED1F731E831C5C00BFFA01 /* CheckoutRacingViewModelTests.swift */,
				9DDE1F731D5926D80092D9A5 /* CheckoutViewModel.swift */,
				A7ED1F511E831C5C00BFFA01 /* CheckoutViewModelTests.swift */,
				A7F441941D005A9400FE6FC5 /* CommentCellViewModel.swift */,
				A7ED1F661E831C5C00BFFA01 /* CommentCellViewModelTests.swift */,
				A7F441951D005A9400FE6FC5 /* CommentDialogViewModel.swift */,
				A7ED1F4F1E831C5C00BFFA01 /* CommentDialogViewModelTests.swift */,
				5981BE441D7F61C0002E49F1 /* CommentsEmptyStateCellViewModel.swift */,
				A7ED1F691E831C5C00BFFA01 /* CommentsEmptyStateCellViewModelTests.swift */,
				A7F441961D005A9400FE6FC5 /* CommentsViewModel.swift */,
				A7ED1F5F1E831C5C00BFFA01 /* CommentsViewModelTests.swift */,
				59B0E0051D1207070081D2DC /* DashboardActionCellViewModel.swift */,
				A7ED1F741E831C5C00BFFA01 /* DashboardActionCellViewModelTests.swift */,
				593AC6001D33F517002613F4 /* DashboardFundingCellViewModel.swift */,
				A7ED1F6B1E831C5C00BFFA01 /* DashboardFundingCellViewModelTests.swift */,
				018422BF1D2C486900CA7566 /* DashboardProjectsDrawerCellViewModel.swift */,
				A7ED1F911E831C5C00BFFA01 /* DashboardProjectsDrawerCellViewModelTests.swift */,
				0199545E1D2D818E00BC1390 /* DashboardProjectsDrawerViewModel.swift */,
				A7ED1F6E1E831C5C00BFFA01 /* DashboardProjectsDrawerViewModelTests.swift */,
				59019FB51D21A47700EAEC9D /* DashboardReferrerRowStackViewViewModel.swift */,
				A7ED1F721E831C5C00BFFA01 /* DashboardReferrerRowStackViewViewModelTests.swift */,
				5955E6801D21805200B4153D /* DashboardReferrersCellViewModel.swift */,
				A7ED1F8F1E831C5C00BFFA01 /* DashboardReferrersCellViewModelTests.swift */,
				0156B5571D133BA0000C4252 /* DashboardRewardRowStackViewViewModel.swift */,
				A7ED1F781E831C5C00BFFA01 /* DashboardRewardRowStackViewViewModelTests.swift */,
				0156B5231D1327A1000C4252 /* DashboardRewardsCellViewModel.swift */,
				A7ED1F7C1E831C5C00BFFA01 /* DashboardRewardsCellViewModelTests.swift */,
				018422B81D2C482900CA7566 /* DashboardTitleViewViewModel.swift */,
				A7ED1F561E831C5C00BFFA01 /* DashboardTitleViewViewModelTests.swift */,
				59D1E6571D1866F800896A4C /* DashboardVideoCellViewModel.swift */,
				A7ED1F801E831C5C00BFFA01 /* DashboardVideoCellViewModelTests.swift */,
				9D9F580E1D131B4000CE81DE /* DashboardViewModel.swift */,
				A7ED1F7F1E831C5C00BFFA01 /* DashboardViewModelTests.swift */,
				A78851901D6C900000617930 /* DeprecatedWebViewModel.swift */,
				A7ED1F8D1E831C5C00BFFA01 /* DeprecatedWebViewModelTests.swift */,
				D703478F1DBAABC30099C668 /* DiscoveryExpandableRowCellViewModel.swift */,
				A7ED1F821E831C5C00BFFA01 /* DiscoveryExpandableRowCellViewModelTests.swift */,
				0169F9871D6F51C400C8D5C5 /* DiscoveryFiltersViewModel.swift */,
				A7ED1F831E831C5C00BFFA01 /* DiscoveryFiltersViewModelTests.swift */,
				013F2FDB1D66243E0066DB77 /* DiscoveryNavigationHeaderViewModel.swift */,
				A7ED1F841E831C5C00BFFA01 /* DiscoveryNavigationHeaderViewModelTests.swift */,
				A72C3A911D00F6C70075227E /* DiscoveryPageViewModel.swift */,
				A7ED1F4E1E831C5C00BFFA01 /* DiscoveryPageViewModelTests.swift */,
				595F82631D679346008B8C56 /* DiscoveryPostcardViewModel.swift */,
				A7ED1F851E831C5C00BFFA01 /* DiscoveryPostcardViewModelTests.swift */,
				A7F441981D005A9400FE6FC5 /* DiscoveryViewModel.swift */,
				A7ED1F861E831C5C00BFFA01 /* DiscoveryViewModelTests.swift */,
				013744F71D99A39B00E50C78 /* EmptyStatesViewModel.swift */,
				A7ED1F881E831C5C00BFFA01 /* EmptyStatesViewModelTests.swift */,
				A7F441991D005A9400FE6FC5 /* FacebookConfirmationViewModel.swift */,
				A7ED1F8B1E831C5C00BFFA01 /* FacebookConfirmationViewModelTests.swift */,
				A7CC13CE1D00E6CF00035C52 /* FindFriendsFacebookConnectCellViewModel.swift */,
				A7ED1F871E831C5C00BFFA01 /* FindFriendsFaceookConnectCellViewModelTests.swift */,
				A7CC13CF1D00E6CF00035C52 /* FindFriendsFriendFollowCellViewModel.swift */,
				A7ED1F601E831C5C00BFFA01 /* FindFriendsFriendFollowCellViewModelTests.swift */,
				A7CC13D01D00E6CF00035C52 /* FindFriendsHeaderCellViewModel.swift */,
				A7ED1F8C1E831C5C00BFFA01 /* FindFriendsHeaderCellViewModelTests.swift */,
				A7CC13D11D00E6CF00035C52 /* FindFriendsStatsCellViewModel.swift */,
				A7ED1F791E831C5C00BFFA01 /* FindFriendsStatsCellViewModelTests.swift */,
				A7CC13D21D00E6CF00035C52 /* FindFriendsViewModel.swift */,
				A7ED1F521E831C5C00BFFA01 /* FindFriendsViewModelTests.swift */,
				01940B251D42DC1A0074FCE3 /* HelpViewModel.swift */,
<<<<<<< HEAD
				D0CC9D2A1E5AF9F300C2BC4A /* LiveStreamChatInputViewModel.swift */,
				D077CCC81E5345BE004E8FDF /* LiveStreamChatMessageCellViewModel.swift */,
				D077CCCC1E534669004E8FDF /* LiveStreamChatViewModel.swift */,
				D07883481E5DD46F00994B95 /* LiveStreamContainerMoreMenuViewModel.swift */,
				D07227011E671B4500C2E537 /* LiveStreamContainerPageViewModel.swift */,
=======
				A7ED1F8E1E831C5C00BFFA01 /* HelpViewModelTests.swift */,
>>>>>>> bdc3a05b
				D0247A8E1DF9F0EF00D7A7C1 /* LiveStreamContainerViewModel.swift */,
				A7ED1F901E831C5C00BFFA01 /* LiveStreamContainerViewModelTests.swift */,
				D0247A8F1DF9F0EF00D7A7C1 /* LiveStreamCountdownViewModel.swift */,
				A7ED1F591E831C5C00BFFA01 /* LiveStreamCountdownViewModelTests.swift */,
				A77A95401E44DE2200733D03 /* LiveStreamDiscoveryLiveNowCellViewModel.swift */,
				A7ED1F5D1E831C5C00BFFA01 /* LiveStreamDiscoveryLiveNowCellViewModelTests.swift */,
				A77A953E1E44DD6300733D03 /* LiveStreamDiscoveryUpcomingAndReplayCellViewModel.swift */,
				A7792C391E30F998002BAD63 /* LiveStreamDiscoveryViewModel.swift */,
				A7ED1F531E831C5C00BFFA01 /* LiveStreamDiscoveryViewModelTests.swift */,
				D0247A901DF9F0EF00D7A7C1 /* LiveStreamEventDetailsViewModel.swift */,
<<<<<<< HEAD
				D0CDA8A21E744EC900AA3450 /* LiveStreamNavTitleViewModel.swift */,
=======
				A7ED1F5B1E831C5C00BFFA01 /* LiveStreamEventDetailsViewModelTests.swift */,
>>>>>>> bdc3a05b
				A7F4419A1D005A9400FE6FC5 /* LoginToutViewModel.swift */,
				A7ED1F761E831C5C00BFFA01 /* LoginToutViewModelTests.swift */,
				A7698B291D00602800953FD3 /* LoginViewModel.swift */,
				A7ED1F931E831C5C00BFFA01 /* LoginViewModelTests.swift */,
				A7F4419B1D005A9400FE6FC5 /* MessageCellViewModel.swift */,
				A7ED1F5A1E831C5C00BFFA01 /* MessageCellViewModelTests.swift */,
				A7F4419C1D005A9400FE6FC5 /* MessageDialogViewModel.swift */,
				A7ED1F891E831C5C00BFFA01 /* MessageDialogViewModelTests.swift */,
				A7F4419D1D005A9400FE6FC5 /* MessagesSearchViewModel.swift */,
				A7ED1F581E831C5C00BFFA01 /* MessagesSearchViewModelTests.swift */,
				A7F4419E1D005A9400FE6FC5 /* MessagesViewModel.swift */,
				A7ED1F941E831C5C00BFFA01 /* MessagesViewModelTests.swift */,
				A7F4419F1D005A9400FE6FC5 /* MessageThreadCellViewModel.swift */,
				A7ED1F951E831C5C00BFFA01 /* MessageThreadCellViewModelTests.swift */,
				A7F441A01D005A9400FE6FC5 /* MessageThreadsViewModel.swift */,
				A7ED1F6C1E831C5C00BFFA01 /* MessageThreadsViewModelTests.swift */,
				A7F441A11D005A9400FE6FC5 /* ProfileHeaderViewModel.swift */,
				A7ED1F611E831C5C00BFFA01 /* ProfileHeaderViewModelTests.swift */,
				A7F441A21D005A9400FE6FC5 /* ProfileProjectCellViewModel.swift */,
				A7ED1F771E831C5C00BFFA01 /* ProfileProjectCellViewModelTests.swift */,
				A7F441A31D005A9400FE6FC5 /* ProfileViewModel.swift */,
				A7ED1F671E831C5C00BFFA01 /* ProfileViewModelTests.swift */,
				9D9F580F1D131B4000CE81DE /* ProjectActivitiesViewModel.swift */,
				A7ED1F7D1E831C5C00BFFA01 /* ProjectActivitiesViewModelTests.swift */,
				9DEE3B241D1D81950020C2BE /* ProjectActivityBackingCellViewModel.swift */,
				A7ED1F701E831C5C00BFFA01 /* ProjectActivityBackingCellViewModelTests.swift */,
				9D25472C1D23135F0053844D /* ProjectActivityCommentCellViewModel.swift */,
				A7ED1F5E1E831C5C00BFFA01 /* ProjectActivityCommentCellViewModelTests.swift */,
				9D8772121D19E84E003A4E96 /* ProjectActivityLaunchCellViewModel.swift */,
				A7ED1F961E831C5C00BFFA01 /* ProjectActivityLaunchCellViewModelTests.swift */,
				9DC204B61D1B46BD003C1636 /* ProjectActivityNegativeStateChangeCellViewModel.swift */,
				A7ED1F921E831C5C00BFFA01 /* ProjectActivityNegativeStateChangeCellViewModelTests.swift */,
				9D2F4BDF1D1AE02700B7C554 /* ProjectActivitySuccessCellViewModel.swift */,
				A7ED1F681E831C5C00BFFA01 /* ProjectActivitySuccessCellViewModelTests.swift */,
				9D14FFC51D135C12005F4ABB /* ProjectActivityUpdateCellViewModel.swift */,
				A7ED1F711E831C5C00BFFA01 /* ProjectActivityUpdateCellViewModelTests.swift */,
				A7808BEF1D625C6A001CF96A /* ProjectCreatorViewModel.swift */,
				A7ED1F971E831C5C00BFFA01 /* ProjectCreatorViewModelTests.swift */,
				A7C93FB51D44142900C2DF9B /* ProjectDescriptionViewModel.swift */,
				A7ED1F981E831C5C00BFFA01 /* ProjectDescriptionViewModelTests.swift */,
				A7CA8C0D1D8F241A0086A3E9 /* ProjectNavBarViewModel.swift */,
				A7ED1F991E831C5C00BFFA01 /* ProjectNavBarViewModelTests.swift */,
				A73EF6D11DCC173C008FDBE5 /* ProjectNavigatorViewModel.swift */,
				A7ED1F9A1E831C5C00BFFA01 /* ProjectNavigatorViewModelTests.swift */,
				597073B31D07294500B00444 /* ProjectNotificationCellViewModel.swift */,
				A7ED1F621E831C5C00BFFA01 /* ProjectNotificationCellViewModelTests.swift */,
				597073511D05FE6B00B00444 /* ProjectNotificationsViewModel.swift */,
				A7ED1F9D1E831C5C00BFFA01 /* ProjectNotificationsViewModelTest.swift */,
				A796A88E1D48DE79009B6EF6 /* ProjectPamphletContentViewModel.swift */,
				A7ED1F9E1E831C5C00BFFA01 /* ProjectPamphletContentViewModelTests.swift */,
				A7C93F7F1D440D9200C2DF9B /* ProjectPamphletMainCellViewModel.swift */,
				A7ED1F9F1E831C5C00BFFA01 /* ProjectPamphletMainCellViewModelTests.swift */,
				D0247A911DF9F0EF00D7A7C1 /* ProjectPamphletSubpageCellViewModel.swift */,
				A7ED1FA01E831C5C00BFFA01 /* ProjectPamphletSubpageCellViewModelTests.swift */,
				A7B1EBB01D901DE800BEE8B3 /* ProjectPamphletViewModel.swift */,
				A7ED1F541E831C5C00BFFA01 /* ProjectPamphletViewModelTests.swift */,
				59392C1D1D7095B3001C99A4 /* ProjectUpdatesViewModel.swift */,
				A7ED1FA11E831C5C00BFFA01 /* ProjectUpdatesViewModelTests.swift */,
				A7F441A81D005A9400FE6FC5 /* ResetPasswordViewModel.swift */,
				A7ED1F9B1E831C5C00BFFA01 /* ResetPasswordViewModelTests.swift */,
				A747A8EA1D45896000AF199A /* RewardCellViewModel.swift */,
				A7ED1FA21E831C5C00BFFA01 /* RewardCellViewModelTests.swift */,
				A774684A1D6E400D007DCDFC /* RewardPledgeViewModel.swift */,
				A7ED1F7E1E831C5C00BFFA01 /* RewardPledgeViewModelTests.swift */,
				A75A9DBE1D6F3A3000603D1D /* RewardShippingPickerViewModel.swift */,
				A7ED1FA31E831C5C00BFFA01 /* RewardShippingPickerViewModelTests.swift */,
				D7A37CCE1E2FF93D00EA066D /* SearchEmptyStateCellViewModel.swift */,
				A7ED1F7B1E831C5C00BFFA01 /* SearchEmptyStateCellViewModelTests.swift */,
				D7A37D781E367E5A00EA066D /* SearchProjectCellViewModel.swift */,
				A7F441AA1D005A9400FE6FC5 /* SearchViewModel.swift */,
				A7ED1FA41E831C5C00BFFA01 /* SearchViewModelTests.swift */,
				A72C3A2F1D00F28C0075227E /* SettingsViewModel.swift */,
				A7ED1F651E831C5C00BFFA01 /* SettingsViewModelTests.swift */,
				A75C81161D210BD700B5AD03 /* ShareViewModel.swift */,
				A7ED1F811E831C5C00BFFA01 /* ShareViewModelTests.swift */,
				A74900171D00E23000BC3BE7 /* SignupViewModel.swift */,
				A7ED1FA51E831C5C00BFFA01 /* SignupViewModelTests.swift */,
				A72C3A921D00F6C70075227E /* SortPagerViewModel.swift */,
				A7ED1F631E831C5C00BFFA01 /* SortPagerViewModelTests.swift */,
				9D7536CE1D78D88D00A7623B /* SurveyResponseViewModel.swift */,
				A7ED1F6A1E831C5C00BFFA01 /* SurveyResponseViewModelTests.swift */,
				A7F441AB1D005A9400FE6FC5 /* ThanksViewModel.swift */,
				A7ED1FA61E831C5C00BFFA01 /* ThanksViewModelTests.swift */,
				A7F441AC1D005A9400FE6FC5 /* TwoFactorViewModel.swift */,
				A7ED1FA71E831C5C00BFFA01 /* TwoFactorViewModelTests.swift */,
				809F8B651D08B4FF005BADD9 /* UpdateDraftViewModel.swift */,
				A7ED1FA81E831C5C00BFFA01 /* UpdateDraftViewModelTests.swift */,
				59673CBE1D50EE9B0035AFD9 /* VideoViewModel.swift */,
				A7ED1F9C1E831C5C00BFFA01 /* VideoViewModelTests.swift */,
				9D89B7E41D6B8DB90021F6FF /* WebModalViewModel.swift */,
				A7ED1F8A1E831C5C00BFFA01 /* WebModalViewModelTests.swift */,
			);
			path = ViewModels;
			sourceTree = "<group>";
		};
/* End PBXGroup section */

/* Begin PBXHeadersBuildPhase section */
		A75511391C8642B3005355CF /* Headers */ = {
			isa = PBXHeadersBuildPhase;
			buildActionMask = 2147483647;
			files = (
			);
			runOnlyForDeploymentPostprocessing = 0;
		};
		A7BA54261E1E493500E54377 /* Headers */ = {
			isa = PBXHeadersBuildPhase;
			buildActionMask = 2147483647;
			files = (
			);
			runOnlyForDeploymentPostprocessing = 0;
		};
		A7C7959B1C873A870081977F /* Headers */ = {
			isa = PBXHeadersBuildPhase;
			buildActionMask = 2147483647;
			files = (
			);
			runOnlyForDeploymentPostprocessing = 0;
		};
/* End PBXHeadersBuildPhase section */

/* Begin PBXNativeTarget section */
		A755113B1C8642B3005355CF /* Library-iOS */ = {
			isa = PBXNativeTarget;
			buildConfigurationList = A75511591C8642B3005355CF /* Build configuration list for PBXNativeTarget "Library-iOS" */;
			buildPhases = (
				A75511371C8642B3005355CF /* Sources */,
				A75511381C8642B3005355CF /* Frameworks */,
				A75511391C8642B3005355CF /* Headers */,
				A755113A1C8642B3005355CF /* Resources */,
			);
			buildRules = (
			);
			dependencies = (
				A7BA54F71E1E51F800E54377 /* PBXTargetDependency */,
				A7C5C5541DF895880048D14C /* PBXTargetDependency */,
				A7C5C5521DF895850048D14C /* PBXTargetDependency */,
			);
			name = "Library-iOS";
			productName = "Library-iOS";
			productReference = A755113C1C8642B3005355CF /* Library.framework */;
			productType = "com.apple.product-type.framework";
		};
		A75511441C8642B3005355CF /* Library-iOSTests */ = {
			isa = PBXNativeTarget;
			buildConfigurationList = A755115A1C8642B3005355CF /* Build configuration list for PBXNativeTarget "Library-iOSTests" */;
			buildPhases = (
				A75511411C8642B3005355CF /* Sources */,
				A75511421C8642B3005355CF /* Frameworks */,
				A75511431C8642B3005355CF /* Resources */,
			);
			buildRules = (
			);
			dependencies = (
				A7C5C5561DF895A00048D14C /* PBXTargetDependency */,
				805F304F1D91CEB80010B3D0 /* PBXTargetDependency */,
				A75511481C8642B3005355CF /* PBXTargetDependency */,
			);
			name = "Library-iOSTests";
			productName = "Library-iOSTests";
			productReference = A75511451C8642B3005355CF /* Library-iOSTests.xctest */;
			productType = "com.apple.product-type.bundle.unit-test";
		};
		A7BA54281E1E493500E54377 /* LiveStream */ = {
			isa = PBXNativeTarget;
			buildConfigurationList = A7BA54811E1E493600E54377 /* Build configuration list for PBXNativeTarget "LiveStream" */;
			buildPhases = (
				A7BA54241E1E493500E54377 /* Sources */,
				A7BA54251E1E493500E54377 /* Frameworks */,
				A7BA54261E1E493500E54377 /* Headers */,
				A7BA54271E1E493500E54377 /* Resources */,
			);
			buildRules = (
			);
			dependencies = (
				A7BA54EF1E1E4C8700E54377 /* PBXTargetDependency */,
				A7BA54ED1E1E4C4500E54377 /* PBXTargetDependency */,
				A7BA54EB1E1E4C3F00E54377 /* PBXTargetDependency */,
				A7BA54E91E1E4C2B00E54377 /* PBXTargetDependency */,
			);
			name = LiveStream;
			productName = LiveStream;
			productReference = A7BA54291E1E493500E54377 /* LiveStream.framework */;
			productType = "com.apple.product-type.framework";
		};
		A7BA54311E1E493600E54377 /* LiveStreamTests */ = {
			isa = PBXNativeTarget;
			buildConfigurationList = A7BA54821E1E493600E54377 /* Build configuration list for PBXNativeTarget "LiveStreamTests" */;
			buildPhases = (
				A7BA542E1E1E493600E54377 /* Sources */,
				A7BA542F1E1E493600E54377 /* Frameworks */,
				A7BA54301E1E493600E54377 /* Resources */,
			);
			buildRules = (
			);
			dependencies = (
				A7BA54F51E1E4DE400E54377 /* PBXTargetDependency */,
				A7BA54351E1E493600E54377 /* PBXTargetDependency */,
			);
			name = LiveStreamTests;
			productName = LiveStreamTests;
			productReference = A7BA54321E1E493600E54377 /* LiveStreamTests.xctest */;
			productType = "com.apple.product-type.bundle.unit-test";
		};
		A7C7959D1C873A870081977F /* Kickstarter-Framework-iOS */ = {
			isa = PBXNativeTarget;
			buildConfigurationList = A7C795B11C873A870081977F /* Build configuration list for PBXNativeTarget "Kickstarter-Framework-iOS" */;
			buildPhases = (
				A7C795991C873A870081977F /* Sources */,
				A7C7959A1C873A870081977F /* Frameworks */,
				A7C7959B1C873A870081977F /* Headers */,
				A7C7959C1C873A870081977F /* Resources */,
			);
			buildRules = (
			);
			dependencies = (
				A709698B1D14685C00DB39D3 /* PBXTargetDependency */,
				A70969891D14685600DB39D3 /* PBXTargetDependency */,
				A76E0A4C1D00C00500EC525A /* PBXTargetDependency */,
			);
			name = "Kickstarter-Framework-iOS";
			productName = "Kickstarter-iOS-Framework";
			productReference = A7C7959E1C873A870081977F /* Kickstarter_Framework.framework */;
			productType = "com.apple.product-type.framework";
		};
		A7D1F9441C850B7C000D41D5 /* Kickstarter-iOS */ = {
			isa = PBXNativeTarget;
			buildConfigurationList = A7D1F9611C850B7C000D41D5 /* Build configuration list for PBXNativeTarget "Kickstarter-iOS" */;
			buildPhases = (
				A7D1F9411C850B7C000D41D5 /* Sources */,
				A7D1F9421C850B7C000D41D5 /* Frameworks */,
				A7D1F9431C850B7C000D41D5 /* Resources */,
				A7D1F9C21C850DDE000D41D5 /* Embed Frameworks */,
			);
			buildRules = (
			);
			dependencies = (
				A73923FF1D272302004524C3 /* PBXTargetDependency */,
				A7BA543D1E1E493600E54377 /* PBXTargetDependency */,
				A71A50DE1E2B4A6C00574C42 /* PBXTargetDependency */,
				A71A50E21E2B4A7A00574C42 /* PBXTargetDependency */,
				A71A50E61E2B4A8600574C42 /* PBXTargetDependency */,
			);
			name = "Kickstarter-iOS";
			productName = Kickstarter;
			productReference = A7D1F9451C850B7C000D41D5 /* KickDebug.app */;
			productType = "com.apple.product-type.application";
		};
		A7D1F9591C850B7C000D41D5 /* Kickstarter-Framework-iOSTests */ = {
			isa = PBXNativeTarget;
			buildConfigurationList = A7D1F9641C850B7C000D41D5 /* Build configuration list for PBXNativeTarget "Kickstarter-Framework-iOSTests" */;
			buildPhases = (
				A7D1F9561C850B7C000D41D5 /* Sources */,
				A7D1F9571C850B7C000D41D5 /* Frameworks */,
				A7D1F9581C850B7C000D41D5 /* Resources */,
			);
			buildRules = (
			);
			dependencies = (
				A7C5C5591DF895BA0048D14C /* PBXTargetDependency */,
				A73778D21D819E2A004C2A9B /* PBXTargetDependency */,
				A724BA631D2BFCC10041863C /* PBXTargetDependency */,
				A782B4941D2D36440069D10E /* PBXTargetDependency */,
			);
			name = "Kickstarter-Framework-iOSTests";
			productName = KickstarterTests;
			productReference = A7D1F95A1C850B7C000D41D5 /* Kickstarter-Framework-iOSTests.xctest */;
			productType = "com.apple.product-type.bundle.unit-test";
		};
/* End PBXNativeTarget section */

/* Begin PBXProject section */
		A7E06C711C5A6EB300EBDCC2 /* Project object */ = {
			isa = PBXProject;
			attributes = {
				LastSwiftUpdateCheck = 0730;
				LastUpgradeCheck = 0820;
				ORGANIZATIONNAME = Kickstarter;
				TargetAttributes = {
					A755113B1C8642B3005355CF = {
						CreatedOnToolsVersion = 7.2.1;
						LastSwiftMigration = 0820;
						ProvisioningStyle = Automatic;
					};
					A75511441C8642B3005355CF = {
						CreatedOnToolsVersion = 7.2.1;
						DevelopmentTeam = 48YBP49Y5N;
						LastSwiftMigration = 0820;
					};
					A7BA54281E1E493500E54377 = {
						CreatedOnToolsVersion = 7.3.1;
						DevelopmentTeam = 48YBP49Y5N;
					};
					A7BA54311E1E493600E54377 = {
						CreatedOnToolsVersion = 7.3.1;
						DevelopmentTeam = 48YBP49Y5N;
						TestTargetID = A7D1F9441C850B7C000D41D5;
					};
					A7C7959D1C873A870081977F = {
						CreatedOnToolsVersion = 7.2.1;
						LastSwiftMigration = 0820;
						ProvisioningStyle = Automatic;
					};
					A7D1F9441C850B7C000D41D5 = {
						CreatedOnToolsVersion = 7.2.1;
						DevelopmentTeam = 48YBP49Y5N;
						LastSwiftMigration = 0820;
						ProvisioningStyle = Manual;
						SystemCapabilities = {
							com.apple.OMC = {
								enabled = 1;
							};
							com.apple.Push = {
								enabled = 1;
							};
							com.apple.SafariKeychain = {
								enabled = 1;
							};
							com.apple.iCloud = {
								enabled = 1;
							};
						};
					};
					A7D1F9591C850B7C000D41D5 = {
						CreatedOnToolsVersion = 7.2.1;
						DevelopmentTeam = 48YBP49Y5N;
						LastSwiftMigration = 0820;
						TestTargetID = A7D1F9441C850B7C000D41D5;
					};
				};
			};
			buildConfigurationList = A7E06C741C5A6EB300EBDCC2 /* Build configuration list for PBXProject "Kickstarter" */;
			compatibilityVersion = "Xcode 3.2";
			developmentRegion = English;
			hasScannedForEncodings = 0;
			knownRegions = (
				en,
				Base,
				de,
				es,
				fr,
			);
			mainGroup = A7E06C701C5A6EB300EBDCC2;
			productRefGroup = A7E06C7A1C5A6EB300EBDCC2 /* Products */;
			projectDirPath = "";
			projectReferences = (
				{
					ProductGroup = 80762E271D071BFE0074189D /* Products */;
					ProjectRef = 80762E261D071BFE0074189D /* Alamofire.xcodeproj */;
				},
				{
					ProductGroup = 80762DE81D071BCF0074189D /* Products */;
					ProjectRef = 80762DE71D071BCF0074189D /* AlamofireImage.xcodeproj */;
				},
				{
					ProductGroup = A7C5C41E1DF87C8E0048D14C /* Products */;
					ProjectRef = A7BE4EEB1D05C10200353EF9 /* Argo.xcodeproj */;
				},
				{
					ProductGroup = A7C5C4351DF87CA00048D14C /* Products */;
					ProjectRef = A7BE4F031D05C10600353EF9 /* Curry.xcodeproj */;
				},
				{
					ProductGroup = A73778931D819736004C2A9B /* Products */;
					ProjectRef = A73778921D819736004C2A9B /* FBSnapshotTestCase.xcodeproj */;
				},
				{
					ProductGroup = A7C5C4491DF87CAC0048D14C /* Products */;
					ProjectRef = A7D1F8E41C84FB55000D41D5 /* KsApi.xcodeproj */;
				},
				{
					ProductGroup = A7C5C4C91DF87CEB0048D14C /* Products */;
					ProjectRef = A7BE4F121D05C10B00353EF9 /* Prelude.xcodeproj */;
				},
				{
					ProductGroup = A7C5C4661DF87CEB0048D14C /* Products */;
					ProjectRef = A76E0AC51D00D05F00EC525A /* ReactiveExtensions.xcodeproj */;
				},
				{
					ProductGroup = A71A50911E2B4A3500574C42 /* Products */;
					ProjectRef = A71A50901E2B4A3500574C42 /* ReactiveSwift.xcodeproj */;
				},
				{
					ProductGroup = A71A50A91E2B4A3E00574C42 /* Products */;
					ProjectRef = A71A50A81E2B4A3E00574C42 /* Result.xcodeproj */;
				},
				{
					ProductGroup = A71A50C41E2B4A4C00574C42 /* Products */;
					ProjectRef = A71A50C31E2B4A4C00574C42 /* Runes.xcodeproj */;
				},
			);
			projectRoot = "";
			targets = (
				A7D1F9441C850B7C000D41D5 /* Kickstarter-iOS */,
				A755113B1C8642B3005355CF /* Library-iOS */,
				A7C7959D1C873A870081977F /* Kickstarter-Framework-iOS */,
				A75511441C8642B3005355CF /* Library-iOSTests */,
				A7D1F9591C850B7C000D41D5 /* Kickstarter-Framework-iOSTests */,
				A7BA54281E1E493500E54377 /* LiveStream */,
				A7BA54311E1E493600E54377 /* LiveStreamTests */,
			);
		};
/* End PBXProject section */

/* Begin PBXReferenceProxy section */
		80762DF31D071BCF0074189D /* AlamofireImage.framework */ = {
			isa = PBXReferenceProxy;
			fileType = wrapper.framework;
			path = AlamofireImage.framework;
			remoteRef = 80762DF21D071BCF0074189D /* PBXContainerItemProxy */;
			sourceTree = BUILT_PRODUCTS_DIR;
		};
		80762DF51D071BCF0074189D /* AlamofireImage iOS Tests.xctest */ = {
			isa = PBXReferenceProxy;
			fileType = wrapper.cfbundle;
			path = "AlamofireImage iOS Tests.xctest";
			remoteRef = 80762DF41D071BCF0074189D /* PBXContainerItemProxy */;
			sourceTree = BUILT_PRODUCTS_DIR;
		};
		80762DF71D071BCF0074189D /* AlamofireImage.framework */ = {
			isa = PBXReferenceProxy;
			fileType = wrapper.framework;
			path = AlamofireImage.framework;
			remoteRef = 80762DF61D071BCF0074189D /* PBXContainerItemProxy */;
			sourceTree = BUILT_PRODUCTS_DIR;
		};
		80762DF91D071BCF0074189D /* AlamofireImage macOS Tests.xctest */ = {
			isa = PBXReferenceProxy;
			fileType = wrapper.cfbundle;
			path = "AlamofireImage macOS Tests.xctest";
			remoteRef = 80762DF81D071BCF0074189D /* PBXContainerItemProxy */;
			sourceTree = BUILT_PRODUCTS_DIR;
		};
		80762DFB1D071BCF0074189D /* AlamofireImage.framework */ = {
			isa = PBXReferenceProxy;
			fileType = wrapper.framework;
			path = AlamofireImage.framework;
			remoteRef = 80762DFA1D071BCF0074189D /* PBXContainerItemProxy */;
			sourceTree = BUILT_PRODUCTS_DIR;
		};
		80762DFD1D071BCF0074189D /* AlamofireImage tvOS Tests.xctest */ = {
			isa = PBXReferenceProxy;
			fileType = wrapper.cfbundle;
			path = "AlamofireImage tvOS Tests.xctest";
			remoteRef = 80762DFC1D071BCF0074189D /* PBXContainerItemProxy */;
			sourceTree = BUILT_PRODUCTS_DIR;
		};
		80762DFF1D071BCF0074189D /* AlamofireImage.framework */ = {
			isa = PBXReferenceProxy;
			fileType = wrapper.framework;
			path = AlamofireImage.framework;
			remoteRef = 80762DFE1D071BCF0074189D /* PBXContainerItemProxy */;
			sourceTree = BUILT_PRODUCTS_DIR;
		};
		80762E311D071BFE0074189D /* Alamofire.framework */ = {
			isa = PBXReferenceProxy;
			fileType = wrapper.framework;
			path = Alamofire.framework;
			remoteRef = 80762E301D071BFE0074189D /* PBXContainerItemProxy */;
			sourceTree = BUILT_PRODUCTS_DIR;
		};
		80762E331D071BFE0074189D /* Alamofire iOS Tests.xctest */ = {
			isa = PBXReferenceProxy;
			fileType = wrapper.cfbundle;
			path = "Alamofire iOS Tests.xctest";
			remoteRef = 80762E321D071BFE0074189D /* PBXContainerItemProxy */;
			sourceTree = BUILT_PRODUCTS_DIR;
		};
		80762E351D071BFE0074189D /* Alamofire.framework */ = {
			isa = PBXReferenceProxy;
			fileType = wrapper.framework;
			path = Alamofire.framework;
			remoteRef = 80762E341D071BFE0074189D /* PBXContainerItemProxy */;
			sourceTree = BUILT_PRODUCTS_DIR;
		};
		80762E371D071BFE0074189D /* Alamofire macOS Tests.xctest */ = {
			isa = PBXReferenceProxy;
			fileType = wrapper.cfbundle;
			path = "Alamofire macOS Tests.xctest";
			remoteRef = 80762E361D071BFE0074189D /* PBXContainerItemProxy */;
			sourceTree = BUILT_PRODUCTS_DIR;
		};
		80762E391D071BFE0074189D /* Alamofire.framework */ = {
			isa = PBXReferenceProxy;
			fileType = wrapper.framework;
			path = Alamofire.framework;
			remoteRef = 80762E381D071BFE0074189D /* PBXContainerItemProxy */;
			sourceTree = BUILT_PRODUCTS_DIR;
		};
		80762E3B1D071BFE0074189D /* Alamofire tvOS Tests.xctest */ = {
			isa = PBXReferenceProxy;
			fileType = wrapper.cfbundle;
			path = "Alamofire tvOS Tests.xctest";
			remoteRef = 80762E3A1D071BFE0074189D /* PBXContainerItemProxy */;
			sourceTree = BUILT_PRODUCTS_DIR;
		};
		80762E3D1D071BFE0074189D /* Alamofire.framework */ = {
			isa = PBXReferenceProxy;
			fileType = wrapper.framework;
			path = Alamofire.framework;
			remoteRef = 80762E3C1D071BFE0074189D /* PBXContainerItemProxy */;
			sourceTree = BUILT_PRODUCTS_DIR;
		};
		A71A509B1E2B4A3500574C42 /* ReactiveSwift.framework */ = {
			isa = PBXReferenceProxy;
			fileType = wrapper.framework;
			path = ReactiveSwift.framework;
			remoteRef = A71A509A1E2B4A3500574C42 /* PBXContainerItemProxy */;
			sourceTree = BUILT_PRODUCTS_DIR;
		};
		A71A509D1E2B4A3500574C42 /* ReactiveSwiftTests.xctest */ = {
			isa = PBXReferenceProxy;
			fileType = wrapper.cfbundle;
			path = ReactiveSwiftTests.xctest;
			remoteRef = A71A509C1E2B4A3500574C42 /* PBXContainerItemProxy */;
			sourceTree = BUILT_PRODUCTS_DIR;
		};
		A71A509F1E2B4A3500574C42 /* ReactiveSwift.framework */ = {
			isa = PBXReferenceProxy;
			fileType = wrapper.framework;
			path = ReactiveSwift.framework;
			remoteRef = A71A509E1E2B4A3500574C42 /* PBXContainerItemProxy */;
			sourceTree = BUILT_PRODUCTS_DIR;
		};
		A71A50A11E2B4A3500574C42 /* ReactiveSwiftTests.xctest */ = {
			isa = PBXReferenceProxy;
			fileType = wrapper.cfbundle;
			path = ReactiveSwiftTests.xctest;
			remoteRef = A71A50A01E2B4A3500574C42 /* PBXContainerItemProxy */;
			sourceTree = BUILT_PRODUCTS_DIR;
		};
		A71A50A31E2B4A3500574C42 /* ReactiveSwift.framework */ = {
			isa = PBXReferenceProxy;
			fileType = wrapper.framework;
			path = ReactiveSwift.framework;
			remoteRef = A71A50A21E2B4A3500574C42 /* PBXContainerItemProxy */;
			sourceTree = BUILT_PRODUCTS_DIR;
		};
		A71A50A51E2B4A3500574C42 /* ReactiveSwift.framework */ = {
			isa = PBXReferenceProxy;
			fileType = wrapper.framework;
			path = ReactiveSwift.framework;
			remoteRef = A71A50A41E2B4A3500574C42 /* PBXContainerItemProxy */;
			sourceTree = BUILT_PRODUCTS_DIR;
		};
		A71A50A71E2B4A3500574C42 /* ReactiveSwiftTests.xctest */ = {
			isa = PBXReferenceProxy;
			fileType = wrapper.cfbundle;
			path = ReactiveSwiftTests.xctest;
			remoteRef = A71A50A61E2B4A3500574C42 /* PBXContainerItemProxy */;
			sourceTree = BUILT_PRODUCTS_DIR;
		};
		A71A50B41E2B4A3E00574C42 /* Result.framework */ = {
			isa = PBXReferenceProxy;
			fileType = wrapper.framework;
			path = Result.framework;
			remoteRef = A71A50B31E2B4A3E00574C42 /* PBXContainerItemProxy */;
			sourceTree = BUILT_PRODUCTS_DIR;
		};
		A71A50B61E2B4A3E00574C42 /* Result-MacTests.xctest */ = {
			isa = PBXReferenceProxy;
			fileType = wrapper.cfbundle;
			path = "Result-MacTests.xctest";
			remoteRef = A71A50B51E2B4A3E00574C42 /* PBXContainerItemProxy */;
			sourceTree = BUILT_PRODUCTS_DIR;
		};
		A71A50B81E2B4A3E00574C42 /* Result.framework */ = {
			isa = PBXReferenceProxy;
			fileType = wrapper.framework;
			path = Result.framework;
			remoteRef = A71A50B71E2B4A3E00574C42 /* PBXContainerItemProxy */;
			sourceTree = BUILT_PRODUCTS_DIR;
		};
		A71A50BA1E2B4A3E00574C42 /* Result-iOSTests.xctest */ = {
			isa = PBXReferenceProxy;
			fileType = wrapper.cfbundle;
			path = "Result-iOSTests.xctest";
			remoteRef = A71A50B91E2B4A3E00574C42 /* PBXContainerItemProxy */;
			sourceTree = BUILT_PRODUCTS_DIR;
		};
		A71A50BC1E2B4A3E00574C42 /* Result.framework */ = {
			isa = PBXReferenceProxy;
			fileType = wrapper.framework;
			path = Result.framework;
			remoteRef = A71A50BB1E2B4A3E00574C42 /* PBXContainerItemProxy */;
			sourceTree = BUILT_PRODUCTS_DIR;
		};
		A71A50BE1E2B4A3E00574C42 /* Result-tvOSTests.xctest */ = {
			isa = PBXReferenceProxy;
			fileType = wrapper.cfbundle;
			path = "Result-tvOSTests.xctest";
			remoteRef = A71A50BD1E2B4A3E00574C42 /* PBXContainerItemProxy */;
			sourceTree = BUILT_PRODUCTS_DIR;
		};
		A71A50C01E2B4A3E00574C42 /* Result.framework */ = {
			isa = PBXReferenceProxy;
			fileType = wrapper.framework;
			path = Result.framework;
			remoteRef = A71A50BF1E2B4A3E00574C42 /* PBXContainerItemProxy */;
			sourceTree = BUILT_PRODUCTS_DIR;
		};
		A71A50C21E2B4A3E00574C42 /* Result-watchOSTests.xctest */ = {
			isa = PBXReferenceProxy;
			fileType = wrapper.cfbundle;
			path = "Result-watchOSTests.xctest";
			remoteRef = A71A50C11E2B4A3E00574C42 /* PBXContainerItemProxy */;
			sourceTree = BUILT_PRODUCTS_DIR;
		};
		A71A50CE1E2B4A4C00574C42 /* Runes.framework */ = {
			isa = PBXReferenceProxy;
			fileType = wrapper.framework;
			path = Runes.framework;
			remoteRef = A71A50CD1E2B4A4C00574C42 /* PBXContainerItemProxy */;
			sourceTree = BUILT_PRODUCTS_DIR;
		};
		A71A50D01E2B4A4C00574C42 /* Runes.framework */ = {
			isa = PBXReferenceProxy;
			fileType = wrapper.framework;
			path = Runes.framework;
			remoteRef = A71A50CF1E2B4A4C00574C42 /* PBXContainerItemProxy */;
			sourceTree = BUILT_PRODUCTS_DIR;
		};
		A71A50D21E2B4A4C00574C42 /* Runes.framework */ = {
			isa = PBXReferenceProxy;
			fileType = wrapper.framework;
			path = Runes.framework;
			remoteRef = A71A50D11E2B4A4C00574C42 /* PBXContainerItemProxy */;
			sourceTree = BUILT_PRODUCTS_DIR;
		};
		A71A50D41E2B4A4C00574C42 /* Runes-iOS Tests.xctest */ = {
			isa = PBXReferenceProxy;
			fileType = wrapper.cfbundle;
			path = "Runes-iOS Tests.xctest";
			remoteRef = A71A50D31E2B4A4C00574C42 /* PBXContainerItemProxy */;
			sourceTree = BUILT_PRODUCTS_DIR;
		};
		A71A50D61E2B4A4C00574C42 /* Runes-Mac Tests.xctest */ = {
			isa = PBXReferenceProxy;
			fileType = wrapper.cfbundle;
			path = "Runes-Mac Tests.xctest";
			remoteRef = A71A50D51E2B4A4C00574C42 /* PBXContainerItemProxy */;
			sourceTree = BUILT_PRODUCTS_DIR;
		};
		A71A50D81E2B4A4C00574C42 /* Runes-tvOS Tests.xctest */ = {
			isa = PBXReferenceProxy;
			fileType = wrapper.cfbundle;
			path = "Runes-tvOS Tests.xctest";
			remoteRef = A71A50D71E2B4A4C00574C42 /* PBXContainerItemProxy */;
			sourceTree = BUILT_PRODUCTS_DIR;
		};
		A71A50DA1E2B4A4C00574C42 /* Runes.framework */ = {
			isa = PBXReferenceProxy;
			fileType = wrapper.framework;
			path = Runes.framework;
			remoteRef = A71A50D91E2B4A4C00574C42 /* PBXContainerItemProxy */;
			sourceTree = BUILT_PRODUCTS_DIR;
		};
		A73778AF1D819736004C2A9B /* FBSnapshotTestCase.framework */ = {
			isa = PBXReferenceProxy;
			fileType = wrapper.framework;
			path = FBSnapshotTestCase.framework;
			remoteRef = A73778AE1D819736004C2A9B /* PBXContainerItemProxy */;
			sourceTree = BUILT_PRODUCTS_DIR;
		};
		A73778B11D819736004C2A9B /* FBSnapshotTestCase iOS Tests.xctest */ = {
			isa = PBXReferenceProxy;
			fileType = wrapper.cfbundle;
			path = "FBSnapshotTestCase iOS Tests.xctest";
			remoteRef = A73778B01D819736004C2A9B /* PBXContainerItemProxy */;
			sourceTree = BUILT_PRODUCTS_DIR;
		};
		A73778B31D819736004C2A9B /* FBSnapshotTestCase.framework */ = {
			isa = PBXReferenceProxy;
			fileType = wrapper.framework;
			path = FBSnapshotTestCase.framework;
			remoteRef = A73778B21D819736004C2A9B /* PBXContainerItemProxy */;
			sourceTree = BUILT_PRODUCTS_DIR;
		};
		A73778B51D819736004C2A9B /* FBSnapshotTestCase tvOS Tests.xctest */ = {
			isa = PBXReferenceProxy;
			fileType = wrapper.cfbundle;
			path = "FBSnapshotTestCase tvOS Tests.xctest";
			remoteRef = A73778B41D819736004C2A9B /* PBXContainerItemProxy */;
			sourceTree = BUILT_PRODUCTS_DIR;
		};
		A7C5C4281DF87C8E0048D14C /* Argo.framework */ = {
			isa = PBXReferenceProxy;
			fileType = wrapper.framework;
			path = Argo.framework;
			remoteRef = A7C5C4271DF87C8E0048D14C /* PBXContainerItemProxy */;
			sourceTree = BUILT_PRODUCTS_DIR;
		};
		A7C5C42A1DF87C8E0048D14C /* ArgoTests.xctest */ = {
			isa = PBXReferenceProxy;
			fileType = wrapper.cfbundle;
			path = ArgoTests.xctest;
			remoteRef = A7C5C4291DF87C8E0048D14C /* PBXContainerItemProxy */;
			sourceTree = BUILT_PRODUCTS_DIR;
		};
		A7C5C42C1DF87C8E0048D14C /* Argo.framework */ = {
			isa = PBXReferenceProxy;
			fileType = wrapper.framework;
			path = Argo.framework;
			remoteRef = A7C5C42B1DF87C8E0048D14C /* PBXContainerItemProxy */;
			sourceTree = BUILT_PRODUCTS_DIR;
		};
		A7C5C42E1DF87C8E0048D14C /* Argo-MacTests.xctest */ = {
			isa = PBXReferenceProxy;
			fileType = wrapper.cfbundle;
			path = "Argo-MacTests.xctest";
			remoteRef = A7C5C42D1DF87C8E0048D14C /* PBXContainerItemProxy */;
			sourceTree = BUILT_PRODUCTS_DIR;
		};
		A7C5C4301DF87C8E0048D14C /* Argo.framework */ = {
			isa = PBXReferenceProxy;
			fileType = wrapper.framework;
			path = Argo.framework;
			remoteRef = A7C5C42F1DF87C8E0048D14C /* PBXContainerItemProxy */;
			sourceTree = BUILT_PRODUCTS_DIR;
		};
		A7C5C4321DF87C8E0048D14C /* Argo.framework */ = {
			isa = PBXReferenceProxy;
			fileType = wrapper.framework;
			path = Argo.framework;
			remoteRef = A7C5C4311DF87C8E0048D14C /* PBXContainerItemProxy */;
			sourceTree = BUILT_PRODUCTS_DIR;
		};
		A7C5C4341DF87C8E0048D14C /* Argo-tvOSTests.xctest */ = {
			isa = PBXReferenceProxy;
			fileType = wrapper.cfbundle;
			path = "Argo-tvOSTests.xctest";
			remoteRef = A7C5C4331DF87C8E0048D14C /* PBXContainerItemProxy */;
			sourceTree = BUILT_PRODUCTS_DIR;
		};
		A7C5C43C1DF87CA00048D14C /* Curry.framework */ = {
			isa = PBXReferenceProxy;
			fileType = wrapper.framework;
			path = Curry.framework;
			remoteRef = A7C5C43B1DF87CA00048D14C /* PBXContainerItemProxy */;
			sourceTree = BUILT_PRODUCTS_DIR;
		};
		A7C5C43E1DF87CA00048D14C /* Curry.framework */ = {
			isa = PBXReferenceProxy;
			fileType = wrapper.framework;
			path = Curry.framework;
			remoteRef = A7C5C43D1DF87CA00048D14C /* PBXContainerItemProxy */;
			sourceTree = BUILT_PRODUCTS_DIR;
		};
		A7C5C4401DF87CA00048D14C /* Curry.framework */ = {
			isa = PBXReferenceProxy;
			fileType = wrapper.framework;
			path = Curry.framework;
			remoteRef = A7C5C43F1DF87CA00048D14C /* PBXContainerItemProxy */;
			sourceTree = BUILT_PRODUCTS_DIR;
		};
		A7C5C4421DF87CA00048D14C /* Curry.framework */ = {
			isa = PBXReferenceProxy;
			fileType = wrapper.framework;
			path = Curry.framework;
			remoteRef = A7C5C4411DF87CA00048D14C /* PBXContainerItemProxy */;
			sourceTree = BUILT_PRODUCTS_DIR;
		};
		A7C5C4501DF87CAC0048D14C /* KsApi.framework */ = {
			isa = PBXReferenceProxy;
			fileType = wrapper.framework;
			path = KsApi.framework;
			remoteRef = A7C5C44F1DF87CAC0048D14C /* PBXContainerItemProxy */;
			sourceTree = BUILT_PRODUCTS_DIR;
		};
		A7C5C4521DF87CAC0048D14C /* KsApi-iOSTests.xctest */ = {
			isa = PBXReferenceProxy;
			fileType = wrapper.cfbundle;
			path = "KsApi-iOSTests.xctest";
			remoteRef = A7C5C4511DF87CAC0048D14C /* PBXContainerItemProxy */;
			sourceTree = BUILT_PRODUCTS_DIR;
		};
		A7C5C4541DF87CAC0048D14C /* KsApi.framework */ = {
			isa = PBXReferenceProxy;
			fileType = wrapper.framework;
			path = KsApi.framework;
			remoteRef = A7C5C4531DF87CAC0048D14C /* PBXContainerItemProxy */;
			sourceTree = BUILT_PRODUCTS_DIR;
		};
		A7C5C4561DF87CAC0048D14C /* KsApi-tvOSTests.xctest */ = {
			isa = PBXReferenceProxy;
			fileType = wrapper.cfbundle;
			path = "KsApi-tvOSTests.xctest";
			remoteRef = A7C5C4551DF87CAC0048D14C /* PBXContainerItemProxy */;
			sourceTree = BUILT_PRODUCTS_DIR;
		};
		A7C5C4A61DF87CEB0048D14C /* ReactiveExtensions.framework */ = {
			isa = PBXReferenceProxy;
			fileType = wrapper.framework;
			path = ReactiveExtensions.framework;
			remoteRef = A7C5C4A51DF87CEB0048D14C /* PBXContainerItemProxy */;
			sourceTree = BUILT_PRODUCTS_DIR;
		};
		A7C5C4A81DF87CEB0048D14C /* ReactiveExtensions-iOSTests.xctest */ = {
			isa = PBXReferenceProxy;
			fileType = wrapper.cfbundle;
			path = "ReactiveExtensions-iOSTests.xctest";
			remoteRef = A7C5C4A71DF87CEB0048D14C /* PBXContainerItemProxy */;
			sourceTree = BUILT_PRODUCTS_DIR;
		};
		A7C5C4AA1DF87CEB0048D14C /* ReactiveExtensions.framework */ = {
			isa = PBXReferenceProxy;
			fileType = wrapper.framework;
			path = ReactiveExtensions.framework;
			remoteRef = A7C5C4A91DF87CEB0048D14C /* PBXContainerItemProxy */;
			sourceTree = BUILT_PRODUCTS_DIR;
		};
		A7C5C4AC1DF87CEB0048D14C /* ReactiveExtensions-tvOSTests.xctest */ = {
			isa = PBXReferenceProxy;
			fileType = wrapper.cfbundle;
			path = "ReactiveExtensions-tvOSTests.xctest";
			remoteRef = A7C5C4AB1DF87CEB0048D14C /* PBXContainerItemProxy */;
			sourceTree = BUILT_PRODUCTS_DIR;
		};
		A7C5C4AE1DF87CEB0048D14C /* ReactiveExtensions_TestHelpers.framework */ = {
			isa = PBXReferenceProxy;
			fileType = wrapper.framework;
			path = ReactiveExtensions_TestHelpers.framework;
			remoteRef = A7C5C4AD1DF87CEB0048D14C /* PBXContainerItemProxy */;
			sourceTree = BUILT_PRODUCTS_DIR;
		};
		A7C5C4B01DF87CEB0048D14C /* ReactiveExtensions_TestHelpers.framework */ = {
			isa = PBXReferenceProxy;
			fileType = wrapper.framework;
			path = ReactiveExtensions_TestHelpers.framework;
			remoteRef = A7C5C4AF1DF87CEB0048D14C /* PBXContainerItemProxy */;
			sourceTree = BUILT_PRODUCTS_DIR;
		};
		A7C5C4D41DF87CEB0048D14C /* Prelude.framework */ = {
			isa = PBXReferenceProxy;
			fileType = wrapper.framework;
			path = Prelude.framework;
			remoteRef = A7C5C4D31DF87CEB0048D14C /* PBXContainerItemProxy */;
			sourceTree = BUILT_PRODUCTS_DIR;
		};
		A7C5C4D61DF87CEB0048D14C /* Prelude-iOSTests.xctest */ = {
			isa = PBXReferenceProxy;
			fileType = wrapper.cfbundle;
			path = "Prelude-iOSTests.xctest";
			remoteRef = A7C5C4D51DF87CEB0048D14C /* PBXContainerItemProxy */;
			sourceTree = BUILT_PRODUCTS_DIR;
		};
		A7C5C4D81DF87CEB0048D14C /* Prelude.framework */ = {
			isa = PBXReferenceProxy;
			fileType = wrapper.framework;
			path = Prelude.framework;
			remoteRef = A7C5C4D71DF87CEB0048D14C /* PBXContainerItemProxy */;
			sourceTree = BUILT_PRODUCTS_DIR;
		};
		A7C5C4DA1DF87CEB0048D14C /* Prelude-tvOSTests.xctest */ = {
			isa = PBXReferenceProxy;
			fileType = wrapper.cfbundle;
			path = "Prelude-tvOSTests.xctest";
			remoteRef = A7C5C4D91DF87CEB0048D14C /* PBXContainerItemProxy */;
			sourceTree = BUILT_PRODUCTS_DIR;
		};
		A7C5C4DC1DF87CEB0048D14C /* Prelude_UIKit.framework */ = {
			isa = PBXReferenceProxy;
			fileType = wrapper.framework;
			path = Prelude_UIKit.framework;
			remoteRef = A7C5C4DB1DF87CEB0048D14C /* PBXContainerItemProxy */;
			sourceTree = BUILT_PRODUCTS_DIR;
		};
		A7C5C4DE1DF87CEB0048D14C /* Prelude-UIKit-iOSTests.xctest */ = {
			isa = PBXReferenceProxy;
			fileType = wrapper.cfbundle;
			path = "Prelude-UIKit-iOSTests.xctest";
			remoteRef = A7C5C4DD1DF87CEB0048D14C /* PBXContainerItemProxy */;
			sourceTree = BUILT_PRODUCTS_DIR;
		};
		A7C5C4E01DF87CEB0048D14C /* Prelude_UIKit.framework */ = {
			isa = PBXReferenceProxy;
			fileType = wrapper.framework;
			path = Prelude_UIKit.framework;
			remoteRef = A7C5C4DF1DF87CEB0048D14C /* PBXContainerItemProxy */;
			sourceTree = BUILT_PRODUCTS_DIR;
		};
		A7C5C4E21DF87CEB0048D14C /* Prelude-UIKit-tvOSTests.xctest */ = {
			isa = PBXReferenceProxy;
			fileType = wrapper.cfbundle;
			path = "Prelude-UIKit-tvOSTests.xctest";
			remoteRef = A7C5C4E11DF87CEB0048D14C /* PBXContainerItemProxy */;
			sourceTree = BUILT_PRODUCTS_DIR;
		};
/* End PBXReferenceProxy section */

/* Begin PBXResourcesBuildPhase section */
		A755113A1C8642B3005355CF /* Resources */ = {
			isa = PBXResourcesBuildPhase;
			buildActionMask = 2147483647;
			files = (
				A78214741DB9326A00D0DD91 /* Localizable.strings in Resources */,
			);
			runOnlyForDeploymentPostprocessing = 0;
		};
		A75511431C8642B3005355CF /* Resources */ = {
			isa = PBXResourcesBuildPhase;
			buildActionMask = 2147483647;
			files = (
			);
			runOnlyForDeploymentPostprocessing = 0;
		};
		A7BA54271E1E493500E54377 /* Resources */ = {
			isa = PBXResourcesBuildPhase;
			buildActionMask = 2147483647;
			files = (
			);
			runOnlyForDeploymentPostprocessing = 0;
		};
		A7BA54301E1E493600E54377 /* Resources */ = {
			isa = PBXResourcesBuildPhase;
			buildActionMask = 2147483647;
			files = (
			);
			runOnlyForDeploymentPostprocessing = 0;
		};
		A7C7959C1C873A870081977F /* Resources */ = {
			isa = PBXResourcesBuildPhase;
			buildActionMask = 2147483647;
			files = (
				59AE35B01D67631B00A310E6 /* DiscoveryPage.storyboard in Resources */,
				A73923BC1D272242004524C3 /* Activity.storyboard in Resources */,
				A73923C51D272242004524C3 /* Messages.storyboard in Resources */,
				D0CC9D2D1E5B304200C2BC4A /* LiveStreamChatInputView.xib in Resources */,
				01AFE30E1D5A97FB0094C263 /* Main.storyboard in Resources */,
				A757EA6C1D19F93400A5C978 /* 1Password.xcassets in Resources */,
				013744C11D999BE200E50C78 /* EmptyStates.storyboard in Resources */,
				D0CDA8A11E7434E400AA3450 /* LiveStreamNavTitleView.xib in Resources */,
				9D89B7E81D6BA71F0021F6FF /* WebModal.storyboard in Resources */,
				A7D120D71D15A7B400F364FD /* Assets.xcassets in Resources */,
				80EAEF051D243C4E008C2353 /* Backing.storyboard in Resources */,
				A75798C31D6A24CD0063CEEC /* DebugPushNotifications.storyboard in Resources */,
				A73923C31D272242004524C3 /* Login.storyboard in Resources */,
				A73923C91D272242004524C3 /* Search.storyboard in Resources */,
				A77DA9241E4D13F000DB3A66 /* RewardCell.xib in Resources */,
				A73923CC1D272242004524C3 /* UpdateDraft.storyboard in Resources */,
				A7986C9D1D6B85840027030D /* Thanks.storyboard in Resources */,
				A73923CB1D272242004524C3 /* Update.storyboard in Resources */,
				A71C7F6E1E2FA03B0051E5E3 /* LiveStreamDiscovery.storyboard in Resources */,
				A787E6BE1E28A85A0017B186 /* LiveStream.storyboard in Resources */,
				A78838741D8A2EFF0081E94D /* ProjectPamphlet.storyboard in Resources */,
				01A120D11D2D646300B42F73 /* DashboardProjectsDrawer.storyboard in Resources */,
				59673C8B1D50EC920035AFD9 /* Video.storyboard in Resources */,
				A73923BE1D272242004524C3 /* Comments.storyboard in Resources */,
				A73923BF1D272242004524C3 /* Dashboard.storyboard in Resources */,
				9DDE1F701D5924AC0092D9A5 /* Checkout.storyboard in Resources */,
				A73923CA1D272242004524C3 /* Settings.storyboard in Resources */,
				A73923C01D272242004524C3 /* Discovery.storyboard in Resources */,
				A73923C61D272242004524C3 /* Profile.storyboard in Resources */,
				A73923C11D272242004524C3 /* Friends.storyboard in Resources */,
				01940B2E1D46A9AD0074FCE3 /* Help.storyboard in Resources */,
				A78852391D6CC5DE00617930 /* RewardPledge.storyboard in Resources */,
				A73923C81D272242004524C3 /* ProjectActivity.storyboard in Resources */,
			);
			runOnlyForDeploymentPostprocessing = 0;
		};
		A7D1F9431C850B7C000D41D5 /* Resources */ = {
			isa = PBXResourcesBuildPhase;
			buildActionMask = 2147483647;
			files = (
				A7E1C4F31D18C8B3002D6DE3 /* 1Password.xcassets in Resources */,
				A76AD3531D70979900143034 /* HockeySDKResources.bundle in Resources */,
				9D50E9471D2EDBE50096DAEC /* Assets.xcassets in Resources */,
				01F219561DC12BF7005DD2E4 /* LaunchScreen.storyboard in Resources */,
				A73924051D27247E004524C3 /* Main.storyboard in Resources */,
			);
			runOnlyForDeploymentPostprocessing = 0;
		};
		A7D1F9581C850B7C000D41D5 /* Resources */ = {
			isa = PBXResourcesBuildPhase;
			buildActionMask = 2147483647;
			files = (
			);
			runOnlyForDeploymentPostprocessing = 0;
		};
/* End PBXResourcesBuildPhase section */

/* Begin PBXSourcesBuildPhase section */
		A75511371C8642B3005355CF /* Sources */ = {
			isa = PBXSourcesBuildPhase;
			buildActionMask = 2147483647;
			files = (
				013744F81D99A39B00E50C78 /* EmptyStatesViewModel.swift in Sources */,
				D0247A961DF9F29100D7A7C1 /* ProjectPamphletSubpageCellViewModel.swift in Sources */,
				0156B3751D0F7524000C4252 /* ActivityFriendFollowCellViewModel.swift in Sources */,
				013F2FDC1D66243E0066DB77 /* DiscoveryNavigationHeaderViewModel.swift in Sources */,
				A79BF81F1D11F6AF004C0445 /* Strings.swift in Sources */,
				5981BE451D7F61C0002E49F1 /* CommentsEmptyStateCellViewModel.swift in Sources */,
				A73379451D0E36A600C91445 /* Colors.swift in Sources */,
				01C7CDB11D13462500D9E0D1 /* DashboardRewardRowStackViewViewModel.swift in Sources */,
				5981BE101D7F4656002E49F1 /* CommentStyles.swift in Sources */,
				A7B1EBB11D901DE800BEE8B3 /* ProjectPamphletViewModel.swift in Sources */,
				A73378FE1D0AE36400C91445 /* LoginStyles.swift in Sources */,
				0154A93B1CA1A17800DB9BA4 /* UIColor.swift in Sources */,
				D0CDA8A31E744EC900AA3450 /* LiveStreamNavTitleViewModel.swift in Sources */,
				9D0FB7751D7600B5005774F2 /* CheckoutRacingViewModel.swift in Sources */,
				A7F441CD1D005A9400FE6FC5 /* MessagesViewModel.swift in Sources */,
				A774684B1D6E400D007DCDFC /* RewardPledgeViewModel.swift in Sources */,
				8053D3111D3848A3007B85DB /* Reachability.swift in Sources */,
				809F8B661D08B4FF005BADD9 /* UpdateDraftViewModel.swift in Sources */,
				59392C1E1D7095B3001C99A4 /* ProjectUpdatesViewModel.swift in Sources */,
				A760780A1CAEE0A6001B39D0 /* IsValidEmail.swift in Sources */,
				D7B9C7581E453FBF00EA3A22 /* UILabel+IsTruncated.swift in Sources */,
				A755115B1C8642C3005355CF /* AppEnvironment.swift in Sources */,
				A7F441AD1D005A9400FE6FC5 /* ActivitiesViewModel.swift in Sources */,
				A75A9DBF1D6F3A3000603D1D /* RewardShippingPickerViewModel.swift in Sources */,
				D7A37D7A1E367E5A00EA066D /* SearchProjectCellViewModel.swift in Sources */,
				A73379111D0E33A600C91445 /* ButtonStyles.swift in Sources */,
				A73378FB1D0AE33B00C91445 /* BaseStyles.swift in Sources */,
				A755115C1C8642C3005355CF /* AssetImageGeneratorType.swift in Sources */,
				A721DF6B1C8CFAF6000CB97C /* MockTrackingClient.swift in Sources */,
				A72C3A971D00F6C70075227E /* SortPagerViewModel.swift in Sources */,
				9DC572E51D36CA9800AE209C /* ProjectActivityStyles.swift in Sources */,
				A78851911D6C900000617930 /* DeprecatedWebViewModel.swift in Sources */,
				A755115D1C8642C3005355CF /* AVPlayerView.swift in Sources */,
				A7F441C91D005A9400FE6FC5 /* MessageDialogViewModel.swift in Sources */,
				A78537BC1CB5416700385B73 /* UIDeviceType.swift in Sources */,
				A7808BF01D625C6A001CF96A /* ProjectCreatorViewModel.swift in Sources */,
				A755115E1C8642C3005355CF /* Environment.swift in Sources */,
				A7F441D11D005A9400FE6FC5 /* MessageThreadsViewModel.swift in Sources */,
				A71F59E81D2424CA00909BE3 /* KSCache.swift in Sources */,
				A757EB2B1D1AD89E00A5C978 /* DiscoveryStyles.swift in Sources */,
				A707BAD61CFFAB9400653B2F /* HelpType.swift in Sources */,
				80E8EAC81D3EC65A007BDA4B /* Image.swift in Sources */,
				D7A37CCF1E2FF93D00EA066D /* SearchEmptyStateCellViewModel.swift in Sources */,
				80D73AF61D50F1A60099231F /* Navigation.swift in Sources */,
				A755115F1C8642C3005355CF /* Format.swift in Sources */,
				598D96CB1D42AE85003F3F66 /* ActivitySampleProjectCellViewModel.swift in Sources */,
				01C7CDB31D13462A00D9E0D1 /* DashboardRewardsCellViewModel.swift in Sources */,
				A7D121091D15B08200F364FD /* CountBadgeView.swift in Sources */,
				A73379601D0EDFEE00C91445 /* UIViewController-Preparation.swift in Sources */,
				A72C3A951D00F6C70075227E /* DiscoveryPageViewModel.swift in Sources */,
				D0CC9D271E5733B500C2BC4A /* LiveStreamChatMessageCellViewModel.swift in Sources */,
				A7792C3B1E30F9E1002BAD63 /* LiveStreamDiscoveryViewModel.swift in Sources */,
				A7F441C71D005A9400FE6FC5 /* MessageCellViewModel.swift in Sources */,
				59673CBF1D50EE9B0035AFD9 /* VideoViewModel.swift in Sources */,
				9D10B91B1D35407C008B8045 /* String+Truncate.swift in Sources */,
				A72E75971CC313A400983066 /* ValueCell.swift in Sources */,
				A75511601C8642C3005355CF /* GradientView.swift in Sources */,
				A7CC13D31D00E6CF00035C52 /* FindFriendsFacebookConnectCellViewModel.swift in Sources */,
				A75511611C8642C3005355CF /* Language.swift in Sources */,
				A7F441E71D005A9400FE6FC5 /* ThanksViewModel.swift in Sources */,
				A747A8EB1D45896000AF199A /* RewardCellViewModel.swift in Sources */,
				A73EF6D21DCC173C008FDBE5 /* ProjectNavigatorViewModel.swift in Sources */,
				D08A817A1DFAACF8000128DB /* LiveStreamEventDetailsViewModel.swift in Sources */,
				A75511621C8642C3005355CF /* LaunchedCountries.swift in Sources */,
				A76126B71C90C94000EDCCB9 /* UICollectionView-Extensions.swift in Sources */,
				A73379481D0E36CA00C91445 /* Fonts.swift in Sources */,
				8016BFE81D0F582D00067956 /* String+Whitespace.swift in Sources */,
				A76126AD1C90C94000EDCCB9 /* ValueCellDataSource.swift in Sources */,
				A72C3A301D00F28C0075227E /* SettingsViewModel.swift in Sources */,
				59B0E0061D1207070081D2DC /* DashboardActionCellViewModel.swift in Sources */,
				A75511631C8642C3005355CF /* LocalizedString.swift in Sources */,
				A7F441E11D005A9400FE6FC5 /* ResetPasswordViewModel.swift in Sources */,
				A734A2671D21A1790080BBD5 /* WKNavigationActionData.swift in Sources */,
				A7C93FB61D44142900C2DF9B /* ProjectDescriptionViewModel.swift in Sources */,
				9D8772131D19E84E003A4E96 /* ProjectActivityLaunchCellViewModel.swift in Sources */,
				A7F441CF1D005A9400FE6FC5 /* MessageThreadCellViewModel.swift in Sources */,
				A7F441CB1D005A9400FE6FC5 /* MessagesSearchViewModel.swift in Sources */,
				A7CC14651D00E81B00035C52 /* FriendsSource.swift in Sources */,
				9D9F581B1D1324E200CE81DE /* DashboardViewModel.swift in Sources */,
				A7FC8C061C8F1DEA00C3B49B /* CircleAvatarImageView.swift in Sources */,
				A7CA8C0E1D8F241A0086A3E9 /* ProjectNavBarViewModel.swift in Sources */,
				A7F441C51D005A9400FE6FC5 /* LoginToutViewModel.swift in Sources */,
				A75C811E1D210C4700B5AD03 /* ProjectActivityItemProvider.swift in Sources */,
				A7F441BB1D005A9400FE6FC5 /* CommentDialogViewModel.swift in Sources */,
				A7F441B31D005A9400FE6FC5 /* ActivityProjectStatusViewModel.swift in Sources */,
				59D1E6581D1866F800896A4C /* DashboardVideoCellViewModel.swift in Sources */,
				A75511641C8642C3005355CF /* NSBundleType.swift in Sources */,
				A75511651C8642C3005355CF /* String+SimpleHTML.swift in Sources */,
				A7F441C31D005A9400FE6FC5 /* FacebookConfirmationViewModel.swift in Sources */,
				D70347901DBAABC30099C668 /* DiscoveryExpandableRowCellViewModel.swift in Sources */,
				0199545F1D2D818E00BC1390 /* DashboardProjectsDrawerViewModel.swift in Sources */,
				A76126B91C90C94000EDCCB9 /* UIView-Extensions.swift in Sources */,
				A77D7B071CBAAF5D0077586B /* Paginate.swift in Sources */,
				01F547ED1D53994B000A98EF /* TabBarItemStyles.swift in Sources */,
				597073B41D07294500B00444 /* ProjectNotificationCellViewModel.swift in Sources */,
				A75CFB081CCE7FCF004CD5FA /* StaticTableViewCell.swift in Sources */,
				A7F441D71D005A9400FE6FC5 /* ProfileViewModel.swift in Sources */,
				597073521D05FE6B00B00444 /* ProjectNotificationsViewModel.swift in Sources */,
				9D1A2A4F1D5D200E009E1B3F /* CheckoutViewModel.swift in Sources */,
				D07227021E671B4500C2E537 /* LiveStreamContainerPageViewModel.swift in Sources */,
				59019FB61D21A47700EAEC9D /* DashboardReferrerRowStackViewViewModel.swift in Sources */,
				0169F9881D6F51C400C8D5C5 /* DiscoveryFiltersViewModel.swift in Sources */,
				01FD71EC1D3808E500070BAC /* BarButtonItemStyles.swift in Sources */,
				A7F441E91D005A9400FE6FC5 /* TwoFactorViewModel.swift in Sources */,
				9DEE3B561D1D819D0020C2BE /* ProjectActivityBackingCellViewModel.swift in Sources */,
				A78537F81CB5803B00385B73 /* NSHTTPCookieStorageType.swift in Sources */,
				9D89B7E51D6B8DB90021F6FF /* WebModalViewModel.swift in Sources */,
				A75C81261D210F1F00B5AD03 /* ShareContext.swift in Sources */,
				A75511671C8642C3005355CF /* UIButton+LocalizedKey.swift in Sources */,
				A75511681C8642C3005355CF /* UIGestureRecognizer-Extensions.swift in Sources */,
				595F82641D679346008B8C56 /* DiscoveryPostcardViewModel.swift in Sources */,
				A7F441BD1D005A9400FE6FC5 /* CommentsViewModel.swift in Sources */,
				A74900181D00E23000BC3BE7 /* SignupViewModel.swift in Sources */,
				A7F441D51D005A9400FE6FC5 /* ProfileProjectCellViewModel.swift in Sources */,
				A7169BF61DDD064200480C0D /* UIScrollView+Extensions.swift in Sources */,
				597582E31D5D12AE008765DE /* SettingsStyles.swift in Sources */,
				9D14FFC61D135C12005F4ABB /* ProjectActivityUpdateCellViewModel.swift in Sources */,
				A7F441AF1D005A9400FE6FC5 /* ActivityFriendBackingViewModel.swift in Sources */,
				80EAEF001D243A7A008C2353 /* BackingViewModel.swift in Sources */,
				A75511691C8642C3005355CF /* UILabel+IBClear.swift in Sources */,
				A7F441E51D005A9400FE6FC5 /* SearchViewModel.swift in Sources */,
				A75C81171D210BD700B5AD03 /* ShareViewModel.swift in Sources */,
				0156B4191D10B419000C4252 /* UIAlertController.swift in Sources */,
				A757EAF01D1ABE7400A5C978 /* ActivitySurveyResponseCellViewModel.swift in Sources */,
				A7CC13D91D00E6CF00035C52 /* FindFriendsStatsCellViewModel.swift in Sources */,
				A77A95411E44DE2200733D03 /* LiveStreamDiscoveryLiveNowCellViewModel.swift in Sources */,
				018422BB1D2C483000CA7566 /* DashboardTitleViewViewModel.swift in Sources */,
				A72AFFDA1CD7ED6B008F052B /* Keyboard.swift in Sources */,
				A718885D1DE0DDCE0094856D /* ShortcutItem.swift in Sources */,
				D05C0CB01E02E3F100914393 /* LiveStreamActivityItemProvider.swift in Sources */,
				9D25472D1D23135F0053844D /* ProjectActivityCommentCellViewModel.swift in Sources */,
				A755116A1C8642C3005355CF /* UILabel+LocalizedKey.swift in Sources */,
				A755116B1C8642C3005355CF /* UILabel+SimpleHTML.swift in Sources */,
				A721DF621C8CF503000CB97C /* TrackingClientType.swift in Sources */,
				5955E6811D21805200B4153D /* DashboardReferrersCellViewModel.swift in Sources */,
				A75C81201D210C4700B5AD03 /* UpdateActivityItemProvider.swift in Sources */,
				A7F441B91D005A9400FE6FC5 /* CommentCellViewModel.swift in Sources */,
				9D7536CF1D78D88D00A7623B /* SurveyResponseViewModel.swift in Sources */,
				A710573B1DC2B2DF00A69552 /* SharedFunctions.swift in Sources */,
				A7DC83961C9DBBE700BB2B44 /* RefTag.swift in Sources */,
				A7CC13D51D00E6CF00035C52 /* FindFriendsFriendFollowCellViewModel.swift in Sources */,
				D0CC9D2B1E5AF9F300C2BC4A /* LiveStreamChatInputViewModel.swift in Sources */,
				598D96C51D42A3E3003F3F66 /* ActivitySampleFollowCellViewModel.swift in Sources */,
				598D96BA1D426FD8003F3F66 /* ActivitySampleBackingCellViewModel.swift in Sources */,
				59E877381DC9419700BCD1F7 /* Newsletter.swift in Sources */,
				A755116C1C8642C3005355CF /* UIPress-Extensions.swift in Sources */,
				A7EDEE571D83453F00780B34 /* PKPaymentAuthorizationViewController.swift in Sources */,
				01A7A4C01C9690220036E553 /* UITextField+LocalizedPlaceholderKey.swift in Sources */,
				0176E13B1C9742FD009CA092 /* UIBarButtonItem.swift in Sources */,
				8001D4C91D415692009E6667 /* UpdateDraftStyles.swift in Sources */,
				A7F441B71D005A9400FE6FC5 /* BackingCellViewModel.swift in Sources */,
				A7CC13DB1D00E6CF00035C52 /* FindFriendsViewModel.swift in Sources */,
				9DD1E3881D50035E00D4829E /* ProjectActivityData.swift in Sources */,
				D07883491E5DD46F00994B95 /* LiveStreamContainerMoreMenuViewModel.swift in Sources */,
				01940B261D42DC1A0074FCE3 /* HelpViewModel.swift in Sources */,
				593AC6011D33F517002613F4 /* DashboardFundingCellViewModel.swift in Sources */,
				9D2F4BE01D1AE02700B7C554 /* ProjectActivitySuccessCellViewModel.swift in Sources */,
				A707BADA1CFFAB9400653B2F /* Notifications.swift in Sources */,
				A721DF651C8CF5A3000CB97C /* KoalaTrackingClient.swift in Sources */,
				A76126BB1C90C94000EDCCB9 /* UITableView-Extensions.swift in Sources */,
				9D9F58191D13243900CE81DE /* ProjectActivitiesViewModel.swift in Sources */,
				A72C3A8E1D00F6A80075227E /* SelectableRow.swift in Sources */,
				A7F441C11D005A9400FE6FC5 /* DiscoveryViewModel.swift in Sources */,
				A78537E21CB5422100385B73 /* UIScreenType.swift in Sources */,
				A7208C3E1CCAC86800E3DAB3 /* FacebookAppDelegateProtocol.swift in Sources */,
				A7B11A771D79F03300A5036E /* PKPaymentRequest.swift in Sources */,
				598D96C21D429756003F3F66 /* ActivitySampleStyles.swift in Sources */,
				59B0E07E1D147F340081D2DC /* DashboardStyles.swift in Sources */,
				0169F8C11D6CA27500C8D5C5 /* RootCategory.swift in Sources */,
				D08A81791DFAACF5000128DB /* LiveStreamCountdownViewModel.swift in Sources */,
				A75313CB1E49363B002C4E7D /* LiveStreamStyles.swift in Sources */,
				A707BAD81CFFAB9400653B2F /* LoginIntent.swift in Sources */,
				A72C3A8C1D00F6A80075227E /* ExpandableRow.swift in Sources */,
				9DBF80DF1D666CAC007F2843 /* CheckoutModels.swift in Sources */,
				D08A81771DFAACD3000128DB /* ClearNavigationBar.swift in Sources */,
				A77A953F1E44DD6300733D03 /* LiveStreamDiscoveryUpcomingAndReplayCellViewModel.swift in Sources */,
				9DC204B71D1B46BD003C1636 /* ProjectActivityNegativeStateChangeCellViewModel.swift in Sources */,
				A7698B2A1D00602800953FD3 /* LoginViewModel.swift in Sources */,
				A7F441B51D005A9400FE6FC5 /* ActivityUpdateViewModel.swift in Sources */,
				A75C811C1D210C4700B5AD03 /* SafariActivity.swift in Sources */,
				A721DF681C8CFAEB000CB97C /* Koala.swift in Sources */,
				D077CCCD1E534669004E8FDF /* LiveStreamChatViewModel.swift in Sources */,
				A796FF591D425A4D00CD58AA /* ProjectStyles.swift in Sources */,
				A796A88F1D48DE79009B6EF6 /* ProjectPamphletContentViewModel.swift in Sources */,
				A7F441D31D005A9400FE6FC5 /* ProfileHeaderViewModel.swift in Sources */,
				A71404391CAF215900A2795B /* KeyValueStoreType.swift in Sources */,
				A7CC13D71D00E6CF00035C52 /* FindFriendsHeaderCellViewModel.swift in Sources */,
				A709697E1D143D1300DB39D3 /* AlertError.swift in Sources */,
				D08A81781DFAACF1000128DB /* LiveStreamContainerViewModel.swift in Sources */,
				A7C93F801D440D9200C2DF9B /* ProjectPamphletMainCellViewModel.swift in Sources */,
				A7F6F0C11DC7EBF7002C118C /* DateProtocol.swift in Sources */,
				A7A882BF1D31745500E9046E /* SimpleHTMLLabel.swift in Sources */,
				018422C01D2C486900CA7566 /* DashboardProjectsDrawerCellViewModel.swift in Sources */,
			);
			runOnlyForDeploymentPostprocessing = 0;
		};
		A75511411C8642B3005355CF /* Sources */ = {
			isa = PBXSourcesBuildPhase;
			buildActionMask = 2147483647;
			files = (
<<<<<<< HEAD
				A7808BF31D625D10001CF96A /* ProjectCreatorViewModelTests.swift in Sources */,
				59F368C71D245BE8005404DC /* DashboardReferrerRowStackViewViewModelTests.swift in Sources */,
				A7CC142E1D00E70900035C52 /* FindFriendsHeaderCellViewModelTests.swift in Sources */,
				A75511981C8645A0005355CF /* LaunchedCountriesTests.swift in Sources */,
				A7CC14301D00E70900035C52 /* FindFriendsStatsCellViewModelTests.swift in Sources */,
				59610A311D6B8AA800C8206A /* DiscoveryPostcardViewModelTests.swift in Sources */,
				A75511961C8645A0005355CF /* FormatTests.swift in Sources */,
				D0A9CC321E0842B8000F099C /* ProjectPamphletSubpageCellViewModelTests.swift in Sources */,
				D033D8761E0A739D001CDA18 /* LiveStreamContainerViewModelTests.swift in Sources */,
				A75511A71C86460B005355CF /* XCTestCase+AppEnvironment.swift in Sources */,
				A75511971C8645A0005355CF /* LanguageTests.swift in Sources */,
				A755119C1C8645A0005355CF /* UILabel+IBClearTests.swift in Sources */,
				0176984F1DB9796800EE58BA /* EmptyStatesViewModelTests.swift in Sources */,
				A7830CFE1D005C3F00B5B6AE /* CommentCellViewModelTests.swift in Sources */,
				5981BE681D7F86C8002E49F1 /* CommentsEmptyStateCellViewModelTests.swift in Sources */,
				59392C211D70A117001C99A4 /* ProjectUpdatesViewModelTests.swift in Sources */,
				A71F59E51D240CAF00909BE3 /* NavigationTests.swift in Sources */,
				9D89B7FA1D6CC2AD0021F6FF /* WebModalViewModelTests.swift in Sources */,
				A7A978AB1D71E88100ABA1D6 /* RewardPledgeViewModelTests.swift in Sources */,
				D01951DC1E74B32400ED027E /* LiveStreamNavTitleViewModelTests.swift in Sources */,
				A755119A1C8645A0005355CF /* String+SimpleHTMLTests.swift in Sources */,
				598D96CE1D42B727003F3F66 /* ActivitySampleProjectCellViewModelTests.swift in Sources */,
				01C7CDBF1D14BBF200D9E0D1 /* DashboardRewardRowStackViewViewModelTests.swift in Sources */,
				5981BF4E1D81CE1C002E49F1 /* ActivityUpdateViewModelTests.swift in Sources */,
				A7830D0A1D005C3F00B5B6AE /* LoginViewModelTests.swift in Sources */,
				A7CC142A1D00E70900035C52 /* FindFriendsFaceookConnectCellViewModelTests.swift in Sources */,
				D0CC9D351E5B633F00C2BC4A /* LiveStreamChatInputViewModelTests.swift in Sources */,
				A7AD54481D465B370016B4C2 /* ProjectPamphletMainCellViewModelTests.swift in Sources */,
				A7830D101D005C3F00B5B6AE /* MessagesSearchViewModelTests.swift in Sources */,
				D078834B1E5DD49500994B95 /* LiveStreamContainerMoreMenuViewModelTests.swift in Sources */,
				5955E6841D2180E400B4153D /* DashboardReferrersCellViewModelTests.swift in Sources */,
				A7830D0C1D005C3F00B5B6AE /* MessageCellViewModelTests.swift in Sources */,
				A7AD548D1D4683900016B4C2 /* ProjectPamphletViewModelTests.swift in Sources */,
				A72C3AA01D00F6E60075227E /* SortPagerViewModelTests.swift in Sources */,
				A7830D2C1D005C3F00B5B6AE /* TwoFactorViewModelTests.swift in Sources */,
				01940B831D46DE9B0074FCE3 /* HelpViewModelTests.swift in Sources */,
				A7830D241D005C3F00B5B6AE /* ResetPasswordViewModelTests.swift in Sources */,
				59B0E00C1D12144A0081D2DC /* DashboardActionCellViewModelTests.swift in Sources */,
				A78851C41D6C91C600617930 /* DeprecatedWebViewModelTests.swift in Sources */,
				A7830D281D005C3F00B5B6AE /* SearchViewModelTests.swift in Sources */,
				593AC6041D33F996002613F4 /* DashboardFundingCellViewModelTests.swift in Sources */,
				A7830D1C1D005C3F00B5B6AE /* ProfileViewModelTests.swift in Sources */,
				A7830D041D005C3F00B5B6AE /* DiscoveryViewModelTests.swift in Sources */,
				0156B1AF1D072CD1000C4252 /* KSCacheTests.swift in Sources */,
				9D25472A1D2313440053844D /* ProjectActivityCommentCellViewModelTests.swift in Sources */,
				A75511A51C86460B005355CF /* MockBundle.swift in Sources */,
				A7D1CE821D5556C100E621C2 /* RewardCellViewModelTests.swift in Sources */,
				A7830D081D005C3F00B5B6AE /* LoginToutViewModelTests.swift in Sources */,
				D0C595BB1E49CD0D003A29EC /* LiveStreamSubscribeEnvelopeTests.swift in Sources */,
				A7830D1A1D005C3F00B5B6AE /* ProfileProjectCellViewModelTests.swift in Sources */,
				9D2F4BDD1D1AE01500B7C554 /* ProjectActivitySuccessCellViewModelTests.swift in Sources */,
				A75784311D84486F007B61AA /* PKPaymentRequestTests.swift in Sources */,
				A75C81231D210EE200B5AD03 /* ShareViewModelTests.swift in Sources */,
				9D0FB7A81D76055B005774F2 /* CheckoutRacingViewModelTests.swift in Sources */,
				A76FAF271DB98AD000C6BF33 /* ProjectPamphletContentViewModelTests.swift in Sources */,
				9D10B94E1D354105008B8045 /* String+TruncateTests.swift in Sources */,
				5970738E1D061A9900B00444 /* ProjectNotificationsViewModelTest.swift in Sources */,
				A708F1291E4267E100599688 /* LiveStreamDiscoveryViewModelTests.swift in Sources */,
				01FD71841D36BA2900070BAC /* DashboardProjectsDrawerViewModelTests.swift in Sources */,
				A755119E1C8645A0005355CF /* UILabel+SimpleHTMLTests.swift in Sources */,
				D05AA2361E0A8BCA00D36EFC /* LiveStreamEventDetailsViewModelTests.swift in Sources */,
				A7830D121D005C3F00B5B6AE /* MessagesViewModelTests.swift in Sources */,
				9D14FFFA1D135E4F005F4ABB /* ProjectActivityUpdateCellViewModelTests.swift in Sources */,
				A7830D061D005C3F00B5B6AE /* FacebookConfirmationViewModelTests.swift in Sources */,
				D0CDA8631E73180100AA3450 /* LiveStreamContainerPageViewModelTests.swift in Sources */,
				9D8772481D19E9D4003A4E96 /* ProjectActivityLaunchCellViewModelTests.swift in Sources */,
				A749001B1D00E25200BC3BE7 /* SignupViewModelTests.swift in Sources */,
				A75511941C8645A0005355CF /* AppEnvironmentTests.swift in Sources */,
				9DC204EC1D1B5037003C1636 /* ProjectActivityNegativeStateChangeCellViewModelTests.swift in Sources */,
				017508781D68C9E900BB1863 /* DiscoveryNavigationHeaderViewModelTests.swift in Sources */,
				59D1E6791D189EFE00896A4C /* DashboardVideoCellViewModelTests.swift in Sources */,
				A77519221C8CB0360022F175 /* CircleAvatarImageViewTests.swift in Sources */,
				A78537931CB46CFB00385B73 /* KoalaTests.swift in Sources */,
				59B0E0001D11EAC70081D2DC /* DashboardViewModelTests.swift in Sources */,
				59673CD31D50FB350035AFD9 /* VideoViewModelTests.swift in Sources */,
				9DEE3B591D1D81C80020C2BE /* ProjectActivityBackingCellViewModelTests.swift in Sources */,
				D077CCCF1E5346B2004E8FDF /* LiveStreamChatViewModelTests.swift in Sources */,
				597073901D061AAD00B00444 /* SettingsViewModelTests.swift in Sources */,
				A75511991C8645A0005355CF /* LocalizedStringTests.swift in Sources */,
				8078D0B31D0F08B1001CFF87 /* UpdateDraftViewModelTests.swift in Sources */,
				A7AD548A1D4682C20016B4C2 /* ProjectDescriptionViewModelTests.swift in Sources */,
				A75511951C8645A0005355CF /* EnvironmentTests.swift in Sources */,
				01C7CDC31D1A571600D9E0D1 /* DashboardRewardsCellViewModelTests.swift in Sources */,
				A72C3A9E1D00F6E60075227E /* DiscoveryPageViewModelTests.swift in Sources */,
				A7830D141D005C3F00B5B6AE /* MessageThreadCellViewModelTests.swift in Sources */,
				80EAEF091D244274008C2353 /* BackingViewModelTests.swift in Sources */,
				A7830D181D005C3F00B5B6AE /* ProfileHeaderViewModelTests.swift in Sources */,
				A7830CFC1D005C3F00B5B6AE /* BackingCellViewModelTests.swift in Sources */,
				A72C3A9C1D00F6E60075227E /* DiscoveryFiltersViewModelTests.swift in Sources */,
				9DA4E2FC1D79C97B005C1897 /* SurveyResponseViewModelTests.swift in Sources */,
				A77D7B351CBAC5F90077586B /* PaginateTests.swift in Sources */,
				01FD71871D36BE1A00070BAC /* DashboardProjectsDrawerCellViewModelTests.swift in Sources */,
				A7830D161D005C3F00B5B6AE /* MessageThreadsViewModelTests.swift in Sources */,
				A712EB921E0C2B7300614340 /* DispatchTimeInterval-Extensions.swift in Sources */,
				598D96C81D42A97E003F3F66 /* ActivitySampleFollowCellViewModelTests.swift in Sources */,
				018422C71D2C48E300CA7566 /* DashboardTitleViewViewModelTests.swift in Sources */,
				01EFBC891C91FB770094EEC2 /* UIColorTests.swift in Sources */,
				A72D929A1CB1F7DA00A88249 /* TestCase.swift in Sources */,
				A7CA8C441D8F25D30086A3E9 /* ProjectNavBarViewModelTests.swift in Sources */,
				A7830CF81D005C3F00B5B6AE /* ActivitiesViewModelTests.swift in Sources */,
				A7CC14321D00E70900035C52 /* FindFriendsViewModelTests.swift in Sources */,
				A7A978AE1D71E99900ABA1D6 /* RewardShippingPickerViewModelTests.swift in Sources */,
				A7A29F4A1CC3DE5F002BE580 /* ValueCellDataSourceTests.swift in Sources */,
				D7A9BE131DC125B800422B31 /* DiscoveryExpandableRowCellViewModelTests.swift in Sources */,
				A7830D2A1D005C3F00B5B6AE /* ThanksViewModelTests.swift in Sources */,
				D7A37CF71E3278A800EA066D /* SearchEmptyStateCellViewModelTests.swift in Sources */,
				A7830D001D005C3F00B5B6AE /* CommentDialogViewModelTests.swift in Sources */,
				0156B1FC1D074285000C4252 /* ActivityFriendFollowCellViewModelTests.swift in Sources */,
				0156B4301D11A062000C4252 /* AlertError+Equatable.swift in Sources */,
				A76078301CAEE0DD001B39D0 /* IsValidEmailTests.swift in Sources */,
				A7DC83991C9DBEFA00BB2B44 /* RefTagTests.swift in Sources */,
				9D1A2A541D5D2522009E1B3F /* CheckoutViewModelTests.swift in Sources */,
				598D96BF1D427B8A003F3F66 /* ActivitySampleBackingCellViewModelTests.swift in Sources */,
				A71545211DD0D96B00A2F186 /* ProjectNavigatorViewModelTests.swift in Sources */,
				9DA8C3C31D3D4860000BB2F9 /* String+WhitespaceTests.swift in Sources */,
				D077CCCB1E5345F2004E8FDF /* LiveStreamChatMessageCellViewModelTests.swift in Sources */,
				A785D1501E49038B003D9D57 /* LiveStreamDiscoveryLiveNowCellViewModelTests.swift in Sources */,
				597073C31D07626700B00444 /* ProjectNotificationCellViewModelTests.swift in Sources */,
				9D9F58171D13240B00CE81DE /* ProjectActivitiesViewModelTests.swift in Sources */,
				D049C8D71DFFFACE00349FE6 /* LiveStreamCountdownViewModelTests.swift in Sources */,
				A7792BFE1E30B854002BAD63 /* SharedFunctionsTests.swift in Sources */,
				01F4FE441DF7810400BB9DD4 /* ActivityProjectStatusViewModelTests.swift in Sources */,
				A7830D021D005C3F00B5B6AE /* CommentsViewModelTests.swift in Sources */,
				A7830D0E1D005C3F00B5B6AE /* MessageDialogViewModelTests.swift in Sources */,
				A7CC142C1D00E70900035C52 /* FindFriendsFriendFollowCellViewModelTests.swift in Sources */,
				A743817B1D33E03D00040A95 /* ActivityFriendBackingViewModelTests.swift in Sources */,
=======
				A7ED1FAC1E831C5C00BFFA01 /* ActivitySampleFollowCellViewModelTests.swift in Sources */,
				A7ED20021E831C5C00BFFA01 /* ThanksViewModelTests.swift in Sources */,
				A7ED1F351E830FDC00BFFA01 /* String+SimpleHTMLTests.swift in Sources */,
				A7ED1FAB1E831C5C00BFFA01 /* CommentDialogViewModelTests.swift in Sources */,
				A7ED1FB31E831C5C00BFFA01 /* ActivitySampleBackingCellViewModelTests.swift in Sources */,
				A7ED1FD71E831C5C00BFFA01 /* SearchEmptyStateCellViewModelTests.swift in Sources */,
				A7ED1F491E831BA200BFFA01 /* DispatchTimeInterval-Extensions.swift in Sources */,
				A7ED1FBB1E831C5C00BFFA01 /* CommentsViewModelTests.swift in Sources */,
				A7ED1FD91E831C5C00BFFA01 /* ProjectActivitiesViewModelTests.swift in Sources */,
				A7ED1FDB1E831C5C00BFFA01 /* DashboardViewModelTests.swift in Sources */,
				A7ED1F2B1E830FDC00BFFA01 /* IsValidEmailTests.swift in Sources */,
				A7ED1FEB1E831C5C00BFFA01 /* DashboardReferrersCellViewModelTests.swift in Sources */,
				A7ED1FD41E831C5C00BFFA01 /* DashboardRewardRowStackViewViewModelTests.swift in Sources */,
				A7ED1F331E830FDC00BFFA01 /* RefTagTests.swift in Sources */,
				A7ED1FDE1E831C5C00BFFA01 /* DiscoveryExpandableRowCellViewModelTests.swift in Sources */,
				A7ED1FEC1E831C5C00BFFA01 /* LiveStreamContainerViewModelTests.swift in Sources */,
				A7ED1FD31E831C5C00BFFA01 /* ProfileProjectCellViewModelTests.swift in Sources */,
				A7ED1FC41E831C5C00BFFA01 /* ProjectActivitySuccessCellViewModelTests.swift in Sources */,
				A7ED1FE31E831C5C00BFFA01 /* FindFriendsFaceookConnectCellViewModelTests.swift in Sources */,
				A7ED1FDA1E831C5C00BFFA01 /* RewardPledgeViewModelTests.swift in Sources */,
				A7ED1FFB1E831C5C00BFFA01 /* ProjectPamphletMainCellViewModelTests.swift in Sources */,
				A7ED1FE41E831C5C00BFFA01 /* EmptyStatesViewModelTests.swift in Sources */,
				A7ED20041E831C5C00BFFA01 /* UpdateDraftViewModelTests.swift in Sources */,
				A7ED1F4B1E831BA200BFFA01 /* TestCase.swift in Sources */,
				A7ED1FBE1E831C5C00BFFA01 /* ProjectNotificationCellViewModelTests.swift in Sources */,
				A7ED1F2D1E830FDC00BFFA01 /* LanguageTests.swift in Sources */,
				A7ED1FF41E831C5C00BFFA01 /* ProjectDescriptionViewModelTests.swift in Sources */,
				A7ED1FEA1E831C5C00BFFA01 /* HelpViewModelTests.swift in Sources */,
				A7ED1FD11E831C5C00BFFA01 /* ActivityFriendFollowCellViewModelTests.swift in Sources */,
				A7ED1F301E830FDC00BFFA01 /* NavigationTests.swift in Sources */,
				A7ED1FB01E831C5C00BFFA01 /* ProjectPamphletViewModelTests.swift in Sources */,
				A7ED1FA91E831C5C00BFFA01 /* ActivityProjectStatusViewModelTests.swift in Sources */,
				A7ED1FB91E831C5C00BFFA01 /* LiveStreamDiscoveryLiveNowCellViewModelTests.swift in Sources */,
				A7ED1FE81E831C5C00BFFA01 /* FindFriendsHeaderCellViewModelTests.swift in Sources */,
				A7ED1FC61E831C5C00BFFA01 /* SurveyResponseViewModelTests.swift in Sources */,
				A7ED1F281E830FDC00BFFA01 /* CircleAvatarImageViewTests.swift in Sources */,
				A7ED1FF61E831C5C00BFFA01 /* ProjectNavigatorViewModelTests.swift in Sources */,
				A7ED1FB81E831C5C00BFFA01 /* BackingCellViewModelTests.swift in Sources */,
				D0C595BB1E49CD0D003A29EC /* LiveStreamSubscribeEnvelopeTests.swift in Sources */,
				A7ED1FFD1E831C5C00BFFA01 /* ProjectUpdatesViewModelTests.swift in Sources */,
				A7ED1F341E830FDC00BFFA01 /* SharedFunctionsTests.swift in Sources */,
				A7ED1FC81E831C5C00BFFA01 /* MessageThreadsViewModelTests.swift in Sources */,
				A7ED1F311E830FDC00BFFA01 /* PaginateTests.swift in Sources */,
				A7ED1F3D1E831B4F00BFFA01 /* ValueCellDataSourceTests.swift in Sources */,
				A7ED1FEE1E831C5C00BFFA01 /* ProjectActivityNegativeStateChangeCellViewModelTests.swift in Sources */,
				A7ED1F4C1E831BA200BFFA01 /* XCTestCase+AppEnvironment.swift in Sources */,
				A7ED1FFC1E831C5C00BFFA01 /* ProjectPamphletSubpageCellViewModelTests.swift in Sources */,
				A7ED20031E831C5C00BFFA01 /* TwoFactorViewModelTests.swift in Sources */,
				A7ED1FFF1E831C5C00BFFA01 /* RewardShippingPickerViewModelTests.swift in Sources */,
				A7ED1FDF1E831C5C00BFFA01 /* DiscoveryFiltersViewModelTests.swift in Sources */,
				A7ED1FDC1E831C5C00BFFA01 /* DashboardVideoCellViewModelTests.swift in Sources */,
				A7ED1F2C1E830FDC00BFFA01 /* KSCacheTests.swift in Sources */,
				A7ED1FCF1E831C5C00BFFA01 /* CheckoutRacingViewModelTests.swift in Sources */,
				A7ED1FC51E831C5C00BFFA01 /* CommentsEmptyStateCellViewModelTests.swift in Sources */,
				A7ED1F391E830FDC00BFFA01 /* UILabel+IBClearTests.swift in Sources */,
				A7ED1FD61E831C5C00BFFA01 /* ActivityUpdateViewModelTests.swift in Sources */,
				A7ED1FCE1E831C5C00BFFA01 /* DashboardReferrerRowStackViewViewModelTests.swift in Sources */,
				A7ED1FF11E831C5C00BFFA01 /* MessageThreadCellViewModelTests.swift in Sources */,
				A7ED1F411E831B8900BFFA01 /* KoalaTests.swift in Sources */,
				A7ED1FAE1E831C5C00BFFA01 /* FindFriendsViewModelTests.swift in Sources */,
				A7ED1FE11E831C5C00BFFA01 /* DiscoveryPostcardViewModelTests.swift in Sources */,
				A7ED1FAA1E831C5C00BFFA01 /* DiscoveryPageViewModelTests.swift in Sources */,
				A7ED1FCC1E831C5C00BFFA01 /* ProjectActivityBackingCellViewModelTests.swift in Sources */,
				A7ED1FED1E831C5C00BFFA01 /* DashboardProjectsDrawerCellViewModelTests.swift in Sources */,
				A7ED1FC01E831C5C00BFFA01 /* BackingViewModelTests.swift in Sources */,
				A7ED1FE01E831C5C00BFFA01 /* DiscoveryNavigationHeaderViewModelTests.swift in Sources */,
				A7ED1F481E831BA200BFFA01 /* AlertError+Equatable.swift in Sources */,
				A7ED1FF91E831C5C00BFFA01 /* ProjectNotificationsViewModelTest.swift in Sources */,
				A7ED1F361E830FDC00BFFA01 /* String+TruncateTests.swift in Sources */,
				A7ED1FFA1E831C5C00BFFA01 /* ProjectPamphletContentViewModelTests.swift in Sources */,
				A7ED1F381E830FDC00BFFA01 /* UIColorTests.swift in Sources */,
				A7ED1FBA1E831C5C00BFFA01 /* ProjectActivityCommentCellViewModelTests.swift in Sources */,
				A7ED1FE91E831C5C00BFFA01 /* DeprecatedWebViewModelTests.swift in Sources */,
				A7ED1FD01E831C5C00BFFA01 /* DashboardActionCellViewModelTests.swift in Sources */,
				A7ED1FE21E831C5C00BFFA01 /* DiscoveryViewModelTests.swift in Sources */,
				A7ED1FF81E831C5C00BFFA01 /* VideoViewModelTests.swift in Sources */,
				A7ED1FCD1E831C5C00BFFA01 /* ProjectActivityUpdateCellViewModelTests.swift in Sources */,
				A7ED1FB41E831C5C00BFFA01 /* MessagesSearchViewModelTests.swift in Sources */,
				A7ED1FE61E831C5C00BFFA01 /* WebModalViewModelTests.swift in Sources */,
				A7ED1FB21E831C5C00BFFA01 /* DashboardTitleViewViewModelTests.swift in Sources */,
				A7ED1F3A1E830FDC00BFFA01 /* UILabel+SimpleHTMLTests.swift in Sources */,
				A7ED1F271E830FDC00BFFA01 /* AppEnvironmentTests.swift in Sources */,
				A7ED1FE71E831C5C00BFFA01 /* FacebookConfirmationViewModelTests.swift in Sources */,
				A7ED1FFE1E831C5C00BFFA01 /* RewardCellViewModelTests.swift in Sources */,
				A7ED1FF01E831C5C00BFFA01 /* MessagesViewModelTests.swift in Sources */,
				A7ED1FC21E831C5C00BFFA01 /* CommentCellViewModelTests.swift in Sources */,
				A7ED1FC91E831C5C00BFFA01 /* ActivitiesViewModelTests.swift in Sources */,
				A7ED1FD21E831C5C00BFFA01 /* LoginToutViewModelTests.swift in Sources */,
				A7ED1F2A1E830FDC00BFFA01 /* FormatTests.swift in Sources */,
				A7ED1FF21E831C5C00BFFA01 /* ProjectActivityLaunchCellViewModelTests.swift in Sources */,
				A7ED1FEF1E831C5C00BFFA01 /* LoginViewModelTests.swift in Sources */,
				A7ED1F321E830FDC00BFFA01 /* PKPaymentRequestTests.swift in Sources */,
				A7ED1FF31E831C5C00BFFA01 /* ProjectCreatorViewModelTests.swift in Sources */,
				A7ED1FB61E831C5C00BFFA01 /* MessageCellViewModelTests.swift in Sources */,
				A7ED1F2F1E830FDC00BFFA01 /* LocalizedStringTests.swift in Sources */,
				A7ED1FBC1E831C5C00BFFA01 /* FindFriendsFriendFollowCellViewModelTests.swift in Sources */,
				A7ED1FDD1E831C5C00BFFA01 /* ShareViewModelTests.swift in Sources */,
				A7ED20001E831C5C00BFFA01 /* SearchViewModelTests.swift in Sources */,
				A7ED1F291E830FDC00BFFA01 /* EnvironmentTests.swift in Sources */,
				A7ED1F2E1E830FDC00BFFA01 /* LaunchedCountriesTests.swift in Sources */,
				A7ED1FAD1E831C5C00BFFA01 /* CheckoutViewModelTests.swift in Sources */,
				A7ED1FB51E831C5C00BFFA01 /* LiveStreamCountdownViewModelTests.swift in Sources */,
				A7ED1FBF1E831C5C00BFFA01 /* SortPagerViewModelTests.swift in Sources */,
				A7ED1FCB1E831C5C00BFFA01 /* ActivityFriendBackingViewModelTests.swift in Sources */,
				A7ED1FE51E831C5C00BFFA01 /* MessageDialogViewModelTests.swift in Sources */,
				A7ED1FB11E831C5C00BFFA01 /* ActivitySampleProjectCellViewModelTests.swift in Sources */,
				A7ED1FC11E831C5C00BFFA01 /* SettingsViewModelTests.swift in Sources */,
				A7ED1FCA1E831C5C00BFFA01 /* DashboardProjectsDrawerViewModelTests.swift in Sources */,
				A7ED1F371E830FDC00BFFA01 /* String+WhitespaceTests.swift in Sources */,
				A7ED1FC31E831C5C00BFFA01 /* ProfileViewModelTests.swift in Sources */,
				A7ED1FAF1E831C5C00BFFA01 /* LiveStreamDiscoveryViewModelTests.swift in Sources */,
				A7ED20011E831C5C00BFFA01 /* SignupViewModelTests.swift in Sources */,
				A7ED1FBD1E831C5C00BFFA01 /* ProfileHeaderViewModelTests.swift in Sources */,
				A7ED1FF71E831C5C00BFFA01 /* ResetPasswordViewModelTests.swift in Sources */,
				A7ED1FF51E831C5C00BFFA01 /* ProjectNavBarViewModelTests.swift in Sources */,
				A7ED1F4A1E831BA200BFFA01 /* MockBundle.swift in Sources */,
				A7ED1FB71E831C5C00BFFA01 /* LiveStreamEventDetailsViewModelTests.swift in Sources */,
				A7ED1FD81E831C5C00BFFA01 /* DashboardRewardsCellViewModelTests.swift in Sources */,
				A7ED1FC71E831C5C00BFFA01 /* DashboardFundingCellViewModelTests.swift in Sources */,
				A7ED1FD51E831C5C00BFFA01 /* FindFriendsStatsCellViewModelTests.swift in Sources */,
>>>>>>> bdc3a05b
			);
			runOnlyForDeploymentPostprocessing = 0;
		};
		A7BA54241E1E493500E54377 /* Sources */ = {
			isa = PBXSourcesBuildPhase;
			buildActionMask = 2147483647;
			files = (
				A7B76C041E23E4B500C8E312 /* MockLiveStreamService.swift in Sources */,
				D0C5957F1E49C835003A29EC /* LiveStreamSubscribeEnvelope.swift in Sources */,
				A7BA55021E1E9D4B00E54377 /* LiveStreamEvent.OpenTokLenses.swift in Sources */,
				A7BA54A91E1E4A9E00E54377 /* LiveVideoViewController.swift in Sources */,
				A7BA55071E1E9DEE00E54377 /* LiveStreamEventTemplates.swift in Sources */,
				A7BA55041E1E9D4B00E54377 /* LiveStreamEvent.UserLenses.swift in Sources */,
				D0C595BD1E49FFB5003A29EC /* LiveStreamSubscribeEnvelopeTemplates.swift in Sources */,
				A7BA54F31E1E4D5A00E54377 /* Secrets.swift in Sources */,
				D08056A71E4DB427008F67A7 /* LiveStreamChatMessageTemplates.swift in Sources */,
				A7BA54AB1E1E4A9E00E54377 /* VideoGridView.swift in Sources */,
				D080566B1E4DB25B008F67A7 /* LiveStreamChatMessage.swift in Sources */,
				D01673DF1E3A354B00651DBA /* LiveStreamEventsEnvelopeTemplates.swift in Sources */,
				D01673A31E3A2CC800651DBA /* LiveStreamEventsEnvelope.swift in Sources */,
				A7B76C021E23E48300C8E312 /* LiveStreamServiceProtocol.swift in Sources */,
				A7BA55001E1E9D4B00E54377 /* LiveStreamEvent.CreatorLenses.swift in Sources */,
				A7BA54AE1E1E4A9E00E54377 /* LiveVideoViewModel.swift in Sources */,
				A7BA54A81E1E4A9E00E54377 /* LiveStreamViewController.swift in Sources */,
				A7B76C061E23E4CF00C8E312 /* LiveStreamService.swift in Sources */,
				A70482281E2F768D00292625 /* LiveStreamEvent.ProjectLenses.swift in Sources */,
				A7BA549F1E1E4A9E00E54377 /* FirebaseExtensions.swift in Sources */,
				A7792C3F1E31202B002BAD63 /* LiveStreamEvent.BackgroundImageLenses.swift in Sources */,
				A7BA54AD1E1E4A9E00E54377 /* LiveStreamViewModel.swift in Sources */,
				A7BA54A11E1E4A9E00E54377 /* OpenTokExtensions.swift in Sources */,
				A7BA54AC1E1E4A9E00E54377 /* LiveStreamEvent.swift in Sources */,
				A7BA54A01E1E4A9E00E54377 /* LiveStreamTypes.swift in Sources */,
			);
			runOnlyForDeploymentPostprocessing = 0;
		};
		A7BA542E1E1E493600E54377 /* Sources */ = {
			isa = PBXSourcesBuildPhase;
			buildActionMask = 2147483647;
			files = (
				D08056AA1E4DB808008F67A7 /* LiveStreamChatMessageTests.swift in Sources */,
				D01673E41E3A35ED00651DBA /* LiveStreamEventsEnvelopeTests.swift in Sources */,
				A7BC37341E237F7500C4D031 /* LiveVideoViewModelTests.swift in Sources */,
				A7BC37331E237F7500C4D031 /* LiveStreamViewModelTests.swift in Sources */,
				A7BC37361E237F8600C4D031 /* LiveStreamEventTests.swift in Sources */,
			);
			runOnlyForDeploymentPostprocessing = 0;
		};
		A7C795991C873A870081977F /* Sources */ = {
			isa = PBXSourcesBuildPhase;
			buildActionMask = 2147483647;
			files = (
				D078830D1E5DD44C00994B95 /* LiveStreamContainerMoreMenuViewController.swift in Sources */,
				5993DEBF1CE296F000925494 /* ProfileHeaderView.swift in Sources */,
				A7D8B6B61DCCD4DE009BF854 /* ProjectNavigatorTransitionAnimator.swift in Sources */,
				A77DA9651E4D1F4D00DB3A66 /* Storyboard.swift in Sources */,
				A7561A3B1D3144210028DEA1 /* ProjectDescriptionViewController.swift in Sources */,
				019DDFED1CB6FF4500BDC113 /* ResetPasswordViewController.swift in Sources */,
				018422C51D2C48AA00CA7566 /* DashboardProjectsDrawerDataSource.swift in Sources */,
				A74FFE691CE3FFE200C7BCB9 /* SearchMessagesViewController.swift in Sources */,
				598D96B81D426F70003F3F66 /* ActivitySampleProjectCell.swift in Sources */,
				0169F9861D6F4E1D00C8D5C5 /* DiscoveryFiltersViewController.swift in Sources */,
				A775B5471CA871D700BBB587 /* RootViewModel.swift in Sources */,
				A7CC14421D00E74F00035C52 /* FindFriendsStatsCell.swift in Sources */,
				015A06F71D219513007AE210 /* DashboardRewardsCell.swift in Sources */,
				A7E315C61C88AAA8000DD85A /* DiscoveryProjectsDataSource.swift in Sources */,
				59673CBD1D50ED380035AFD9 /* VideoViewController.swift in Sources */,
				0146E3231CC0296900082C5B /* FacebookConfirmationViewController.swift in Sources */,
				D077CC8B1E53359A004E8FDF /* LiveStreamChatViewController.swift in Sources */,
				A71199F91DD8E42A0072D478 /* ProjectPamphletMinimalCell.swift in Sources */,
				D07227001E66FA3200C2E537 /* LiveStreamContainerPagesDataSource.swift in Sources */,
				0170E7701D25C55200E2CCE4 /* ProjectActivityCommentCell.swift in Sources */,
				9D14FF901D133351005F4ABB /* ProjectActivityNegativeStateChangeCell.swift in Sources */,
				015A07461D247564007AE210 /* UpdateDraftViewController.swift in Sources */,
				A70F1F321D8A3E85007DA8E9 /* ProjectPamphletViewController.swift in Sources */,
				598D96B41D41790C003F3F66 /* ActivitySampleBackingCell.swift in Sources */,
				A7CC143C1D00E74F00035C52 /* FindFriendsFacebookConnectCell.swift in Sources */,
				014A8DEB1CE3C350003BF51C /* ThanksProjectsDataSource.swift in Sources */,
				A74FFDF01CE3E33300C7BCB9 /* MessageDialogViewController.swift in Sources */,
				01515F8C1E1D6E0C00FDECB6 /* MessageThreadEmptyStateCell.swift in Sources */,
				D0CDA89F1E7434AF00AA3450 /* LiveStreamNavTitleView.swift in Sources */,
				9D525F101D4158BA003CAE04 /* ProjectActivityDateCell.swift in Sources */,
				5981BE431D7F59DE002E49F1 /* CommentsEmptyStateCell.swift in Sources */,
				A747A7DF1D454E8500AF199A /* ProjectPamphletContentViewController.swift in Sources */,
				A762EFF31C8CC663005581A4 /* ActivityFriendFollowCell.swift in Sources */,
				59019FBA1D21ABD200EAEC9D /* DashboardReferrerRowStackView.swift in Sources */,
				A742CC7D1E43B3A00029D256 /* LiveStreamDiscoveryLiveNowCell.swift in Sources */,
				A71C7FAE1E2FA65F0051E5E3 /* LiveStreamDiscoveryDataSource.swift in Sources */,
				59AE35E21D67643100A310E6 /* DiscoveryPostcardCell.swift in Sources */,
				A7FA38A41D9068940041FC9C /* PledgeTitleCell.swift in Sources */,
				59B0DFC51D11AC850081D2DC /* DashboardDataSource.swift in Sources */,
				A71C7FAA1E2FA40D0051E5E3 /* LiveStreamDiscoveryViewController.swift in Sources */,
				A757EABD1D19FAEE00A5C978 /* ProjectActivitiesViewController.swift in Sources */,
				A745D0221CA897FF00C12802 /* SearchViewController.swift in Sources */,
				A72C3AAA1D00F96C0075227E /* DiscoveryPageViewController.swift in Sources */,
				A745D0481CA8985B00C12802 /* DashboardViewController.swift in Sources */,
				015A06F41D219156007AE210 /* DashboardRewardRowStackView.swift in Sources */,
				A708F0ED1E42512000599688 /* UIView+LivePulsatingAnimation.swift in Sources */,
				A75CFA7E1CCE56C4004CD5FA /* SearchProjectCell.swift in Sources */,
				A78838A91D8A32060081E94D /* ProjectNavBarViewController.swift in Sources */,
				A72C3AA41D00F7170075227E /* DiscoveryPagesDataSource.swift in Sources */,
				A7A0534E1CD19C68005AF5E2 /* CommentDialogViewController.swift in Sources */,
				A74BEF191DE3474C008D5E63 /* UIImageView+URL.swift in Sources */,
				A75AB2231C8A85D1002FC3E6 /* ActivityUpdateCell.swift in Sources */,
				A75A292E1CE0B95300D35E5C /* MessagesDataSource.swift in Sources */,
				D0CC9D331E5B36CB00C2BC4A /* LiveStreamChatInputView.swift in Sources */,
				A74382051D3458C900040A95 /* PaddingCell.swift in Sources */,
				0169F9841D6E0B2000C8D5C5 /* DiscoveryFiltersStaticRowCell.swift in Sources */,
				A71003E01CDD06E600B4F4D7 /* MessageThreadCell.swift in Sources */,
				D07226961E640EA300C2E537 /* LiveStreamContainerMoreMenuIconTextCell.swift in Sources */,
				9D7536CD1D78D78600A7623B /* SurveyResponseViewController.swift in Sources */,
				59392BEC1D7094B0001C99A4 /* ProjectUpdatesViewController.swift in Sources */,
				D7A37C8F1E2EB01700EA066D /* SearchEmptyStateCell.swift in Sources */,
				9DDE1F721D5925A90092D9A5 /* CheckoutViewController.swift in Sources */,
				01940B2B1D46814E0074FCE3 /* HelpWebViewModel.swift in Sources */,
				D08A817B1DFAAD04000128DB /* LiveStreamContainerViewController.swift in Sources */,
				A71003DD1CDD068F00B4F4D7 /* MessageThreadsDataSource.swift in Sources */,
				598D96B61D426D80003F3F66 /* ActivitySampleFollowCell.swift in Sources */,
				A72C3AB91D00FB1F0075227E /* DiscoverySelectableRowCell.swift in Sources */,
				A745D04B1CA8986E00C12802 /* ProfileViewController.swift in Sources */,
				A77DA9641E4D1F4D00DB3A66 /* Nib.swift in Sources */,
				A75A29281CE0B7DD00D35E5C /* BackingCell.swift in Sources */,
				A731BF5A1D1ED60800A734AC /* WebViewController.swift in Sources */,
				A79F53001D8F50CF00C051B8 /* ProjectPamphletSubpageCell.swift in Sources */,
				013672E11E3970CA00BCA1B0 /* DiscoveryFiltersLoaderCell.swift in Sources */,
				A75A29251CE0AE5A00D35E5C /* MessagesViewController.swift in Sources */,
				A7CC14361D00E73D00035C52 /* FindFriendsViewController.swift in Sources */,
				A742CCA51E440EA80029D256 /* LiveStreamDiscoveryUpcomingAndReplayCell.swift in Sources */,
				A7CA8BB71D8F14260086A3E9 /* ProjectPamphletMainCell.swift in Sources */,
				593AC5CF1D33F4BF002613F4 /* DashboardFundingCell.swift in Sources */,
				A71003E31CDD077200B4F4D7 /* MessageCell.swift in Sources */,
				8072F44F1D46BAA400999EF1 /* UpdatePreviewViewModel.swift in Sources */,
				A7C795B31C873AC90081977F /* ActivitiesViewController.swift in Sources */,
				59322F071CD27B1000C90CC6 /* ProfileDataSource.swift in Sources */,
				D07226EB1E66EA1600C2E537 /* LiveStreamEventDetailsViewController.swift in Sources */,
				A731BF8D1D1EE44E00A734AC /* UpdateViewController.swift in Sources */,
				A75798911D6A201F0063CEEC /* DebugPushNotifictionsViewController.swift in Sources */,
				A7CC14401D00E74F00035C52 /* FindFriendsHeaderCell.swift in Sources */,
				D078834D1E5DD52800994B95 /* LiveStreamContainerMoreMenuDataSource.swift in Sources */,
				A7A051E61CD12D9A005AF5E2 /* CommentsDataSource.swift in Sources */,
				A71003DA1CDCFA2500B4F4D7 /* MessageThreadsViewController.swift in Sources */,
				D07226E91E66E9C500C2E537 /* LiveStreamContainerPageViewController.swift in Sources */,
				013744AE1D95AC2300E50C78 /* EmptyStatesViewController.swift in Sources */,
				A71C7FB21E3009D50051E5E3 /* LiveStreamDiscoveryTitleCell.swift in Sources */,
				A72C3AB71D00FB1F0075227E /* DiscoveryExpandedSelectableRow.swift in Sources */,
				80EAEF071D243FC7008C2353 /* BackingViewController.swift in Sources */,
				A7B1EBB31D90496A00BEE8B3 /* NoRewardCell.swift in Sources */,
				01940B291D467ECE0074FCE3 /* HelpWebViewController.swift in Sources */,
				A73EF70A1DCC17DD008FDBE5 /* ProjectNavigatorPagesDataSource.swift in Sources */,
				A7180BAA1CCED598001711CA /* CommentsViewController.swift in Sources */,
				A7561A3D1D3146290028DEA1 /* ProjectNavigatorViewController.swift in Sources */,
				595CDAB81D3537180051C816 /* FundingGraphView.swift in Sources */,
				A72C3AB01D00F9C10075227E /* DiscoveryFiltersDataSource.swift in Sources */,
				A757EBB31D1B084F00A5C978 /* DiscoveryOnboardingCell.swift in Sources */,
				A75A292B1CE0B7EA00D35E5C /* ProjectBannerCell.swift in Sources */,
				018422BD1D2C484200CA7566 /* DashboardProjectsDrawerCell.swift in Sources */,
				9D14FF931D133351005F4ABB /* ProjectActivityUpdateCell.swift in Sources */,
				A747A8B91D45893100AF199A /* ProjectPamphletContentDataSource.swift in Sources */,
				01A120D31D2D6E6200B42F73 /* DashboardProjectsDrawerViewController.swift in Sources */,
				59B0E0041D1203970081D2DC /* DashboardActionCell.swift in Sources */,
				0148EF911CDD2879000DEFF8 /* ThanksViewController.swift in Sources */,
				8072F41D1D46B75200999EF1 /* UpdatePreviewViewController.swift in Sources */,
				A749001F1D00E27100BC3BE7 /* SignupViewController.swift in Sources */,
				59B0DFFE1D11B2E50081D2DC /* DashboardContextCell.swift in Sources */,
				D04F48D41E0313FB00EDC98A /* ActivityProjectStatusCell.swift in Sources */,
				D08A817C1DFAAD08000128DB /* LiveStreamCountdownViewController.swift in Sources */,
				A773531F1D5E8AEF0017E239 /* MostPopularSearchProjectCell.swift in Sources */,
				A77352ED1D5E70FC0017E239 /* MostPopularCell.swift in Sources */,
				59D1E6261D1865AC00896A4C /* DashboardVideoCell.swift in Sources */,
				A75CBDE81C8A26F800758C55 /* AppDelegateViewModel.swift in Sources */,
				A72C3AA71D00F7A30075227E /* SortPagerViewController.swift in Sources */,
				A7C795B41C873AC90081977F /* DiscoveryViewController.swift in Sources */,
				D07226981E64277A00C2E537 /* LiveStreamContainerMoreMenuCancelCell.swift in Sources */,
				5955E64F1D21800300B4153D /* DashboardReferrersCell.swift in Sources */,
				9D89B7E31D6B8B310021F6FF /* WebModalViewController.swift in Sources */,
				9D14FF8D1D133351005F4ABB /* ProjectActivityBackingCell.swift in Sources */,
				A7CC14451D00E75F00035C52 /* FindFriendsDataSource.swift in Sources */,
				D077CCC71E53459A004E8FDF /* LiveStreamChatMessageCell.swift in Sources */,
				D0BB2D901E54895700EE1D9D /* LiveStreamChatDataSource.swift in Sources */,
				A7808BBE1D6240B9001CF96A /* ProjectCreatorViewController.swift in Sources */,
				015B78851D47FF51003216AC /* MFMailComposeViewController.swift in Sources */,
				A757EA6B1D19F93400A5C978 /* OnePasswordExtension.m in Sources */,
				A757EAEE1D19FAFA00A5C978 /* ProjectActivitiesDataSource.swift in Sources */,
				018F1F841C8E182200643DAA /* LoginViewController.swift in Sources */,
				597073A01D07277100B00444 /* ProjectNotificationsDataSource.swift in Sources */,
				A757E9EF1D19C37F00A5C978 /* ActivitySurveyResponseCell.swift in Sources */,
				A724BA661D2C03930041863C /* NSBundle-Framework.swift in Sources */,
				9D14FF921D133351005F4ABB /* ProjectActivitySuccessCell.swift in Sources */,
				014A8E191CE3CD86003BF51C /* ThanksProjectCell.swift in Sources */,
				018422BE1D2C484700CA7566 /* DashboardTitleView.swift in Sources */,
				59B6B70B1CCEBC1000953319 /* ProfileProjectCell.swift in Sources */,
				5970739A1D06346700B00444 /* ProjectNotificationsViewController.swift in Sources */,
				A745D1411CAAB48F00C12802 /* LoginToutViewController.swift in Sources */,
				9D14FF8E1D133351005F4ABB /* ProjectActivityEmptyStateCell.swift in Sources */,
				A72C39F51D00F27E0075227E /* SettingsViewController.swift in Sources */,
				017508161D67A4E300BB1863 /* DiscoveryNavigationHeaderViewController.swift in Sources */,
				A78012651D2EEA620027396E /* ReferralChartView.swift in Sources */,
				597073B21D07281800B00444 /* ProjectNotificationCell.swift in Sources */,
				01DEFB961CB44A5D003709C0 /* TwoFactorViewController.swift in Sources */,
				A75AB2261C8B407F002FC3E6 /* ActivityFriendBackingCell.swift in Sources */,
				A731BF901D1EE4CD00A734AC /* UpdateViewModel.swift in Sources */,
				A72C3AB51D00FB1F0075227E /* DiscoveryExpandableRowCell.swift in Sources */,
				A7FA38D91D9068AD0041FC9C /* RewardsTitleCell.swift in Sources */,
				A75AB1FA1C8A84B5002FC3E6 /* ActivitiesDataSource.swift in Sources */,
				9D1A29861D5A9508009E1B3F /* DeprecatedWebViewController.swift in Sources */,
				A78852071D6CC5C300617930 /* RewardPledgeViewController.swift in Sources */,
				A747A8EE1D45899F00AF199A /* RewardCell.swift in Sources */,
				A7CC143E1D00E74F00035C52 /* FindFriendsFriendFollowCell.swift in Sources */,
				A75A9D8D1D6F336B00603D1D /* RewardShippingPickerViewController.swift in Sources */,
				014A8E1C1CE3CE34003BF51C /* ThanksCategoryCell.swift in Sources */,
				A74FFECA1CE4FB9900C7BCB9 /* SearchMessagesDataSource.swift in Sources */,
				A775B5211CA8705B00BBB587 /* RootTabBarViewController.swift in Sources */,
				A75CFA501CCDB322004CD5FA /* SearchDataSource.swift in Sources */,
				A7A052141CD12DD7005AF5E2 /* CommentCell.swift in Sources */,
				9D14FF8F1D133351005F4ABB /* ProjectActivityLaunchCell.swift in Sources */,
			);
			runOnlyForDeploymentPostprocessing = 0;
		};
		A7D1F9411C850B7C000D41D5 /* Sources */ = {
			isa = PBXSourcesBuildPhase;
			buildActionMask = 2147483647;
			files = (
				013672E01E3970CA00BCA1B0 /* DiscoveryFiltersLoaderCell.swift in Sources */,
				A73924041D272404004524C3 /* AppDelegate.swift in Sources */,
			);
			runOnlyForDeploymentPostprocessing = 0;
		};
		A7D1F9561C850B7C000D41D5 /* Sources */ = {
			isa = PBXSourcesBuildPhase;
			buildActionMask = 2147483647;
			files = (
				A7ED20631E83256700BFFA01 /* HelpWebViewModelTests.swift in Sources */,
				A7ED20661E83256700BFFA01 /* UpdateViewModelTests.swift in Sources */,
				A7ED204E1E8323E900BFFA01 /* ProjectActivityViewControllerTests.swift in Sources */,
				A7ED201B1E83229E00BFFA01 /* ProjectActivitiesDataSourceTests.swift in Sources */,
				A7ED20161E83229E00BFFA01 /* DiscoveryPagesDataSourceTests.swift in Sources */,
				A7ED201D1E8322EC00BFFA01 /* TestCase.swift in Sources */,
				A7ED201A1E83229E00BFFA01 /* ProfileDataSourceTests.swift in Sources */,
				A7ED20111E83229E00BFFA01 /* ActivitiesDataSourceTests.swift in Sources */,
				A7ED20441E8323E900BFFA01 /* ResetPasswordViewControllerTests.swift in Sources */,
				A7ED204C1E8323E900BFFA01 /* ProfileViewControllerTests.swift in Sources */,
				A7ED20491E8323E900BFFA01 /* DiscoveryPageViewControllerTests.swift in Sources */,
				A7ED20151E83229E00BFFA01 /* DiscoveryFiltersDataSourceTests.swift in Sources */,
				A7ED20581E8323E900BFFA01 /* SignupViewControllerTests.swift in Sources */,
				A7ED20651E83256700BFFA01 /* UpdatePreviewViewModelTests.swift in Sources */,
				A7ED20571E8323E900BFFA01 /* ActivitiesViewControllerTests.swift in Sources */,
				A7ED20561E8323E900BFFA01 /* SettingsViewControllerTests.swift in Sources */,
				A7ED204A1E8323E900BFFA01 /* RewardPledgeViewControllerTests.swift in Sources */,
				A7ED20401E8323E900BFFA01 /* DiscoveryFiltersViewControllerTests.swift in Sources */,
				A7ED204D1E8323E900BFFA01 /* FindFriendsViewControllerTests.swift in Sources */,
				A7ED20541E8323E900BFFA01 /* ProjectPamphletContentViewControllerTests.swift in Sources */,
				A7ED20471E8323E900BFFA01 /* LiveStreamContainerViewControllerTests.swift in Sources */,
				A7ED201E1E83231C00BFFA01 /* MockBundle.swift in Sources */,
				A7ED20551E8323E900BFFA01 /* LoginToutViewControllerTests.swift in Sources */,
				A7ED205A1E8323E900BFFA01 /* TwoFactorViewControllerTests.swift in Sources */,
				A7ED20591E8323E900BFFA01 /* MessageThreadsViewControllerTests.swift in Sources */,
				A7ED20241E83237F00BFFA01 /* TraitController.swift in Sources */,
				A7ED201F1E83232A00BFFA01 /* XCTestCase+AppEnvironment.swift in Sources */,
				A7ED20171E83229E00BFFA01 /* DiscoveryProjectsDataSourceTest.swift in Sources */,
				A7ED20451E8323E900BFFA01 /* DashboardViewControllerTests.swift in Sources */,
				A7ED20411E8323E900BFFA01 /* LiveStreamCountdownViewControllerTests.swift in Sources */,
				A7ED20141E83229E00BFFA01 /* DashboardProjectsDrawerDataSourceTests.swift in Sources */,
				A7ED20431E8323E900BFFA01 /* EmptyStatesViewControllerTests.swift in Sources */,
				A7ED20421E8323E900BFFA01 /* SortPagerViewControllerTests.swift in Sources */,
				A7ED20511E8323E900BFFA01 /* ProjectNavBarViewControllerTests.swift in Sources */,
				A7ED20181E83229E00BFFA01 /* FindFriendsDataSourceTests.swift in Sources */,
				A7ED20531E8323E900BFFA01 /* SearchViewControllerTests.swift in Sources */,
				A7ED20121E83229E00BFFA01 /* CommentsDataSourceTests.swift in Sources */,
				A7ED20641E83256700BFFA01 /* RootViewModelTests.swift in Sources */,
				A7ED204B1E8323E900BFFA01 /* DiscoveryNavigationHeaderViewControllerTests.swift in Sources */,
				A7ED204F1E8323E900BFFA01 /* CommentsViewControllerTests.swift in Sources */,
				9DE6C0891C9B5FCA00FCC7B1 /* (null) in Sources */,
				A7ED205C1E83240D00BFFA01 /* FundingGraphViewTests.swift in Sources */,
				A7ED20131E83229E00BFFA01 /* DashboardDataSourceTests.swift in Sources */,
				A7DC83921C9DB9BC00BB2B44 /* (null) in Sources */,
<<<<<<< HEAD
				D07226AD1E65BE2A00C2E537 /* LiveStreamChatDataSourceTests.swift in Sources */,
				59885A981DB6E2A900F65825 /* TwoFactorViewControllerTests.swift in Sources */,
				A71C7FB01E2FA81D0051E5E3 /* LiveStreamDiscoveryViewControllerTests.swift in Sources */,
				A799E9801E297D6E00B5C09D /* ProjectPamphletContentDataSourceTests.swift in Sources */,
				9D525F121D417FD7003CAE04 /* ProjectActivitiesDataSourceTests.swift in Sources */,
				013744FB1D99FE6A00E50C78 /* EmptyStatesViewControllerTests.swift in Sources */,
				A7E3A0B91D96CDFD00F83738 /* ProjectPamphletContentViewControllerTests.swift in Sources */,
				A73778DD1D81DC69004C2A9B /* TraitController.swift in Sources */,
=======
				A7ED20481E8323E900BFFA01 /* LoginViewControllerTests.swift in Sources */,
				A7ED201C1E83229E00BFFA01 /* ProjectPamphletContentDataSourceTests.swift in Sources */,
				A7ED20191E83229E00BFFA01 /* LiveStreamDiscoveryDataSourceTests.swift in Sources */,
				A7ED20501E8323E900BFFA01 /* LiveStreamDiscoveryViewControllerTests.swift in Sources */,
				A7ED20521E8323E900BFFA01 /* FacebookConfirmationViewControllerTests.swift in Sources */,
				A7ED20231E83237F00BFFA01 /* Combos.swift in Sources */,
				A7ED20461E8323E900BFFA01 /* BackingViewControllerTests.swift in Sources */,
				A7ED20621E83256700BFFA01 /* AppDelegateViewModelTests.swift in Sources */,
>>>>>>> bdc3a05b
			);
			runOnlyForDeploymentPostprocessing = 0;
		};
/* End PBXSourcesBuildPhase section */

/* Begin PBXTargetDependency section */
		805F304F1D91CEB80010B3D0 /* PBXTargetDependency */ = {
			isa = PBXTargetDependency;
			name = "FBSnapshotTestCase iOS";
			targetProxy = 805F304E1D91CEB80010B3D0 /* PBXContainerItemProxy */;
		};
		A70969891D14685600DB39D3 /* PBXTargetDependency */ = {
			isa = PBXTargetDependency;
			name = "Alamofire iOS";
			targetProxy = A70969881D14685600DB39D3 /* PBXContainerItemProxy */;
		};
		A709698B1D14685C00DB39D3 /* PBXTargetDependency */ = {
			isa = PBXTargetDependency;
			name = "AlamofireImage iOS";
			targetProxy = A709698A1D14685C00DB39D3 /* PBXContainerItemProxy */;
		};
		A71A50DE1E2B4A6C00574C42 /* PBXTargetDependency */ = {
			isa = PBXTargetDependency;
			name = "ReactiveSwift-iOS";
			targetProxy = A71A50DD1E2B4A6C00574C42 /* PBXContainerItemProxy */;
		};
		A71A50E21E2B4A7A00574C42 /* PBXTargetDependency */ = {
			isa = PBXTargetDependency;
			name = "Result-iOS";
			targetProxy = A71A50E11E2B4A7A00574C42 /* PBXContainerItemProxy */;
		};
		A71A50E61E2B4A8600574C42 /* PBXTargetDependency */ = {
			isa = PBXTargetDependency;
			name = "Runes-iOS";
			targetProxy = A71A50E51E2B4A8600574C42 /* PBXContainerItemProxy */;
		};
		A724BA631D2BFCC10041863C /* PBXTargetDependency */ = {
			isa = PBXTargetDependency;
			target = A7C7959D1C873A870081977F /* Kickstarter-Framework-iOS */;
			targetProxy = A724BA621D2BFCC10041863C /* PBXContainerItemProxy */;
		};
		A73778D21D819E2A004C2A9B /* PBXTargetDependency */ = {
			isa = PBXTargetDependency;
			name = "FBSnapshotTestCase iOS";
			targetProxy = A73778D11D819E2A004C2A9B /* PBXContainerItemProxy */;
		};
		A73923FF1D272302004524C3 /* PBXTargetDependency */ = {
			isa = PBXTargetDependency;
			target = A7C7959D1C873A870081977F /* Kickstarter-Framework-iOS */;
			targetProxy = A73923FE1D272302004524C3 /* PBXContainerItemProxy */;
		};
		A75511481C8642B3005355CF /* PBXTargetDependency */ = {
			isa = PBXTargetDependency;
			target = A755113B1C8642B3005355CF /* Library-iOS */;
			targetProxy = A75511471C8642B3005355CF /* PBXContainerItemProxy */;
		};
		A76E0A4C1D00C00500EC525A /* PBXTargetDependency */ = {
			isa = PBXTargetDependency;
			target = A755113B1C8642B3005355CF /* Library-iOS */;
			targetProxy = A76E0A4B1D00C00500EC525A /* PBXContainerItemProxy */;
		};
		A782B4941D2D36440069D10E /* PBXTargetDependency */ = {
			isa = PBXTargetDependency;
			target = A7D1F9441C850B7C000D41D5 /* Kickstarter-iOS */;
			targetProxy = A782B4931D2D36440069D10E /* PBXContainerItemProxy */;
		};
		A7BA54351E1E493600E54377 /* PBXTargetDependency */ = {
			isa = PBXTargetDependency;
			target = A7BA54281E1E493500E54377 /* LiveStream */;
			targetProxy = A7BA54341E1E493600E54377 /* PBXContainerItemProxy */;
		};
		A7BA543D1E1E493600E54377 /* PBXTargetDependency */ = {
			isa = PBXTargetDependency;
			target = A7BA54281E1E493500E54377 /* LiveStream */;
			targetProxy = A7BA543C1E1E493600E54377 /* PBXContainerItemProxy */;
		};
		A7BA54E91E1E4C2B00E54377 /* PBXTargetDependency */ = {
			isa = PBXTargetDependency;
			name = "ReactiveExtensions-iOS";
			targetProxy = A7BA54E81E1E4C2B00E54377 /* PBXContainerItemProxy */;
		};
		A7BA54EB1E1E4C3F00E54377 /* PBXTargetDependency */ = {
			isa = PBXTargetDependency;
			name = "Prelude-iOS";
			targetProxy = A7BA54EA1E1E4C3F00E54377 /* PBXContainerItemProxy */;
		};
		A7BA54ED1E1E4C4500E54377 /* PBXTargetDependency */ = {
			isa = PBXTargetDependency;
			name = "Argo-iOS";
			targetProxy = A7BA54EC1E1E4C4500E54377 /* PBXContainerItemProxy */;
		};
		A7BA54EF1E1E4C8700E54377 /* PBXTargetDependency */ = {
			isa = PBXTargetDependency;
			name = "Curry-iOS";
			targetProxy = A7BA54EE1E1E4C8700E54377 /* PBXContainerItemProxy */;
		};
		A7BA54F51E1E4DE400E54377 /* PBXTargetDependency */ = {
			isa = PBXTargetDependency;
			name = "ReactiveExtensions-TestHelpers-iOS";
			targetProxy = A7BA54F41E1E4DE400E54377 /* PBXContainerItemProxy */;
		};
		A7BA54F71E1E51F800E54377 /* PBXTargetDependency */ = {
			isa = PBXTargetDependency;
			target = A7BA54281E1E493500E54377 /* LiveStream */;
			targetProxy = A7BA54F61E1E51F800E54377 /* PBXContainerItemProxy */;
		};
		A7C5C5521DF895850048D14C /* PBXTargetDependency */ = {
			isa = PBXTargetDependency;
			name = "Prelude-UIKit-iOS";
			targetProxy = A7C5C5511DF895850048D14C /* PBXContainerItemProxy */;
		};
		A7C5C5541DF895880048D14C /* PBXTargetDependency */ = {
			isa = PBXTargetDependency;
			name = "KsApi-iOS";
			targetProxy = A7C5C5531DF895880048D14C /* PBXContainerItemProxy */;
		};
		A7C5C5561DF895A00048D14C /* PBXTargetDependency */ = {
			isa = PBXTargetDependency;
			name = "ReactiveExtensions-TestHelpers-iOS";
			targetProxy = A7C5C5551DF895A00048D14C /* PBXContainerItemProxy */;
		};
		A7C5C5591DF895BA0048D14C /* PBXTargetDependency */ = {
			isa = PBXTargetDependency;
			name = "ReactiveExtensions-TestHelpers-iOS";
			targetProxy = A7C5C5581DF895BA0048D14C /* PBXContainerItemProxy */;
		};
/* End PBXTargetDependency section */

/* Begin PBXVariantGroup section */
		A7A5F8231D11ECF60036139A /* Localizable.strings */ = {
			isa = PBXVariantGroup;
			children = (
				A7A5F8241D11ECF60036139A /* Base */,
				A7A5F8251D11ECF60036139A /* de */,
				A7A5F8261D11ECF60036139A /* es */,
				A7A5F8271D11ECF60036139A /* fr */,
			);
			name = Localizable.strings;
			sourceTree = "<group>";
		};
/* End PBXVariantGroup section */

/* Begin XCBuildConfiguration section */
		A745D1D41CAAD0A400C12802 /* Hockey */ = {
			isa = XCBuildConfiguration;
			baseConfigurationReference = 802800571C88F64D00141235 /* Base.xcconfig */;
			buildSettings = {
				ALWAYS_EMBED_SWIFT_STANDARD_LIBRARIES = NO;
				ALWAYS_SEARCH_USER_PATHS = NO;
				CLANG_ANALYZER_LOCALIZABILITY_NONLOCALIZED = YES;
				CLANG_CXX_LANGUAGE_STANDARD = "gnu++0x";
				CLANG_CXX_LIBRARY = "libc++";
				CLANG_ENABLE_MODULES = YES;
				CLANG_ENABLE_OBJC_ARC = YES;
				CLANG_WARN_BOOL_CONVERSION = YES;
				CLANG_WARN_CONSTANT_CONVERSION = YES;
				CLANG_WARN_DIRECT_OBJC_ISA_USAGE = YES_ERROR;
				CLANG_WARN_EMPTY_BODY = YES;
				CLANG_WARN_ENUM_CONVERSION = YES;
				CLANG_WARN_INFINITE_RECURSION = YES;
				CLANG_WARN_INT_CONVERSION = YES;
				CLANG_WARN_OBJC_ROOT_CLASS = YES_ERROR;
				CLANG_WARN_SUSPICIOUS_MOVE = YES;
				CLANG_WARN_UNREACHABLE_CODE = YES;
				CLANG_WARN__DUPLICATE_METHOD_MATCH = YES;
				CODE_SIGN_IDENTITY = "iPhone Distribution";
				DEVELOPMENT_TEAM = 5DAN4UM3NC;
				ENABLE_NS_ASSERTIONS = NO;
				ENABLE_STRICT_OBJC_MSGSEND = YES;
				FRAMEWORK_SEARCH_PATHS = "$(inherited)";
				"FRAMEWORK_SEARCH_PATHS[sdk=appletv*]" = (
					"$(SYMROOT)/Release$(EFFECTIVE_PLATFORM_NAME)",
					"$(PROJECT_DIR)/Frameworks/HockeySDK/tvOS/HockeySDK.embeddedframework",
				);
				"FRAMEWORK_SEARCH_PATHS[sdk=iphone*]" = (
					"$(SYMROOT)/Release$(EFFECTIVE_PLATFORM_NAME)",
					"$(PROJECT_DIR)/Frameworks/HockeySDK/iOS/HockeySDK.embeddedframework",
				);
				GCC_C_LANGUAGE_STANDARD = gnu99;
				GCC_NO_COMMON_BLOCKS = YES;
				GCC_WARN_64_TO_32_BIT_CONVERSION = YES;
				GCC_WARN_ABOUT_RETURN_TYPE = YES_ERROR;
				GCC_WARN_UNDECLARED_SELECTOR = YES;
				GCC_WARN_UNINITIALIZED_AUTOS = YES_AGGRESSIVE;
				GCC_WARN_UNUSED_FUNCTION = YES;
				GCC_WARN_UNUSED_VARIABLE = YES;
				IPHONEOS_DEPLOYMENT_TARGET = 9.0;
				MTL_ENABLE_DEBUG_INFO = NO;
				OTHER_SWIFT_FLAGS = "-D HOCKEY";
				PRODUCT_NAME = Kickstarter;
				SDKROOT = iphoneos;
				STRIP_BITCODE_FROM_COPIED_FILES = NO;
				STRIP_STYLE = debugging;
				SWIFT_VERSION = 3.0;
				TARGETED_DEVICE_FAMILY = 3;
				TVOS_DEPLOYMENT_TARGET = 9.0;
				VALIDATE_PRODUCT = YES;
			};
			name = Hockey;
		};
		A745D1D51CAAD0A400C12802 /* Hockey */ = {
			isa = XCBuildConfiguration;
			buildSettings = {
				ALWAYS_EMBED_SWIFT_STANDARD_LIBRARIES = YES;
				ASSETCATALOG_COMPILER_APPICON_NAME = "app-icon-beta";
				CLANG_ENABLE_MODULES = YES;
				CODE_SIGN_ENTITLEMENTS = "Kickstarter-iOS/Hockey.entitlements";
				"CODE_SIGN_IDENTITY[sdk=iphoneos*]" = "iPhone Distribution";
				DEFINES_MODULE = YES;
				DEVELOPMENT_TEAM = 5DAN4UM3NC;
				FRAMEWORK_SEARCH_PATHS = (
					"$(inherited)",
					"$(PROJECT_DIR)/Frameworks/HockeySDK/iOS/HockeySDK.embeddedframework",
					"$(PROJECT_DIR)/Frameworks/FBSDK/iOS",
					"$(PROJECT_DIR)/Frameworks",
				);
				"FRAMEWORK_SEARCH_PATHS[sdk=iphone*]" = (
					"$(SYMROOT)/Release$(EFFECTIVE_PLATFORM_NAME)",
					"$(PROJECT_DIR)/Frameworks/HockeySDK/iOS/HockeySDK.embeddedframework",
					"$(PROJECT_DIR)/Frameworks/FBSDK/iOS",
				);
				INFOPLIST_FILE = "Kickstarter-iOS/Info.plist";
				LD_RUNPATH_SEARCH_PATHS = "$(inherited) @executable_path/Frameworks @loader_path/Frameworks";
				PRODUCT_BUNDLE_IDENTIFIER = com.kickstarter.kickstarter.beta;
				PRODUCT_MODULE_NAME = Kickstarter_iOS;
				PRODUCT_NAME = KickBeta;
				PROVISIONING_PROFILE_SPECIFIER = circleci;
				SDKROOT = iphoneos;
				SWIFT_OBJC_BRIDGING_HEADER = "Kickstarter-iOS/Kickstarter-iOS-Bridging-Header.h";
				TARGETED_DEVICE_FAMILY = "1,2";
			};
			name = Hockey;
		};
		A745D1D61CAAD0A400C12802 /* Hockey */ = {
			isa = XCBuildConfiguration;
			buildSettings = {
				APPLICATION_EXTENSION_API_ONLY = NO;
				CODE_SIGN_IDENTITY = "";
				FRAMEWORK_SEARCH_PATHS = (
					"$(inherited)",
					"$(PROJECT_DIR)/Frameworks/FBSDK",
					"$(PROJECT_DIR)/Frameworks/FBSDK/iOS",
				);
				INFOPLIST_FILE = "Kickstarter-iOS/Info.plist";
				LD_RUNPATH_SEARCH_PATHS = "$(inherited) @executable_path/Frameworks @loader_path/Frameworks";
				PRODUCT_BUNDLE_IDENTIFIER = com.KickstarterTests;
				PRODUCT_NAME = "$(TARGET_NAME)";
				SDKROOT = iphoneos;
			};
			name = Hockey;
		};
		A745D1D71CAAD0A400C12802 /* Hockey */ = {
			isa = XCBuildConfiguration;
			buildSettings = {
				CODE_SIGN_IDENTITY = "iPhone Developer";
				CURRENT_PROJECT_VERSION = 1;
				DEFINES_MODULE = YES;
				DEVELOPMENT_TEAM = "";
				DYLIB_COMPATIBILITY_VERSION = 1;
				DYLIB_CURRENT_VERSION = 1;
				DYLIB_INSTALL_NAME_BASE = "@rpath";
				FRAMEWORK_SEARCH_PATHS = (
					"$(inherited)",
					"$(PROJECT_DIR)/Frameworks/FBSDK/iOS",
					"$(PROJECT_DIR)/Frameworks",
				);
				"FRAMEWORK_SEARCH_PATHS[sdk=appletv*]" = (
					"$(SYMROOT)/Release$(EFFECTIVE_PLATFORM_NAME)",
					"$(PROJECT_DIR)/Frameworks/HockeySDK/tvOS/HockeySDK.embeddedframework",
					"$(PROJECT_DIR)/Frameworks/FBSDK/tvOS",
				);
				"FRAMEWORK_SEARCH_PATHS[sdk=iphone*]" = (
					"$(SYMROOT)/Release$(EFFECTIVE_PLATFORM_NAME)",
					"$(PROJECT_DIR)/Frameworks/HockeySDK/iOS/HockeySDK.embeddedframework",
					"$(PROJECT_DIR)/Frameworks/FBSDK/iOS",
				);
				INFOPLIST_FILE = "Kickstarter-iOS/Info.plist";
				INSTALL_PATH = "$(LOCAL_LIBRARY_DIR)/Frameworks";
				LD_RUNPATH_SEARCH_PATHS = "$(inherited) @executable_path/Frameworks @loader_path/Frameworks";
				PRODUCT_BUNDLE_IDENTIFIER = "com.Library-iOS";
				PRODUCT_NAME = Library;
				SDKROOT = iphoneos;
				SKIP_INSTALL = YES;
				TARGETED_DEVICE_FAMILY = "1,2";
				VERSIONING_SYSTEM = "apple-generic";
				VERSION_INFO_PREFIX = "";
			};
			name = Hockey;
		};
		A745D1D81CAAD0A400C12802 /* Hockey */ = {
			isa = XCBuildConfiguration;
			buildSettings = {
				APPLICATION_EXTENSION_API_ONLY = NO;
				CODE_SIGN_IDENTITY = "";
				FRAMEWORK_SEARCH_PATHS = (
					"$(inherited)",
					"$(PROJECT_DIR)/Frameworks/FBSDK/iOS",
				);
				"FRAMEWORK_SEARCH_PATHS[sdk=appletv*]" = (
					"$(SYMROOT)/Release$(EFFECTIVE_PLATFORM_NAME)",
					"$(PROJECT_DIR)/Frameworks/HockeySDK/tvOS/HockeySDK.embeddedframework",
					"$(PROJECT_DIR)/Frameworks/FBSDK/tvOS",
				);
				"FRAMEWORK_SEARCH_PATHS[sdk=iphone*]" = (
					"$(SYMROOT)/Release$(EFFECTIVE_PLATFORM_NAME)",
					"$(PROJECT_DIR)/Frameworks/HockeySDK/iOS/HockeySDK.embeddedframework",
					"$(PROJECT_DIR)/Frameworks/FBSDK/iOS",
				);
				INFOPLIST_FILE = "Kickstarter-iOS/Info.plist";
				LD_RUNPATH_SEARCH_PATHS = "$(inherited) @executable_path/Frameworks @loader_path/Frameworks";
				PRODUCT_BUNDLE_IDENTIFIER = "com.Library-iOSTests";
				PRODUCT_NAME = "$(TARGET_NAME)";
				SDKROOT = iphoneos;
				TARGETED_DEVICE_FAMILY = "1,2";
			};
			name = Hockey;
		};
		A745D1D91CAAD0A400C12802 /* Hockey */ = {
			isa = XCBuildConfiguration;
			buildSettings = {
				CODE_SIGN_IDENTITY = "iPhone Developer";
				CURRENT_PROJECT_VERSION = 1;
				DEFINES_MODULE = YES;
				DEVELOPMENT_TEAM = "";
				DYLIB_COMPATIBILITY_VERSION = 1;
				DYLIB_CURRENT_VERSION = 1;
				DYLIB_INSTALL_NAME_BASE = "@rpath";
				FRAMEWORK_SEARCH_PATHS = (
					"$(inherited)",
					"$(PROJECT_DIR)/Frameworks/FBSDK/iOS",
					"$(PROJECT_DIR)/Frameworks/HockeySDK/iOS/HockeySDK.embeddedframework",
					"$(PROJECT_DIR)/Frameworks",
					"$(PROJECT_DIR)/Frameworks/Stripe",
				);
				IBSC_COMPILER_AUTO_ACTIVATE_CUSTOM_FONTS = NO;
				IBSC_ERRORS = NO;
				IBSC_FLATTEN_NIBS = NO;
				IBSC_NOTICES = NO;
				IBSC_WARNINGS = NO;
				INFOPLIST_FILE = "Kickstarter-iOS/Info.plist";
				INSTALL_PATH = "$(LOCAL_LIBRARY_DIR)/Frameworks";
				LD_RUNPATH_SEARCH_PATHS = "$(inherited) @executable_path/Frameworks @loader_path/Frameworks";
				PRODUCT_BUNDLE_IDENTIFIER = "com.Kickstarter-Framework-iOS";
				PRODUCT_NAME = Kickstarter_Framework;
				SDKROOT = iphoneos;
				SKIP_INSTALL = YES;
				SWIFT_OBJC_BRIDGING_HEADER = "Kickstarter-iOS/Kickstarter-iOS-Bridging-Header.h";
				TARGETED_DEVICE_FAMILY = "1,2";
				VERSIONING_SYSTEM = "apple-generic";
				VERSION_INFO_PREFIX = "";
			};
			name = Hockey;
		};
		A755114D1C8642B3005355CF /* Debug */ = {
			isa = XCBuildConfiguration;
			buildSettings = {
				CODE_SIGN_IDENTITY = "iPhone Developer";
				CURRENT_PROJECT_VERSION = 1;
				DEFINES_MODULE = YES;
				DEVELOPMENT_TEAM = "";
				DYLIB_COMPATIBILITY_VERSION = 1;
				DYLIB_CURRENT_VERSION = 1;
				DYLIB_INSTALL_NAME_BASE = "@rpath";
				FRAMEWORK_SEARCH_PATHS = (
					"$(inherited)",
					"$(PROJECT_DIR)/Frameworks/FBSDK/iOS",
					"$(PROJECT_DIR)/Frameworks",
				);
				"FRAMEWORK_SEARCH_PATHS[sdk=appletv*]" = (
					"$(PROJECT_DIR)/Frameworks/HockeySDK/tvOS/HockeySDK.embeddedframework",
					"$(PROJECT_DIR)/Frameworks/FBSDK/tvOS",
				);
				"FRAMEWORK_SEARCH_PATHS[sdk=iphone*]" = (
					"$(PROJECT_DIR)/Frameworks/HockeySDK/iOS/HockeySDK.embeddedframework",
					"$(PROJECT_DIR)/Frameworks/FBSDK/iOS",
				);
				INFOPLIST_FILE = "Kickstarter-iOS/Info.plist";
				INSTALL_PATH = "$(LOCAL_LIBRARY_DIR)/Frameworks";
				LD_RUNPATH_SEARCH_PATHS = "$(inherited) @executable_path/Frameworks @loader_path/Frameworks";
				PRODUCT_BUNDLE_IDENTIFIER = "com.Library-iOS";
				PRODUCT_NAME = Library;
				SDKROOT = iphoneos;
				SKIP_INSTALL = YES;
				TARGETED_DEVICE_FAMILY = "1,2";
				VERSIONING_SYSTEM = "apple-generic";
				VERSION_INFO_PREFIX = "";
			};
			name = Debug;
		};
		A755114E1C8642B3005355CF /* Release */ = {
			isa = XCBuildConfiguration;
			buildSettings = {
				CODE_SIGN_IDENTITY = "iPhone Developer";
				CURRENT_PROJECT_VERSION = 1;
				DEFINES_MODULE = YES;
				DEVELOPMENT_TEAM = "";
				DYLIB_COMPATIBILITY_VERSION = 1;
				DYLIB_CURRENT_VERSION = 1;
				DYLIB_INSTALL_NAME_BASE = "@rpath";
				FRAMEWORK_SEARCH_PATHS = (
					"$(inherited)",
					"$(PROJECT_DIR)/Frameworks/FBSDK/iOS",
					"$(PROJECT_DIR)/Frameworks",
				);
				"FRAMEWORK_SEARCH_PATHS[sdk=appletv*]" = (
					"$(PROJECT_DIR)/Frameworks/HockeySDK/tvOS/HockeySDK.embeddedframework",
					"$(PROJECT_DIR)/Frameworks/FBSDK/tvOS",
				);
				"FRAMEWORK_SEARCH_PATHS[sdk=iphone*]" = (
					"$(PROJECT_DIR)/Frameworks/HockeySDK/iOS/HockeySDK.embeddedframework",
					"$(PROJECT_DIR)/Frameworks/FBSDK/iOS",
				);
				INFOPLIST_FILE = "Kickstarter-iOS/Info.plist";
				INSTALL_PATH = "$(LOCAL_LIBRARY_DIR)/Frameworks";
				LD_RUNPATH_SEARCH_PATHS = "$(inherited) @executable_path/Frameworks @loader_path/Frameworks";
				PRODUCT_BUNDLE_IDENTIFIER = "com.Library-iOS";
				PRODUCT_NAME = Library;
				SDKROOT = iphoneos;
				SKIP_INSTALL = YES;
				TARGETED_DEVICE_FAMILY = "1,2";
				VERSIONING_SYSTEM = "apple-generic";
				VERSION_INFO_PREFIX = "";
			};
			name = Release;
		};
		A755114F1C8642B3005355CF /* Debug */ = {
			isa = XCBuildConfiguration;
			buildSettings = {
				APPLICATION_EXTENSION_API_ONLY = NO;
				FRAMEWORK_SEARCH_PATHS = (
					"$(inherited)",
					"$(PROJECT_DIR)/Frameworks/FBSDK/iOS",
				);
				"FRAMEWORK_SEARCH_PATHS[sdk=appletv*]" = (
					"$(PROJECT_DIR)/Frameworks/HockeySDK/tvOS/HockeySDK.embeddedframework",
					"$(PROJECT_DIR)/Frameworks/FBSDK/tvOS",
				);
				"FRAMEWORK_SEARCH_PATHS[sdk=iphone*]" = (
					"$(PROJECT_DIR)/Frameworks/HockeySDK/iOS/HockeySDK.embeddedframework",
					"$(PROJECT_DIR)/Frameworks/FBSDK/iOS",
				);
				INFOPLIST_FILE = "Kickstarter-iOS/Info.plist";
				LD_RUNPATH_SEARCH_PATHS = "$(inherited) @executable_path/Frameworks @loader_path/Frameworks";
				PRODUCT_BUNDLE_IDENTIFIER = "com.Library-iOSTests";
				PRODUCT_NAME = "$(TARGET_NAME)";
				SDKROOT = iphoneos;
				TARGETED_DEVICE_FAMILY = "1,2";
			};
			name = Debug;
		};
		A75511501C8642B3005355CF /* Release */ = {
			isa = XCBuildConfiguration;
			buildSettings = {
				APPLICATION_EXTENSION_API_ONLY = NO;
				CODE_SIGN_IDENTITY = "";
				FRAMEWORK_SEARCH_PATHS = (
					"$(inherited)",
					"$(PROJECT_DIR)/Frameworks/FBSDK/iOS",
				);
				"FRAMEWORK_SEARCH_PATHS[sdk=appletv*]" = (
					"$(PROJECT_DIR)/Frameworks/HockeySDK/tvOS/HockeySDK.embeddedframework",
					"$(PROJECT_DIR)/Frameworks/FBSDK/tvOS",
				);
				"FRAMEWORK_SEARCH_PATHS[sdk=iphone*]" = (
					"$(PROJECT_DIR)/Frameworks/HockeySDK/iOS/HockeySDK.embeddedframework",
					"$(PROJECT_DIR)/Frameworks/FBSDK/iOS",
				);
				INFOPLIST_FILE = "Kickstarter-iOS/Info.plist";
				LD_RUNPATH_SEARCH_PATHS = "$(inherited) @executable_path/Frameworks @loader_path/Frameworks";
				PRODUCT_BUNDLE_IDENTIFIER = "com.Library-iOSTests";
				PRODUCT_NAME = "$(TARGET_NAME)";
				SDKROOT = iphoneos;
				TARGETED_DEVICE_FAMILY = "1,2";
			};
			name = Release;
		};
		A7BA54401E1E493600E54377 /* Debug */ = {
			isa = XCBuildConfiguration;
			buildSettings = {
				CLANG_ANALYZER_NONNULL = YES;
				CLANG_ENABLE_MODULES = YES;
				CODE_SIGN_IDENTITY = "iPhone Developer";
				"CODE_SIGN_IDENTITY[sdk=iphoneos*]" = "iPhone Developer";
				CURRENT_PROJECT_VERSION = 1;
				DEFINES_MODULE = YES;
				DYLIB_COMPATIBILITY_VERSION = 1;
				DYLIB_CURRENT_VERSION = 1;
				DYLIB_INSTALL_NAME_BASE = "@rpath";
				FRAMEWORK_SEARCH_PATHS = (
					"$(inherited)",
					"$(PROJECT_DIR)/Frameworks/OpenTok",
					"$(PROJECT_DIR)/Frameworks/Firebase/Analytics",
					"$(PROJECT_DIR)/Frameworks/Firebase/Auth",
					"$(PROJECT_DIR)/Frameworks/Firebase/Database",
				);
				INFOPLIST_FILE = LiveStream/Info.plist;
				INSTALL_PATH = "$(LOCAL_LIBRARY_DIR)/Frameworks";
				LD_RUNPATH_SEARCH_PATHS = "$(inherited) @executable_path/Frameworks @loader_path/Frameworks";
				OTHER_LDFLAGS = "-ObjC";
				PRODUCT_BUNDLE_IDENTIFIER = com.kickstarter.LiveStream;
				PRODUCT_NAME = "$(TARGET_NAME)";
				SDKROOT = iphoneos;
				SKIP_INSTALL = YES;
				SWIFT_OPTIMIZATION_LEVEL = "-Onone";
				TARGETED_DEVICE_FAMILY = "1,2";
				VERSIONING_SYSTEM = "apple-generic";
				VERSION_INFO_PREFIX = "";
			};
			name = Debug;
		};
		A7BA54411E1E493600E54377 /* Release */ = {
			isa = XCBuildConfiguration;
			buildSettings = {
				CLANG_ANALYZER_NONNULL = YES;
				CLANG_ENABLE_MODULES = YES;
				CODE_SIGN_IDENTITY = "iPhone Distribution";
				"CODE_SIGN_IDENTITY[sdk=iphoneos*]" = "iPhone Distribution";
				COPY_PHASE_STRIP = NO;
				CURRENT_PROJECT_VERSION = 1;
				DEBUG_INFORMATION_FORMAT = "dwarf-with-dsym";
				DEFINES_MODULE = YES;
				DYLIB_COMPATIBILITY_VERSION = 1;
				DYLIB_CURRENT_VERSION = 1;
				DYLIB_INSTALL_NAME_BASE = "@rpath";
				FRAMEWORK_SEARCH_PATHS = (
					"$(inherited)",
					"$(PROJECT_DIR)/Frameworks/OpenTok",
					"$(PROJECT_DIR)/Frameworks/Firebase/Analytics",
					"$(PROJECT_DIR)/Frameworks/Firebase/Auth",
					"$(PROJECT_DIR)/Frameworks/Firebase/Database",
				);
				INFOPLIST_FILE = LiveStream/Info.plist;
				INSTALL_PATH = "$(LOCAL_LIBRARY_DIR)/Frameworks";
				LD_RUNPATH_SEARCH_PATHS = "$(inherited) @executable_path/Frameworks @loader_path/Frameworks";
				OTHER_LDFLAGS = "-ObjC";
				PRODUCT_BUNDLE_IDENTIFIER = com.kickstarter.LiveStream;
				PRODUCT_NAME = "$(TARGET_NAME)";
				SDKROOT = iphoneos;
				SKIP_INSTALL = YES;
				TARGETED_DEVICE_FAMILY = "1,2";
				VERSIONING_SYSTEM = "apple-generic";
				VERSION_INFO_PREFIX = "";
			};
			name = Release;
		};
		A7BA54421E1E493600E54377 /* Hockey */ = {
			isa = XCBuildConfiguration;
			buildSettings = {
				CLANG_ANALYZER_NONNULL = YES;
				CLANG_ENABLE_MODULES = YES;
				CODE_SIGN_IDENTITY = "iPhone Distribution: Kickstarter of New York";
				"CODE_SIGN_IDENTITY[sdk=iphoneos*]" = "iPhone Distribution: Kickstarter of New York";
				COPY_PHASE_STRIP = NO;
				CURRENT_PROJECT_VERSION = 1;
				DEBUG_INFORMATION_FORMAT = "dwarf-with-dsym";
				DEFINES_MODULE = YES;
				DYLIB_COMPATIBILITY_VERSION = 1;
				DYLIB_CURRENT_VERSION = 1;
				DYLIB_INSTALL_NAME_BASE = "@rpath";
				FRAMEWORK_SEARCH_PATHS = (
					"$(inherited)",
					"$(PROJECT_DIR)/Frameworks/OpenTok",
					"$(PROJECT_DIR)/Frameworks/Firebase/Analytics",
					"$(PROJECT_DIR)/Frameworks/Firebase/Auth",
					"$(PROJECT_DIR)/Frameworks/Firebase/Database",
				);
				INFOPLIST_FILE = LiveStream/Info.plist;
				INSTALL_PATH = "$(LOCAL_LIBRARY_DIR)/Frameworks";
				LD_RUNPATH_SEARCH_PATHS = "$(inherited) @executable_path/Frameworks @loader_path/Frameworks";
				OTHER_LDFLAGS = "-ObjC";
				PRODUCT_BUNDLE_IDENTIFIER = com.kickstarter.LiveStream;
				PRODUCT_NAME = "$(TARGET_NAME)";
				SDKROOT = iphoneos;
				SKIP_INSTALL = YES;
				TARGETED_DEVICE_FAMILY = "1,2";
				VERSIONING_SYSTEM = "apple-generic";
				VERSION_INFO_PREFIX = "";
			};
			name = Hockey;
		};
		A7BA54431E1E493600E54377 /* Debug */ = {
			isa = XCBuildConfiguration;
			buildSettings = {
				CLANG_ANALYZER_NONNULL = YES;
				CLANG_ENABLE_MODULES = YES;
				INFOPLIST_FILE = LiveStream/Info.plist;
				IPHONEOS_DEPLOYMENT_TARGET = 9.3;
				LD_RUNPATH_SEARCH_PATHS = "$(inherited) @executable_path/Frameworks @loader_path/Frameworks";
				PRODUCT_BUNDLE_IDENTIFIER = com.kickstarter.LiveStreamTests;
				PRODUCT_NAME = "$(TARGET_NAME)";
				SDKROOT = iphoneos;
				SWIFT_OPTIMIZATION_LEVEL = "-Onone";
			};
			name = Debug;
		};
		A7BA54441E1E493600E54377 /* Release */ = {
			isa = XCBuildConfiguration;
			buildSettings = {
				CLANG_ANALYZER_NONNULL = YES;
				CLANG_ENABLE_MODULES = YES;
				CODE_SIGN_IDENTITY = "";
				COPY_PHASE_STRIP = NO;
				DEBUG_INFORMATION_FORMAT = "dwarf-with-dsym";
				INFOPLIST_FILE = LiveStream/Info.plist;
				IPHONEOS_DEPLOYMENT_TARGET = 9.3;
				LD_RUNPATH_SEARCH_PATHS = "$(inherited) @executable_path/Frameworks @loader_path/Frameworks";
				PRODUCT_BUNDLE_IDENTIFIER = com.kickstarter.LiveStreamTests;
				PRODUCT_NAME = "$(TARGET_NAME)";
				SDKROOT = iphoneos;
			};
			name = Release;
		};
		A7BA54451E1E493600E54377 /* Hockey */ = {
			isa = XCBuildConfiguration;
			buildSettings = {
				CLANG_ANALYZER_NONNULL = YES;
				CLANG_ENABLE_MODULES = YES;
				CODE_SIGN_IDENTITY = "";
				COPY_PHASE_STRIP = NO;
				DEBUG_INFORMATION_FORMAT = "dwarf-with-dsym";
				INFOPLIST_FILE = LiveStream/Info.plist;
				IPHONEOS_DEPLOYMENT_TARGET = 9.3;
				LD_RUNPATH_SEARCH_PATHS = "$(inherited) @executable_path/Frameworks @loader_path/Frameworks";
				PRODUCT_BUNDLE_IDENTIFIER = com.kickstarter.LiveStreamTests;
				PRODUCT_NAME = "$(TARGET_NAME)";
				SDKROOT = iphoneos;
			};
			name = Hockey;
		};
		A7C795A71C873A870081977F /* Debug */ = {
			isa = XCBuildConfiguration;
			buildSettings = {
				CODE_SIGN_IDENTITY = "iPhone Developer";
				CURRENT_PROJECT_VERSION = 1;
				DEFINES_MODULE = YES;
				DEVELOPMENT_TEAM = "";
				DYLIB_COMPATIBILITY_VERSION = 1;
				DYLIB_CURRENT_VERSION = 1;
				DYLIB_INSTALL_NAME_BASE = "@rpath";
				FRAMEWORK_SEARCH_PATHS = (
					"$(inherited)",
					"$(PROJECT_DIR)/Frameworks/FBSDK/iOS",
					"$(PROJECT_DIR)/Frameworks/HockeySDK/iOS/HockeySDK.embeddedframework",
					"$(PROJECT_DIR)/Frameworks",
					"$(PROJECT_DIR)/Frameworks/Stripe",
				);
				IBSC_COMPILER_AUTO_ACTIVATE_CUSTOM_FONTS = NO;
				IBSC_ERRORS = NO;
				IBSC_FLATTEN_NIBS = NO;
				IBSC_NOTICES = NO;
				IBSC_WARNINGS = NO;
				INFOPLIST_FILE = "Kickstarter-iOS/Info.plist";
				INSTALL_PATH = "$(LOCAL_LIBRARY_DIR)/Frameworks";
				LD_RUNPATH_SEARCH_PATHS = "$(inherited) @executable_path/Frameworks @loader_path/Frameworks";
				PRODUCT_BUNDLE_IDENTIFIER = "com.Kickstarter-Framework-iOS";
				PRODUCT_NAME = Kickstarter_Framework;
				SDKROOT = iphoneos;
				SKIP_INSTALL = YES;
				SWIFT_OBJC_BRIDGING_HEADER = "Kickstarter-iOS/Kickstarter-iOS-Bridging-Header.h";
				TARGETED_DEVICE_FAMILY = "1,2";
				VERSIONING_SYSTEM = "apple-generic";
				VERSION_INFO_PREFIX = "";
			};
			name = Debug;
		};
		A7C795A81C873A870081977F /* Release */ = {
			isa = XCBuildConfiguration;
			buildSettings = {
				CODE_SIGN_IDENTITY = "iPhone Developer";
				CURRENT_PROJECT_VERSION = 1;
				DEFINES_MODULE = YES;
				DEVELOPMENT_TEAM = "";
				DYLIB_COMPATIBILITY_VERSION = 1;
				DYLIB_CURRENT_VERSION = 1;
				DYLIB_INSTALL_NAME_BASE = "@rpath";
				FRAMEWORK_SEARCH_PATHS = (
					"$(inherited)",
					"$(PROJECT_DIR)/Frameworks/FBSDK/iOS",
					"$(PROJECT_DIR)/Frameworks/HockeySDK/iOS/HockeySDK.embeddedframework",
					"$(PROJECT_DIR)/Frameworks",
					"$(PROJECT_DIR)/Frameworks/Stripe",
				);
				IBSC_COMPILER_AUTO_ACTIVATE_CUSTOM_FONTS = NO;
				IBSC_ERRORS = NO;
				IBSC_FLATTEN_NIBS = NO;
				IBSC_NOTICES = NO;
				IBSC_WARNINGS = NO;
				INFOPLIST_FILE = "Kickstarter-iOS/Info.plist";
				INSTALL_PATH = "$(LOCAL_LIBRARY_DIR)/Frameworks";
				LD_RUNPATH_SEARCH_PATHS = "$(inherited) @executable_path/Frameworks @loader_path/Frameworks";
				PRODUCT_BUNDLE_IDENTIFIER = "com.Kickstarter-Framework-iOS";
				PRODUCT_NAME = Kickstarter_Framework;
				SDKROOT = iphoneos;
				SKIP_INSTALL = YES;
				SWIFT_OBJC_BRIDGING_HEADER = "Kickstarter-iOS/Kickstarter-iOS-Bridging-Header.h";
				TARGETED_DEVICE_FAMILY = "1,2";
				VERSIONING_SYSTEM = "apple-generic";
				VERSION_INFO_PREFIX = "";
			};
			name = Release;
		};
		A7D1F9621C850B7C000D41D5 /* Debug */ = {
			isa = XCBuildConfiguration;
			buildSettings = {
				ALWAYS_EMBED_SWIFT_STANDARD_LIBRARIES = YES;
				ASSETCATALOG_COMPILER_APPICON_NAME = "app-icon-debug";
				CLANG_ENABLE_MODULES = YES;
				CODE_SIGN_ENTITLEMENTS = "Kickstarter-iOS/Debug.entitlements";
				CODE_SIGN_IDENTITY = "iPhone Developer";
				"CODE_SIGN_IDENTITY[sdk=iphoneos*]" = "iPhone Developer";
				DEFINES_MODULE = YES;
				DEVELOPMENT_TEAM = 48YBP49Y5N;
				FRAMEWORK_SEARCH_PATHS = (
					"$(inherited)",
					"$(PROJECT_DIR)/Frameworks/HockeySDK/iOS/HockeySDK.embeddedframework",
					"$(PROJECT_DIR)/Frameworks/FBSDK/iOS",
					"$(PROJECT_DIR)/Frameworks",
				);
				"FRAMEWORK_SEARCH_PATHS[sdk=iphone*]" = (
					"$(PROJECT_DIR)/Frameworks/HockeySDK/iOS/HockeySDK.embeddedframework",
					"$(PROJECT_DIR)/Frameworks/Stripe/",
					"$(PROJECT_DIR)/Frameworks/FBSDK/iOS",
				);
				INFOPLIST_FILE = "Kickstarter-iOS/Info.plist";
				LD_RUNPATH_SEARCH_PATHS = "$(inherited) @executable_path/Frameworks @loader_path/Frameworks";
				PRODUCT_BUNDLE_IDENTIFIER = com.kickstarter.kickstarter.alpha;
				PRODUCT_MODULE_NAME = Kickstarter_iOS;
				PRODUCT_NAME = KickDebug;
				PROVISIONING_PROFILE_SPECIFIER = "Alpha Development";
				SDKROOT = iphoneos;
				SWIFT_OBJC_BRIDGING_HEADER = "Kickstarter-iOS/Kickstarter-iOS-Bridging-Header.h";
				SWIFT_OPTIMIZATION_LEVEL = "-Onone";
				TARGETED_DEVICE_FAMILY = "1,2";
			};
			name = Debug;
		};
		A7D1F9631C850B7C000D41D5 /* Release */ = {
			isa = XCBuildConfiguration;
			buildSettings = {
				ALWAYS_EMBED_SWIFT_STANDARD_LIBRARIES = YES;
				ASSETCATALOG_COMPILER_APPICON_NAME = "app-icon";
				CLANG_ENABLE_MODULES = YES;
				CODE_SIGN_ENTITLEMENTS = "Kickstarter-iOS/Release.entitlements";
				"CODE_SIGN_IDENTITY[sdk=iphoneos*]" = "iPhone Distribution";
				DEFINES_MODULE = YES;
				DEVELOPMENT_TEAM = 48YBP49Y5N;
				FRAMEWORK_SEARCH_PATHS = (
					"$(inherited)",
					"$(PROJECT_DIR)/Frameworks/HockeySDK/iOS/HockeySDK.embeddedframework",
					"$(PROJECT_DIR)/Frameworks/FBSDK/iOS",
					"$(PROJECT_DIR)/Frameworks",
				);
				"FRAMEWORK_SEARCH_PATHS[sdk=iphone*]" = (
					"$(PROJECT_DIR)/Frameworks/HockeySDK/iOS/HockeySDK.embeddedframework",
					"$(PROJECT_DIR)/Frameworks/FBSDK/iOS",
				);
				INFOPLIST_FILE = "Kickstarter-iOS/Info.plist";
				LD_RUNPATH_SEARCH_PATHS = "$(inherited) @executable_path/Frameworks @loader_path/Frameworks";
				PRODUCT_BUNDLE_IDENTIFIER = com.kickstarter.kickstarter;
				PRODUCT_MODULE_NAME = Kickstarter_iOS;
				PROVISIONING_PROFILE_SPECIFIER = AppStore;
				SDKROOT = iphoneos;
				SWIFT_OBJC_BRIDGING_HEADER = "Kickstarter-iOS/Kickstarter-iOS-Bridging-Header.h";
				TARGETED_DEVICE_FAMILY = "1,2";
			};
			name = Release;
		};
		A7D1F9651C850B7C000D41D5 /* Debug */ = {
			isa = XCBuildConfiguration;
			buildSettings = {
				APPLICATION_EXTENSION_API_ONLY = NO;
				FRAMEWORK_SEARCH_PATHS = (
					"$(inherited)",
					"$(PROJECT_DIR)/Frameworks/FBSDK",
					"$(PROJECT_DIR)/Frameworks/FBSDK/iOS",
				);
				INFOPLIST_FILE = "Kickstarter-iOS/Info.plist";
				LD_RUNPATH_SEARCH_PATHS = "$(inherited) @executable_path/Frameworks @loader_path/Frameworks";
				PRODUCT_BUNDLE_IDENTIFIER = com.KickstarterTests;
				PRODUCT_NAME = "$(TARGET_NAME)";
				SDKROOT = iphoneos;
			};
			name = Debug;
		};
		A7D1F9661C850B7C000D41D5 /* Release */ = {
			isa = XCBuildConfiguration;
			buildSettings = {
				APPLICATION_EXTENSION_API_ONLY = NO;
				CODE_SIGN_IDENTITY = "";
				FRAMEWORK_SEARCH_PATHS = (
					"$(inherited)",
					"$(PROJECT_DIR)/Frameworks/FBSDK",
					"$(PROJECT_DIR)/Frameworks/FBSDK/iOS",
				);
				INFOPLIST_FILE = "Kickstarter-iOS/Info.plist";
				LD_RUNPATH_SEARCH_PATHS = "$(inherited) @executable_path/Frameworks @loader_path/Frameworks";
				PRODUCT_BUNDLE_IDENTIFIER = com.KickstarterTests;
				PRODUCT_NAME = "$(TARGET_NAME)";
				SDKROOT = iphoneos;
			};
			name = Release;
		};
		A7E06C9C1C5A6EB300EBDCC2 /* Debug */ = {
			isa = XCBuildConfiguration;
			baseConfigurationReference = 802800571C88F64D00141235 /* Base.xcconfig */;
			buildSettings = {
				ALWAYS_EMBED_SWIFT_STANDARD_LIBRARIES = NO;
				ALWAYS_SEARCH_USER_PATHS = NO;
				CLANG_ANALYZER_LOCALIZABILITY_NONLOCALIZED = YES;
				CLANG_CXX_LANGUAGE_STANDARD = "gnu++0x";
				CLANG_CXX_LIBRARY = "libc++";
				CLANG_ENABLE_MODULES = YES;
				CLANG_ENABLE_OBJC_ARC = YES;
				CLANG_WARN_BOOL_CONVERSION = YES;
				CLANG_WARN_CONSTANT_CONVERSION = YES;
				CLANG_WARN_DIRECT_OBJC_ISA_USAGE = YES_ERROR;
				CLANG_WARN_EMPTY_BODY = YES;
				CLANG_WARN_ENUM_CONVERSION = YES;
				CLANG_WARN_INFINITE_RECURSION = YES;
				CLANG_WARN_INT_CONVERSION = YES;
				CLANG_WARN_OBJC_ROOT_CLASS = YES_ERROR;
				CLANG_WARN_SUSPICIOUS_MOVE = YES;
				CLANG_WARN_UNREACHABLE_CODE = YES;
				CLANG_WARN__DUPLICATE_METHOD_MATCH = YES;
				COPY_PHASE_STRIP = NO;
				DEBUG_INFORMATION_FORMAT = dwarf;
				DEVELOPMENT_TEAM = 48YBP49Y5N;
				ENABLE_STRICT_OBJC_MSGSEND = YES;
				ENABLE_TESTABILITY = YES;
				FRAMEWORK_SEARCH_PATHS = "$(inherited)";
				GCC_C_LANGUAGE_STANDARD = gnu99;
				GCC_DYNAMIC_NO_PIC = NO;
				GCC_NO_COMMON_BLOCKS = YES;
				GCC_OPTIMIZATION_LEVEL = 0;
				GCC_PREPROCESSOR_DEFINITIONS = (
					"DEBUG=1",
					"$(inherited)",
				);
				GCC_WARN_64_TO_32_BIT_CONVERSION = YES;
				GCC_WARN_ABOUT_RETURN_TYPE = YES_ERROR;
				GCC_WARN_UNDECLARED_SELECTOR = YES;
				GCC_WARN_UNINITIALIZED_AUTOS = YES_AGGRESSIVE;
				GCC_WARN_UNUSED_FUNCTION = YES;
				GCC_WARN_UNUSED_VARIABLE = YES;
				IPHONEOS_DEPLOYMENT_TARGET = 9.0;
				MTL_ENABLE_DEBUG_INFO = YES;
				ONLY_ACTIVE_ARCH = YES;
				OTHER_SWIFT_FLAGS = "-D DEBUG -Xfrontend -warn-long-function-bodies=1000";
				PRODUCT_NAME = Kickstarter;
				SDKROOT = iphoneos;
				STRIP_BITCODE_FROM_COPIED_FILES = NO;
				STRIP_INSTALLED_PRODUCT = NO;
				STRIP_STYLE = debugging;
				SWIFT_OPTIMIZATION_LEVEL = "-Onone";
				SWIFT_VERSION = 3.0;
				TARGETED_DEVICE_FAMILY = 3;
				TVOS_DEPLOYMENT_TARGET = 9.0;
			};
			name = Debug;
		};
		A7E06C9D1C5A6EB300EBDCC2 /* Release */ = {
			isa = XCBuildConfiguration;
			baseConfigurationReference = 802800571C88F64D00141235 /* Base.xcconfig */;
			buildSettings = {
				ALWAYS_EMBED_SWIFT_STANDARD_LIBRARIES = NO;
				ALWAYS_SEARCH_USER_PATHS = NO;
				CLANG_ANALYZER_LOCALIZABILITY_NONLOCALIZED = YES;
				CLANG_CXX_LANGUAGE_STANDARD = "gnu++0x";
				CLANG_CXX_LIBRARY = "libc++";
				CLANG_ENABLE_MODULES = YES;
				CLANG_ENABLE_OBJC_ARC = YES;
				CLANG_WARN_BOOL_CONVERSION = YES;
				CLANG_WARN_CONSTANT_CONVERSION = YES;
				CLANG_WARN_DIRECT_OBJC_ISA_USAGE = YES_ERROR;
				CLANG_WARN_EMPTY_BODY = YES;
				CLANG_WARN_ENUM_CONVERSION = YES;
				CLANG_WARN_INFINITE_RECURSION = YES;
				CLANG_WARN_INT_CONVERSION = YES;
				CLANG_WARN_OBJC_ROOT_CLASS = YES_ERROR;
				CLANG_WARN_SUSPICIOUS_MOVE = YES;
				CLANG_WARN_UNREACHABLE_CODE = YES;
				CLANG_WARN__DUPLICATE_METHOD_MATCH = YES;
				CODE_SIGN_IDENTITY = "iPhone Distribution";
				DEVELOPMENT_TEAM = 48YBP49Y5N;
				ENABLE_NS_ASSERTIONS = NO;
				ENABLE_STRICT_OBJC_MSGSEND = YES;
				FRAMEWORK_SEARCH_PATHS = "$(inherited)";
				GCC_C_LANGUAGE_STANDARD = gnu99;
				GCC_NO_COMMON_BLOCKS = YES;
				GCC_WARN_64_TO_32_BIT_CONVERSION = YES;
				GCC_WARN_ABOUT_RETURN_TYPE = YES_ERROR;
				GCC_WARN_UNDECLARED_SELECTOR = YES;
				GCC_WARN_UNINITIALIZED_AUTOS = YES_AGGRESSIVE;
				GCC_WARN_UNUSED_FUNCTION = YES;
				GCC_WARN_UNUSED_VARIABLE = YES;
				IPHONEOS_DEPLOYMENT_TARGET = 9.0;
				MTL_ENABLE_DEBUG_INFO = NO;
				OTHER_SWIFT_FLAGS = "-D RELEASE";
				PRODUCT_NAME = Kickstarter;
				SDKROOT = iphoneos;
				STRIP_BITCODE_FROM_COPIED_FILES = NO;
				STRIP_STYLE = debugging;
				SWIFT_VERSION = 3.0;
				TARGETED_DEVICE_FAMILY = 3;
				TVOS_DEPLOYMENT_TARGET = 9.0;
				VALIDATE_PRODUCT = YES;
			};
			name = Release;
		};
/* End XCBuildConfiguration section */

/* Begin XCConfigurationList section */
		A75511591C8642B3005355CF /* Build configuration list for PBXNativeTarget "Library-iOS" */ = {
			isa = XCConfigurationList;
			buildConfigurations = (
				A755114D1C8642B3005355CF /* Debug */,
				A755114E1C8642B3005355CF /* Release */,
				A745D1D71CAAD0A400C12802 /* Hockey */,
			);
			defaultConfigurationIsVisible = 0;
			defaultConfigurationName = Release;
		};
		A755115A1C8642B3005355CF /* Build configuration list for PBXNativeTarget "Library-iOSTests" */ = {
			isa = XCConfigurationList;
			buildConfigurations = (
				A755114F1C8642B3005355CF /* Debug */,
				A75511501C8642B3005355CF /* Release */,
				A745D1D81CAAD0A400C12802 /* Hockey */,
			);
			defaultConfigurationIsVisible = 0;
			defaultConfigurationName = Release;
		};
		A7BA54811E1E493600E54377 /* Build configuration list for PBXNativeTarget "LiveStream" */ = {
			isa = XCConfigurationList;
			buildConfigurations = (
				A7BA54401E1E493600E54377 /* Debug */,
				A7BA54411E1E493600E54377 /* Release */,
				A7BA54421E1E493600E54377 /* Hockey */,
			);
			defaultConfigurationIsVisible = 0;
			defaultConfigurationName = Release;
		};
		A7BA54821E1E493600E54377 /* Build configuration list for PBXNativeTarget "LiveStreamTests" */ = {
			isa = XCConfigurationList;
			buildConfigurations = (
				A7BA54431E1E493600E54377 /* Debug */,
				A7BA54441E1E493600E54377 /* Release */,
				A7BA54451E1E493600E54377 /* Hockey */,
			);
			defaultConfigurationIsVisible = 0;
			defaultConfigurationName = Release;
		};
		A7C795B11C873A870081977F /* Build configuration list for PBXNativeTarget "Kickstarter-Framework-iOS" */ = {
			isa = XCConfigurationList;
			buildConfigurations = (
				A7C795A71C873A870081977F /* Debug */,
				A7C795A81C873A870081977F /* Release */,
				A745D1D91CAAD0A400C12802 /* Hockey */,
			);
			defaultConfigurationIsVisible = 0;
			defaultConfigurationName = Release;
		};
		A7D1F9611C850B7C000D41D5 /* Build configuration list for PBXNativeTarget "Kickstarter-iOS" */ = {
			isa = XCConfigurationList;
			buildConfigurations = (
				A7D1F9621C850B7C000D41D5 /* Debug */,
				A7D1F9631C850B7C000D41D5 /* Release */,
				A745D1D51CAAD0A400C12802 /* Hockey */,
			);
			defaultConfigurationIsVisible = 0;
			defaultConfigurationName = Release;
		};
		A7D1F9641C850B7C000D41D5 /* Build configuration list for PBXNativeTarget "Kickstarter-Framework-iOSTests" */ = {
			isa = XCConfigurationList;
			buildConfigurations = (
				A7D1F9651C850B7C000D41D5 /* Debug */,
				A7D1F9661C850B7C000D41D5 /* Release */,
				A745D1D61CAAD0A400C12802 /* Hockey */,
			);
			defaultConfigurationIsVisible = 0;
			defaultConfigurationName = Release;
		};
		A7E06C741C5A6EB300EBDCC2 /* Build configuration list for PBXProject "Kickstarter" */ = {
			isa = XCConfigurationList;
			buildConfigurations = (
				A7E06C9C1C5A6EB300EBDCC2 /* Debug */,
				A7E06C9D1C5A6EB300EBDCC2 /* Release */,
				A745D1D41CAAD0A400C12802 /* Hockey */,
			);
			defaultConfigurationIsVisible = 0;
			defaultConfigurationName = Release;
		};
/* End XCConfigurationList section */
	};
	rootObject = A7E06C711C5A6EB300EBDCC2 /* Project object */;
}<|MERGE_RESOLUTION|>--- conflicted
+++ resolved
@@ -647,11 +647,8 @@
 		D08A817A1DFAACF8000128DB /* LiveStreamEventDetailsViewModel.swift in Sources */ = {isa = PBXBuildFile; fileRef = D0247A901DF9F0EF00D7A7C1 /* LiveStreamEventDetailsViewModel.swift */; };
 		D08A817B1DFAAD04000128DB /* LiveStreamContainerViewController.swift in Sources */ = {isa = PBXBuildFile; fileRef = D08A81711DFAA815000128DB /* LiveStreamContainerViewController.swift */; };
 		D08A817C1DFAAD08000128DB /* LiveStreamCountdownViewController.swift in Sources */ = {isa = PBXBuildFile; fileRef = D08A81721DFAA815000128DB /* LiveStreamCountdownViewController.swift */; };
-<<<<<<< HEAD
 		D0A9CC321E0842B8000F099C /* ProjectPamphletSubpageCellViewModelTests.swift in Sources */ = {isa = PBXBuildFile; fileRef = D0A9CC311E0842B8000F099C /* ProjectPamphletSubpageCellViewModelTests.swift */; };
 		D0BB2D901E54895700EE1D9D /* LiveStreamChatDataSource.swift in Sources */ = {isa = PBXBuildFile; fileRef = D0BB2D541E54894E00EE1D9D /* LiveStreamChatDataSource.swift */; };
-=======
->>>>>>> bdc3a05b
 		D0C5957F1E49C835003A29EC /* LiveStreamSubscribeEnvelope.swift in Sources */ = {isa = PBXBuildFile; fileRef = D0C5957E1E49C835003A29EC /* LiveStreamSubscribeEnvelope.swift */; };
 		D0C595BB1E49CD0D003A29EC /* LiveStreamSubscribeEnvelopeTests.swift in Sources */ = {isa = PBXBuildFile; fileRef = D0C595BA1E49CD0D003A29EC /* LiveStreamSubscribeEnvelopeTests.swift */; };
 		D0C595BD1E49FFB5003A29EC /* LiveStreamSubscribeEnvelopeTemplates.swift in Sources */ = {isa = PBXBuildFile; fileRef = D0C595BC1E49FFB4003A29EC /* LiveStreamSubscribeEnvelopeTemplates.swift */; };
@@ -1999,11 +1996,8 @@
 		D08A816F1DFAA7EF000128DB /* ClearNavigationBar.swift */ = {isa = PBXFileReference; fileEncoding = 4; lastKnownFileType = sourcecode.swift; path = ClearNavigationBar.swift; sourceTree = "<group>"; };
 		D08A81711DFAA815000128DB /* LiveStreamContainerViewController.swift */ = {isa = PBXFileReference; fileEncoding = 4; lastKnownFileType = sourcecode.swift; path = LiveStreamContainerViewController.swift; sourceTree = "<group>"; };
 		D08A81721DFAA815000128DB /* LiveStreamCountdownViewController.swift */ = {isa = PBXFileReference; fileEncoding = 4; lastKnownFileType = sourcecode.swift; path = LiveStreamCountdownViewController.swift; sourceTree = "<group>"; };
-<<<<<<< HEAD
 		D0A9CC311E0842B8000F099C /* ProjectPamphletSubpageCellViewModelTests.swift */ = {isa = PBXFileReference; fileEncoding = 4; lastKnownFileType = sourcecode.swift; path = ProjectPamphletSubpageCellViewModelTests.swift; sourceTree = "<group>"; };
 		D0BB2D541E54894E00EE1D9D /* LiveStreamChatDataSource.swift */ = {isa = PBXFileReference; fileEncoding = 4; lastKnownFileType = sourcecode.swift; path = LiveStreamChatDataSource.swift; sourceTree = "<group>"; };
-=======
->>>>>>> bdc3a05b
 		D0C5957E1E49C835003A29EC /* LiveStreamSubscribeEnvelope.swift */ = {isa = PBXFileReference; fileEncoding = 4; lastKnownFileType = sourcecode.swift; path = LiveStreamSubscribeEnvelope.swift; sourceTree = "<group>"; };
 		D0C595BA1E49CD0D003A29EC /* LiveStreamSubscribeEnvelopeTests.swift */ = {isa = PBXFileReference; fileEncoding = 4; lastKnownFileType = sourcecode.swift; path = LiveStreamSubscribeEnvelopeTests.swift; sourceTree = "<group>"; };
 		D0C595BC1E49FFB4003A29EC /* LiveStreamSubscribeEnvelopeTemplates.swift */ = {isa = PBXFileReference; fileEncoding = 4; lastKnownFileType = sourcecode.swift; path = LiveStreamSubscribeEnvelopeTemplates.swift; sourceTree = "<group>"; };
@@ -2245,7 +2239,6 @@
 			name = Products;
 			sourceTree = "<group>";
 		};
-<<<<<<< HEAD
 		A7208CC21CCBDA5700E3DAB3 /* DataSources */ = {
 			isa = PBXGroup;
 			children = (
@@ -2268,8 +2261,6 @@
 			path = DataSources;
 			sourceTree = "<group>";
 		};
-=======
->>>>>>> bdc3a05b
 		A721DF3D1C8CF4F6000CB97C /* Koala */ = {
 			isa = PBXGroup;
 			children = (
@@ -2429,12 +2420,9 @@
 				015A06F21D21914E007AE210 /* DashboardRewardRowStackView.swift */,
 				018422841D2C47A400CA7566 /* DashboardTitleView.swift */,
 				595CDAB71D3537180051C816 /* FundingGraphView.swift */,
-<<<<<<< HEAD
 				D0CC9D2E1E5B339000C2BC4A /* LiveStreamChatInputView.swift */,
 				D0CDA89E1E7434AF00AA3450 /* LiveStreamNavTitleView.swift */,
-=======
 				A7ED205B1E83240D00BFFA01 /* FundingGraphViewTests.swift */,
->>>>>>> bdc3a05b
 				5993DEBD1CE296F000925494 /* ProfileHeaderView.swift */,
 				A78012641D2EEA620027396E /* ReferralChartView.swift */,
 				A751A51C1C85EAD8009C5DEA /* Cells */,
@@ -2553,11 +2541,8 @@
 				D08A81721DFAA815000128DB /* LiveStreamCountdownViewController.swift */,
 				A7ED20261E8323E900BFFA01 /* LiveStreamCountdownViewControllerTests.swift */,
 				A71C7FA91E2FA40D0051E5E3 /* LiveStreamDiscoveryViewController.swift */,
-<<<<<<< HEAD
 				D07226EA1E66EA1600C2E537 /* LiveStreamEventDetailsViewController.swift */,
-=======
 				A7ED20351E8323E900BFFA01 /* LiveStreamDiscoveryViewControllerTests.swift */,
->>>>>>> bdc3a05b
 				A7F761761C85FACB005405ED /* LoginToutViewController.swift */,
 				A7ED203A1E8323E900BFFA01 /* LoginToutViewControllerTests.swift */,
 				018F1F821C8E182200643DAA /* LoginViewController.swift */,
@@ -2608,7 +2593,6 @@
 			path = Controllers;
 			sourceTree = "<group>";
 		};
-<<<<<<< HEAD
 		A75511881C8645A0005355CF /* Tests */ = {
 			isa = PBXGroup;
 			children = (
@@ -2785,8 +2769,6 @@
 			path = DataSource;
 			sourceTree = "<group>";
 		};
-=======
->>>>>>> bdc3a05b
 		A7A5F8221D11ECF60036139A /* Locales */ = {
 			isa = PBXGroup;
 			children = (
@@ -3123,17 +3105,14 @@
 				A78537BB1CB5416700385B73 /* UIDeviceType.swift */,
 				A7C725951C85D36D005A016B /* UIGestureRecognizer-Extensions.swift */,
 				A7C725961C85D36D005A016B /* UILabel+IBClear.swift */,
-<<<<<<< HEAD
 				D7B9C7571E453FBF00EA3A22 /* UILabel+IsTruncated.swift */,
 				A7C725971C85D36D005A016B /* UILabel+LocalizedKey.swift */,
 				A7C725981C85D36D005A016B /* UILabel+SimpleHTML.swift */,
-=======
 				A7ED1F241E830FDC00BFFA01 /* UILabel+IBClearTests.swift */,
 				D7B9C7571E453FBF00EA3A22 /* UILabel+IsTruncated.swift */,
 				A7C725971C85D36D005A016B /* UILabel+LocalizedKey.swift */,
 				A7C725981C85D36D005A016B /* UILabel+SimpleHTML.swift */,
 				A7ED1F251E830FDC00BFFA01 /* UILabel+SimpleHTMLTests.swift */,
->>>>>>> bdc3a05b
 				A7C725991C85D36D005A016B /* UIPress-Extensions.swift */,
 				A78537E11CB5422100385B73 /* UIScreenType.swift */,
 				A7169BF51DDD064200480C0D /* UIScrollView+Extensions.swift */,
@@ -3270,16 +3249,13 @@
 				A7E315C41C88AAA8000DD85A /* DiscoveryProjectsDataSource.swift */,
 				A7ED200B1E83229E00BFFA01 /* DiscoveryProjectsDataSourceTest.swift */,
 				A7CC14431D00E75F00035C52 /* FindFriendsDataSource.swift */,
-<<<<<<< HEAD
 				D0BB2D541E54894E00EE1D9D /* LiveStreamChatDataSource.swift */,
 				D07226FF1E66FA3200C2E537 /* LiveStreamContainerPagesDataSource.swift */,
 				D078834C1E5DD52800994B95 /* LiveStreamContainerMoreMenuDataSource.swift */,
 				A71C7FAD1E2FA65F0051E5E3 /* LiveStreamDiscoveryDataSource.swift */,
-=======
 				A7ED200C1E83229E00BFFA01 /* FindFriendsDataSourceTests.swift */,
 				A71C7FAD1E2FA65F0051E5E3 /* LiveStreamDiscoveryDataSource.swift */,
 				A7ED200D1E83229E00BFFA01 /* LiveStreamDiscoveryDataSourceTests.swift */,
->>>>>>> bdc3a05b
 				A75A292C1CE0B95300D35E5C /* MessagesDataSource.swift */,
 				A71003DB1CDD068F00B4F4D7 /* MessageThreadsDataSource.swift */,
 				59322F051CD27B1000C90CC6 /* ProfileDataSource.swift */,
@@ -3405,15 +3381,12 @@
 				A7CC13D21D00E6CF00035C52 /* FindFriendsViewModel.swift */,
 				A7ED1F521E831C5C00BFFA01 /* FindFriendsViewModelTests.swift */,
 				01940B251D42DC1A0074FCE3 /* HelpViewModel.swift */,
-<<<<<<< HEAD
 				D0CC9D2A1E5AF9F300C2BC4A /* LiveStreamChatInputViewModel.swift */,
 				D077CCC81E5345BE004E8FDF /* LiveStreamChatMessageCellViewModel.swift */,
 				D077CCCC1E534669004E8FDF /* LiveStreamChatViewModel.swift */,
 				D07883481E5DD46F00994B95 /* LiveStreamContainerMoreMenuViewModel.swift */,
 				D07227011E671B4500C2E537 /* LiveStreamContainerPageViewModel.swift */,
-=======
 				A7ED1F8E1E831C5C00BFFA01 /* HelpViewModelTests.swift */,
->>>>>>> bdc3a05b
 				D0247A8E1DF9F0EF00D7A7C1 /* LiveStreamContainerViewModel.swift */,
 				A7ED1F901E831C5C00BFFA01 /* LiveStreamContainerViewModelTests.swift */,
 				D0247A8F1DF9F0EF00D7A7C1 /* LiveStreamCountdownViewModel.swift */,
@@ -3424,11 +3397,8 @@
 				A7792C391E30F998002BAD63 /* LiveStreamDiscoveryViewModel.swift */,
 				A7ED1F531E831C5C00BFFA01 /* LiveStreamDiscoveryViewModelTests.swift */,
 				D0247A901DF9F0EF00D7A7C1 /* LiveStreamEventDetailsViewModel.swift */,
-<<<<<<< HEAD
 				D0CDA8A21E744EC900AA3450 /* LiveStreamNavTitleViewModel.swift */,
-=======
 				A7ED1F5B1E831C5C00BFFA01 /* LiveStreamEventDetailsViewModelTests.swift */,
->>>>>>> bdc3a05b
 				A7F4419A1D005A9400FE6FC5 /* LoginToutViewModel.swift */,
 				A7ED1F761E831C5C00BFFA01 /* LoginToutViewModelTests.swift */,
 				A7698B291D00602800953FD3 /* LoginViewModel.swift */,
@@ -4615,7 +4585,6 @@
 			isa = PBXSourcesBuildPhase;
 			buildActionMask = 2147483647;
 			files = (
-<<<<<<< HEAD
 				A7808BF31D625D10001CF96A /* ProjectCreatorViewModelTests.swift in Sources */,
 				59F368C71D245BE8005404DC /* DashboardReferrerRowStackViewViewModelTests.swift in Sources */,
 				A7CC142E1D00E70900035C52 /* FindFriendsHeaderCellViewModelTests.swift in Sources */,
@@ -4742,7 +4711,6 @@
 				A7830D0E1D005C3F00B5B6AE /* MessageDialogViewModelTests.swift in Sources */,
 				A7CC142C1D00E70900035C52 /* FindFriendsFriendFollowCellViewModelTests.swift in Sources */,
 				A743817B1D33E03D00040A95 /* ActivityFriendBackingViewModelTests.swift in Sources */,
-=======
 				A7ED1FAC1E831C5C00BFFA01 /* ActivitySampleFollowCellViewModelTests.swift in Sources */,
 				A7ED20021E831C5C00BFFA01 /* ThanksViewModelTests.swift in Sources */,
 				A7ED1F351E830FDC00BFFA01 /* String+SimpleHTMLTests.swift in Sources */,
@@ -4863,7 +4831,6 @@
 				A7ED1FD81E831C5C00BFFA01 /* DashboardRewardsCellViewModelTests.swift in Sources */,
 				A7ED1FC71E831C5C00BFFA01 /* DashboardFundingCellViewModelTests.swift in Sources */,
 				A7ED1FD51E831C5C00BFFA01 /* FindFriendsStatsCellViewModelTests.swift in Sources */,
->>>>>>> bdc3a05b
 			);
 			runOnlyForDeploymentPostprocessing = 0;
 		};
@@ -5138,7 +5105,6 @@
 				A7ED205C1E83240D00BFFA01 /* FundingGraphViewTests.swift in Sources */,
 				A7ED20131E83229E00BFFA01 /* DashboardDataSourceTests.swift in Sources */,
 				A7DC83921C9DB9BC00BB2B44 /* (null) in Sources */,
-<<<<<<< HEAD
 				D07226AD1E65BE2A00C2E537 /* LiveStreamChatDataSourceTests.swift in Sources */,
 				59885A981DB6E2A900F65825 /* TwoFactorViewControllerTests.swift in Sources */,
 				A71C7FB01E2FA81D0051E5E3 /* LiveStreamDiscoveryViewControllerTests.swift in Sources */,
@@ -5147,7 +5113,6 @@
 				013744FB1D99FE6A00E50C78 /* EmptyStatesViewControllerTests.swift in Sources */,
 				A7E3A0B91D96CDFD00F83738 /* ProjectPamphletContentViewControllerTests.swift in Sources */,
 				A73778DD1D81DC69004C2A9B /* TraitController.swift in Sources */,
-=======
 				A7ED20481E8323E900BFFA01 /* LoginViewControllerTests.swift in Sources */,
 				A7ED201C1E83229E00BFFA01 /* ProjectPamphletContentDataSourceTests.swift in Sources */,
 				A7ED20191E83229E00BFFA01 /* LiveStreamDiscoveryDataSourceTests.swift in Sources */,
@@ -5156,7 +5121,6 @@
 				A7ED20231E83237F00BFFA01 /* Combos.swift in Sources */,
 				A7ED20461E8323E900BFFA01 /* BackingViewControllerTests.swift in Sources */,
 				A7ED20621E83256700BFFA01 /* AppDelegateViewModelTests.swift in Sources */,
->>>>>>> bdc3a05b
 			);
 			runOnlyForDeploymentPostprocessing = 0;
 		};
