// !$*UTF8*$!
{
	archiveVersion = 1;
	classes = {
	};
	objectVersion = 46;
	objects = {

/* Begin PBXBuildFile section */
		0127FC531C98C0F900E335C6 /* HelpType.swift in Sources */ = {isa = PBXBuildFile; fileRef = 0127FC521C98C0F900E335C6 /* HelpType.swift */; };
		0127FC541C98C0F900E335C6 /* HelpType.swift in Sources */ = {isa = PBXBuildFile; fileRef = 0127FC521C98C0F900E335C6 /* HelpType.swift */; };
		0127FC561C98C10400E335C6 /* LoginIntent.swift in Sources */ = {isa = PBXBuildFile; fileRef = 0127FC551C98C10400E335C6 /* LoginIntent.swift */; };
		0127FC571C98C10400E335C6 /* LoginIntent.swift in Sources */ = {isa = PBXBuildFile; fileRef = 0127FC551C98C10400E335C6 /* LoginIntent.swift */; };
		0127FC591C98C10D00E335C6 /* MFMailComposeViewController.swift in Sources */ = {isa = PBXBuildFile; fileRef = 0127FC581C98C10D00E335C6 /* MFMailComposeViewController.swift */; };
		0127FC5A1C98C10D00E335C6 /* MFMailComposeViewController.swift in Sources */ = {isa = PBXBuildFile; fileRef = 0127FC581C98C10D00E335C6 /* MFMailComposeViewController.swift */; };
		0127FC5C1C98C11500E335C6 /* SFSafariViewController.swift in Sources */ = {isa = PBXBuildFile; fileRef = 0127FC5B1C98C11500E335C6 /* SFSafariViewController.swift */; };
		0127FC5D1C98C11500E335C6 /* SFSafariViewController.swift in Sources */ = {isa = PBXBuildFile; fileRef = 0127FC5B1C98C11500E335C6 /* SFSafariViewController.swift */; };
		0146E3221CC0296900082C5B /* FacebookConfirmationViewController.swift in Sources */ = {isa = PBXBuildFile; fileRef = 0146E3211CC0296900082C5B /* FacebookConfirmationViewController.swift */; };
		0146E3231CC0296900082C5B /* FacebookConfirmationViewController.swift in Sources */ = {isa = PBXBuildFile; fileRef = 0146E3211CC0296900082C5B /* FacebookConfirmationViewController.swift */; };
		0148EF621CDD2811000DEFF8 /* Checkout.storyboard in Resources */ = {isa = PBXBuildFile; fileRef = 0148EF611CDD2811000DEFF8 /* Checkout.storyboard */; };
		0148EF631CDD2811000DEFF8 /* Checkout.storyboard in Resources */ = {isa = PBXBuildFile; fileRef = 0148EF611CDD2811000DEFF8 /* Checkout.storyboard */; };
		0148EF901CDD2879000DEFF8 /* ThanksViewController.swift in Sources */ = {isa = PBXBuildFile; fileRef = 0148EF8F1CDD2879000DEFF8 /* ThanksViewController.swift */; };
		0148EF911CDD2879000DEFF8 /* ThanksViewController.swift in Sources */ = {isa = PBXBuildFile; fileRef = 0148EF8F1CDD2879000DEFF8 /* ThanksViewController.swift */; };
		014A8D931CE38924003BF51C /* UIActivityViewController.swift in Sources */ = {isa = PBXBuildFile; fileRef = 014A8D921CE38924003BF51C /* UIActivityViewController.swift */; };
		014A8D941CE38924003BF51C /* UIActivityViewController.swift in Sources */ = {isa = PBXBuildFile; fileRef = 014A8D921CE38924003BF51C /* UIActivityViewController.swift */; };
		014A8D961CE38942003BF51C /* SLComposeViewController.swift in Sources */ = {isa = PBXBuildFile; fileRef = 014A8D951CE38942003BF51C /* SLComposeViewController.swift */; };
		014A8D971CE38942003BF51C /* SLComposeViewController.swift in Sources */ = {isa = PBXBuildFile; fileRef = 014A8D951CE38942003BF51C /* SLComposeViewController.swift */; };
		014A8D991CE38959003BF51C /* ProjectActivityItemProvider.swift in Sources */ = {isa = PBXBuildFile; fileRef = 014A8D981CE38959003BF51C /* ProjectActivityItemProvider.swift */; };
		014A8D9A1CE38959003BF51C /* ProjectActivityItemProvider.swift in Sources */ = {isa = PBXBuildFile; fileRef = 014A8D981CE38959003BF51C /* ProjectActivityItemProvider.swift */; };
		014A8DEA1CE3C350003BF51C /* ThanksProjectsDataSource.swift in Sources */ = {isa = PBXBuildFile; fileRef = 014A8DE91CE3C350003BF51C /* ThanksProjectsDataSource.swift */; };
		014A8DEB1CE3C350003BF51C /* ThanksProjectsDataSource.swift in Sources */ = {isa = PBXBuildFile; fileRef = 014A8DE91CE3C350003BF51C /* ThanksProjectsDataSource.swift */; };
		014A8E181CE3CD86003BF51C /* ThanksProjectCell.swift in Sources */ = {isa = PBXBuildFile; fileRef = 014A8E171CE3CD86003BF51C /* ThanksProjectCell.swift */; };
		014A8E191CE3CD86003BF51C /* ThanksProjectCell.swift in Sources */ = {isa = PBXBuildFile; fileRef = 014A8E171CE3CD86003BF51C /* ThanksProjectCell.swift */; };
		014A8E1B1CE3CE34003BF51C /* ThanksCategoryCell.swift in Sources */ = {isa = PBXBuildFile; fileRef = 014A8E1A1CE3CE34003BF51C /* ThanksCategoryCell.swift */; };
		014A8E1C1CE3CE34003BF51C /* ThanksCategoryCell.swift in Sources */ = {isa = PBXBuildFile; fileRef = 014A8E1A1CE3CE34003BF51C /* ThanksCategoryCell.swift */; };
		0151AEB31C8F6FE90067F1BE /* StyledLabel.swift in Sources */ = {isa = PBXBuildFile; fileRef = 0151AEB01C8F6FD80067F1BE /* StyledLabel.swift */; };
		0151AEB41C8F6FEC0067F1BE /* StyledLabel.swift in Sources */ = {isa = PBXBuildFile; fileRef = 0151AEB01C8F6FD80067F1BE /* StyledLabel.swift */; };
		0151AEB51C8F6FFE0067F1BE /* Styles.swift in Sources */ = {isa = PBXBuildFile; fileRef = 0151AEAD1C8F61870067F1BE /* Styles.swift */; };
		0151AEB61C8F70000067F1BE /* Styles.swift in Sources */ = {isa = PBXBuildFile; fileRef = 0151AEAD1C8F61870067F1BE /* Styles.swift */; };
		0151AEBA1C8F811C0067F1BE /* BorderButton.swift in Sources */ = {isa = PBXBuildFile; fileRef = 0151AEB91C8F811C0067F1BE /* BorderButton.swift */; };
		0151AEBB1C8F811C0067F1BE /* BorderButton.swift in Sources */ = {isa = PBXBuildFile; fileRef = 0151AEB91C8F811C0067F1BE /* BorderButton.swift */; };
		0154A93B1CA1A17800DB9BA4 /* UIColor.swift in Sources */ = {isa = PBXBuildFile; fileRef = 0151AE871C8F60370067F1BE /* UIColor.swift */; };
		0154A93E1CA1AF3400DB9BA4 /* LoginViewModelTests.swift in Sources */ = {isa = PBXBuildFile; fileRef = 0154A93C1CA1AF2A00DB9BA4 /* LoginViewModelTests.swift */; };
		0176E13B1C9742FD009CA092 /* UIBarButtonItem.swift in Sources */ = {isa = PBXBuildFile; fileRef = 0176E13A1C9742FD009CA092 /* UIBarButtonItem.swift */; };
		0176E19B1C976703009CA092 /* UITextfield+LocalizedPlaceholderKeyTests.swift in Sources */ = {isa = PBXBuildFile; fileRef = 0176E19A1C976703009CA092 /* UITextfield+LocalizedPlaceholderKeyTests.swift */; };
		0176E19C1C976703009CA092 /* UITextfield+LocalizedPlaceholderKeyTests.swift in Sources */ = {isa = PBXBuildFile; fileRef = 0176E19A1C976703009CA092 /* UITextfield+LocalizedPlaceholderKeyTests.swift */; };
		017E88B31CD29C9D003FE5D6 /* FBSDKLoginKit.framework in Frameworks */ = {isa = PBXBuildFile; fileRef = 01D31A371CCA786A0037A178 /* FBSDKLoginKit.framework */; };
		017E88B41CD29CA1003FE5D6 /* FBSDKCoreKit.framework in Frameworks */ = {isa = PBXBuildFile; fileRef = 01D31A361CCA786A0037A178 /* FBSDKCoreKit.framework */; };
		017E88B51CD29CCE003FE5D6 /* FBSDKCoreKit.framework in Frameworks */ = {isa = PBXBuildFile; fileRef = 01D31A361CCA786A0037A178 /* FBSDKCoreKit.framework */; };
		017E88B61CD29CCE003FE5D6 /* FBSDKCoreKit.framework in Frameworks */ = {isa = PBXBuildFile; fileRef = 01D31A361CCA786A0037A178 /* FBSDKCoreKit.framework */; };
		017E88B71CD29CD1003FE5D6 /* FBSDKLoginKit.framework in Frameworks */ = {isa = PBXBuildFile; fileRef = 01D31A371CCA786A0037A178 /* FBSDKLoginKit.framework */; };
		017E88B81CD29CD2003FE5D6 /* FBSDKLoginKit.framework in Frameworks */ = {isa = PBXBuildFile; fileRef = 01D31A371CCA786A0037A178 /* FBSDKLoginKit.framework */; };
		017E88BA1CD2A609003FE5D6 /* UIActivityViewController.swift in Sources */ = {isa = PBXBuildFile; fileRef = 017E88B91CD2A609003FE5D6 /* UIActivityViewController.swift */; };
		017E88BB1CD2A609003FE5D6 /* UIActivityViewController.swift in Sources */ = {isa = PBXBuildFile; fileRef = 017E88B91CD2A609003FE5D6 /* UIActivityViewController.swift */; };
		018F1F831C8E182200643DAA /* LoginViewController.swift in Sources */ = {isa = PBXBuildFile; fileRef = 018F1F821C8E182200643DAA /* LoginViewController.swift */; };
		018F1F841C8E182200643DAA /* LoginViewController.swift in Sources */ = {isa = PBXBuildFile; fileRef = 018F1F821C8E182200643DAA /* LoginViewController.swift */; };
		018F1FA91C8E1A8200643DAA /* LoginToutViewModel.swift in Sources */ = {isa = PBXBuildFile; fileRef = 018F1FA81C8E1A8200643DAA /* LoginToutViewModel.swift */; };
		018F1FAA1C8E1A8200643DAA /* LoginToutViewModel.swift in Sources */ = {isa = PBXBuildFile; fileRef = 018F1FA81C8E1A8200643DAA /* LoginToutViewModel.swift */; };
		019502021C8E3EF700F31304 /* LoginViewModel.swift in Sources */ = {isa = PBXBuildFile; fileRef = 019502011C8E3EF700F31304 /* LoginViewModel.swift */; };
		019502031C8E3EF700F31304 /* LoginViewModel.swift in Sources */ = {isa = PBXBuildFile; fileRef = 019502011C8E3EF700F31304 /* LoginViewModel.swift */; };
		019DDFEC1CB6FF4500BDC113 /* ResetPasswordViewController.swift in Sources */ = {isa = PBXBuildFile; fileRef = 019DDFEB1CB6FF4500BDC113 /* ResetPasswordViewController.swift */; };
		019DDFED1CB6FF4500BDC113 /* ResetPasswordViewController.swift in Sources */ = {isa = PBXBuildFile; fileRef = 019DDFEB1CB6FF4500BDC113 /* ResetPasswordViewController.swift */; };
		019E42941CD0088E00AA82D3 /* ThanksViewModel.swift in Sources */ = {isa = PBXBuildFile; fileRef = 019E42931CD0088E00AA82D3 /* ThanksViewModel.swift */; };
		019E42951CD0088E00AA82D3 /* ThanksViewModel.swift in Sources */ = {isa = PBXBuildFile; fileRef = 019E42931CD0088E00AA82D3 /* ThanksViewModel.swift */; };
		019E42C21CD008CC00AA82D3 /* ThanksViewModelTests.swift in Sources */ = {isa = PBXBuildFile; fileRef = 019E42C11CD008CC00AA82D3 /* ThanksViewModelTests.swift */; };
		01A1DC4D1C965C7D005761A8 /* UIAlertController.swift in Sources */ = {isa = PBXBuildFile; fileRef = 01A1DC4C1C965C7D005761A8 /* UIAlertController.swift */; };
		01A1DC4E1C965C7D005761A8 /* UIAlertController.swift in Sources */ = {isa = PBXBuildFile; fileRef = 01A1DC4C1C965C7D005761A8 /* UIAlertController.swift */; };
		01A7A4C01C9690220036E553 /* UITextField+LocalizedPlaceholderKey.swift in Sources */ = {isa = PBXBuildFile; fileRef = 01A7A4BF1C9690220036E553 /* UITextField+LocalizedPlaceholderKey.swift */; };
		01A7A4C11C9690220036E553 /* UITextField+LocalizedPlaceholderKey.swift in Sources */ = {isa = PBXBuildFile; fileRef = 01A7A4BF1C9690220036E553 /* UITextField+LocalizedPlaceholderKey.swift */; };
		01B6ABBE1CA1E01E003DB4C8 /* UIColor.swift in Sources */ = {isa = PBXBuildFile; fileRef = 0151AE871C8F60370067F1BE /* UIColor.swift */; };
		01B6ABE61CA2F233003DB4C8 /* LoginToutViewModelTests.swift in Sources */ = {isa = PBXBuildFile; fileRef = 01B6ABE51CA2F233003DB4C8 /* LoginToutViewModelTests.swift */; };
		01B6AC311CA49972003DB4C8 /* TwoFactorViewModel.swift in Sources */ = {isa = PBXBuildFile; fileRef = 01B6AC301CA49972003DB4C8 /* TwoFactorViewModel.swift */; };
		01B6AC321CA49972003DB4C8 /* TwoFactorViewModel.swift in Sources */ = {isa = PBXBuildFile; fileRef = 01B6AC301CA49972003DB4C8 /* TwoFactorViewModel.swift */; };
		01BC58111CAD765B000289E8 /* FacebookConfirmationViewModelTests.swift in Sources */ = {isa = PBXBuildFile; fileRef = 01BC58101CAD765B000289E8 /* FacebookConfirmationViewModelTests.swift */; };
		01BC58361CAD7A98000289E8 /* FacebookConfirmationViewModel.swift in Sources */ = {isa = PBXBuildFile; fileRef = 01BC58351CAD7A98000289E8 /* FacebookConfirmationViewModel.swift */; };
		01BC58371CAD7A98000289E8 /* FacebookConfirmationViewModel.swift in Sources */ = {isa = PBXBuildFile; fileRef = 01BC58351CAD7A98000289E8 /* FacebookConfirmationViewModel.swift */; };
		01BF20D31CA49E3800184A38 /* TwoFactorViewModelTests.swift in Sources */ = {isa = PBXBuildFile; fileRef = 01BF20D21CA49E3800184A38 /* TwoFactorViewModelTests.swift */; };
		01BF210B1CA5D6D100184A38 /* ResetPasswordViewModel.swift in Sources */ = {isa = PBXBuildFile; fileRef = 01BF210A1CA5D6D100184A38 /* ResetPasswordViewModel.swift */; };
		01BF210C1CA5D6D100184A38 /* ResetPasswordViewModel.swift in Sources */ = {isa = PBXBuildFile; fileRef = 01BF210A1CA5D6D100184A38 /* ResetPasswordViewModel.swift */; };
		01BF21311CA5E81C00184A38 /* ResetPasswordViewModelTests.swift in Sources */ = {isa = PBXBuildFile; fileRef = 01BF21301CA5E81C00184A38 /* ResetPasswordViewModelTests.swift */; };
		01D31A381CCA786A0037A178 /* FBSDKCoreKit.framework in Frameworks */ = {isa = PBXBuildFile; fileRef = 01D31A361CCA786A0037A178 /* FBSDKCoreKit.framework */; };
		01D31A3A1CCA786A0037A178 /* FBSDKCoreKit.framework in Frameworks */ = {isa = PBXBuildFile; fileRef = 01D31A361CCA786A0037A178 /* FBSDKCoreKit.framework */; };
		01D31A3D1CCA786A0037A178 /* FBSDKLoginKit.framework in Frameworks */ = {isa = PBXBuildFile; fileRef = 01D31A371CCA786A0037A178 /* FBSDKLoginKit.framework */; };
		01D31A3F1CCA786A0037A178 /* FBSDKLoginKit.framework in Frameworks */ = {isa = PBXBuildFile; fileRef = 01D31A371CCA786A0037A178 /* FBSDKLoginKit.framework */; };
		01D31A431CCA78A00037A178 /* FBSDKCoreKit.framework in Frameworks */ = {isa = PBXBuildFile; fileRef = 01D31A421CCA78A00037A178 /* FBSDKCoreKit.framework */; };
		01D31A441CCA78A00037A178 /* FBSDKCoreKit.framework in Frameworks */ = {isa = PBXBuildFile; fileRef = 01D31A421CCA78A00037A178 /* FBSDKCoreKit.framework */; };
		01D31A451CCA78A00037A178 /* FBSDKCoreKit.framework in Frameworks */ = {isa = PBXBuildFile; fileRef = 01D31A421CCA78A00037A178 /* FBSDKCoreKit.framework */; };
		01D31A461CCA78A00037A178 /* FBSDKCoreKit.framework in Frameworks */ = {isa = PBXBuildFile; fileRef = 01D31A421CCA78A00037A178 /* FBSDKCoreKit.framework */; };
		01D31A471CCA78A00037A178 /* FBSDKCoreKit.framework in Frameworks */ = {isa = PBXBuildFile; fileRef = 01D31A421CCA78A00037A178 /* FBSDKCoreKit.framework */; };
		01DEFB951CB44A5D003709C0 /* TwoFactorViewController.swift in Sources */ = {isa = PBXBuildFile; fileRef = 01DEFB941CB44A5D003709C0 /* TwoFactorViewController.swift */; };
		01DEFB961CB44A5D003709C0 /* TwoFactorViewController.swift in Sources */ = {isa = PBXBuildFile; fileRef = 01DEFB941CB44A5D003709C0 /* TwoFactorViewController.swift */; };
		01EA879B1C9335C5004E738B /* LoginToutViewController.swift in Sources */ = {isa = PBXBuildFile; fileRef = A7F761761C85FACB005405ED /* LoginToutViewController.swift */; };
		01EFBC891C91FB770094EEC2 /* UIColorTests.swift in Sources */ = {isa = PBXBuildFile; fileRef = 01EFBC881C91FB770094EEC2 /* UIColorTests.swift */; };
		01EFBCAF1C92036E0094EEC2 /* StyledLabelTests.swift in Sources */ = {isa = PBXBuildFile; fileRef = 01EFBCAE1C92036E0094EEC2 /* StyledLabelTests.swift */; };
		01EFBCB01C92036E0094EEC2 /* StyledLabelTests.swift in Sources */ = {isa = PBXBuildFile; fileRef = 01EFBCAE1C92036E0094EEC2 /* StyledLabelTests.swift */; };
		01EFBCB11C9203750094EEC2 /* UIColorTests.swift in Sources */ = {isa = PBXBuildFile; fileRef = 01EFBC881C91FB770094EEC2 /* UIColorTests.swift */; };
		01EFBCB31C920A7E0094EEC2 /* BorderButtonTests.swift in Sources */ = {isa = PBXBuildFile; fileRef = 01EFBCB21C920A7E0094EEC2 /* BorderButtonTests.swift */; };
		01EFBCB41C920A7E0094EEC2 /* BorderButtonTests.swift in Sources */ = {isa = PBXBuildFile; fileRef = 01EFBCB21C920A7E0094EEC2 /* BorderButtonTests.swift */; };
		01EFBCB61C921EA20094EEC2 /* StylesTests.swift in Sources */ = {isa = PBXBuildFile; fileRef = 01EFBCB51C921EA20094EEC2 /* StylesTests.swift */; };
		01EFBCB71C921EA20094EEC2 /* StylesTests.swift in Sources */ = {isa = PBXBuildFile; fileRef = 01EFBCB51C921EA20094EEC2 /* StylesTests.swift */; };
		01F8ADFC1CEA5B070026F220 /* ThanksProjectsDataSourceTests.swift in Sources */ = {isa = PBXBuildFile; fileRef = 01F8ADCE1CEA58AE0026F220 /* ThanksProjectsDataSourceTests.swift */; };
		01F8ADFE1CEA63000026F220 /* SafariActivity.swift in Sources */ = {isa = PBXBuildFile; fileRef = 01F8ADFD1CEA63000026F220 /* SafariActivity.swift */; };
		01F8ADFF1CEA63000026F220 /* SafariActivity.swift in Sources */ = {isa = PBXBuildFile; fileRef = 01F8ADFD1CEA63000026F220 /* SafariActivity.swift */; };
		01F8AE011CEB61D80026F220 /* UpdateActivityItemProvider.swift in Sources */ = {isa = PBXBuildFile; fileRef = 01F8AE001CEB61D80026F220 /* UpdateActivityItemProvider.swift */; };
		01F8AE021CEB61D80026F220 /* UpdateActivityItemProvider.swift in Sources */ = {isa = PBXBuildFile; fileRef = 01F8AE001CEB61D80026F220 /* UpdateActivityItemProvider.swift */; };
		592879AD1CE4FEB600362264 /* ProfileHeaderViewModelTests.swift in Sources */ = {isa = PBXBuildFile; fileRef = 592879AC1CE4FEB600362264 /* ProfileHeaderViewModelTests.swift */; };
		59322EB01CD14CA300C90CC6 /* ProfileProjectCellViewModel.swift in Sources */ = {isa = PBXBuildFile; fileRef = 59322EAF1CD14CA300C90CC6 /* ProfileProjectCellViewModel.swift */; };
		59322F061CD27B1000C90CC6 /* ProfileDataSource.swift in Sources */ = {isa = PBXBuildFile; fileRef = 59322F051CD27B1000C90CC6 /* ProfileDataSource.swift */; };
		59322F071CD27B1000C90CC6 /* ProfileDataSource.swift in Sources */ = {isa = PBXBuildFile; fileRef = 59322F051CD27B1000C90CC6 /* ProfileDataSource.swift */; };
		59395EB51CC578FA008393B1 /* ProfileViewModel.swift in Sources */ = {isa = PBXBuildFile; fileRef = 59395EB41CC578FA008393B1 /* ProfileViewModel.swift */; };
		59395EE21CC57989008393B1 /* ProfileViewModelTests.swift in Sources */ = {isa = PBXBuildFile; fileRef = 59395EE11CC57989008393B1 /* ProfileViewModelTests.swift */; };
		5993DEBE1CE296F000925494 /* ProfileHeaderView.swift in Sources */ = {isa = PBXBuildFile; fileRef = 5993DEBD1CE296F000925494 /* ProfileHeaderView.swift */; };
		5993DEBF1CE296F000925494 /* ProfileHeaderView.swift in Sources */ = {isa = PBXBuildFile; fileRef = 5993DEBD1CE296F000925494 /* ProfileHeaderView.swift */; };
		599603D31CE5220900E1B1EC /* ProfileEmptyStateCell.swift in Sources */ = {isa = PBXBuildFile; fileRef = 599603D21CE5220900E1B1EC /* ProfileEmptyStateCell.swift */; };
		599604001CE6286900E1B1EC /* ProfileDataSourceTests.swift in Sources */ = {isa = PBXBuildFile; fileRef = 599603FF1CE6286900E1B1EC /* ProfileDataSourceTests.swift */; };
		59B6B70A1CCEBC1000953319 /* ProfileProjectCell.swift in Sources */ = {isa = PBXBuildFile; fileRef = 59B6B7091CCEBC1000953319 /* ProfileProjectCell.swift */; };
		59B6B70B1CCEBC1000953319 /* ProfileProjectCell.swift in Sources */ = {isa = PBXBuildFile; fileRef = 59B6B7091CCEBC1000953319 /* ProfileProjectCell.swift */; };
		59D943021CE3DCE000358D7E /* ProfileProjectCellViewModelTests.swift in Sources */ = {isa = PBXBuildFile; fileRef = 59D943001CE3DCE000358D7E /* ProfileProjectCellViewModelTests.swift */; };
		59D9432F1CE3E3E400358D7E /* ProfileHeaderViewModel.swift in Sources */ = {isa = PBXBuildFile; fileRef = 59D9432E1CE3E3E400358D7E /* ProfileHeaderViewModel.swift */; };
		8075727C1C88DE1900E7DA8A /* AlamofireImage.framework in Frameworks */ = {isa = PBXBuildFile; fileRef = 807571F91C88B8E200E7DA8A /* AlamofireImage.framework */; };
		8075727D1C88DE1900E7DA8A /* AlamofireImage.framework in Embed Frameworks */ = {isa = PBXBuildFile; fileRef = 807571F91C88B8E200E7DA8A /* AlamofireImage.framework */; settings = {ATTRIBUTES = (CodeSignOnCopy, RemoveHeadersOnCopy, ); }; };
		8075728C1C88DE1C00E7DA8A /* ReactiveExtensions.framework in Frameworks */ = {isa = PBXBuildFile; fileRef = 807572351C88DD8B00E7DA8A /* ReactiveExtensions.framework */; };
		8075728D1C88DE1C00E7DA8A /* ReactiveExtensions.framework in Embed Frameworks */ = {isa = PBXBuildFile; fileRef = 807572351C88DD8B00E7DA8A /* ReactiveExtensions.framework */; settings = {ATTRIBUTES = (CodeSignOnCopy, RemoveHeadersOnCopy, ); }; };
		80FE72FF1C88F29E00BE0137 /* AlamofireImage.framework in Frameworks */ = {isa = PBXBuildFile; fileRef = 807572011C88B8E200E7DA8A /* AlamofireImage.framework */; };
		80FE73001C88F29E00BE0137 /* AlamofireImage.framework in Embed Frameworks */ = {isa = PBXBuildFile; fileRef = 807572011C88B8E200E7DA8A /* AlamofireImage.framework */; settings = {ATTRIBUTES = (CodeSignOnCopy, RemoveHeadersOnCopy, ); }; };
		80FE73131C88F29E00BE0137 /* ReactiveExtensions.framework in Frameworks */ = {isa = PBXBuildFile; fileRef = 807572391C88DD8B00E7DA8A /* ReactiveExtensions.framework */; };
		80FE73141C88F29E00BE0137 /* ReactiveExtensions.framework in Embed Frameworks */ = {isa = PBXBuildFile; fileRef = 807572391C88DD8B00E7DA8A /* ReactiveExtensions.framework */; settings = {ATTRIBUTES = (CodeSignOnCopy, RemoveHeadersOnCopy, ); }; };
		80FE733A1C88F3D400BE0137 /* HockeySDK.framework in Frameworks */ = {isa = PBXBuildFile; fileRef = A7B694301C87A07100C49A4F /* HockeySDK.framework */; };
		80FE733C1C88F4CA00BE0137 /* AlamofireImage.framework in Frameworks */ = {isa = PBXBuildFile; fileRef = 807571F91C88B8E200E7DA8A /* AlamofireImage.framework */; };
		9D1336CB1CEFBB7A00E860A0 /* SignupViewController.swift in Sources */ = {isa = PBXBuildFile; fileRef = 9D1336CA1CEFBB7A00E860A0 /* SignupViewController.swift */; };
		9D1336CC1CEFBB7A00E860A0 /* SignupViewController.swift in Sources */ = {isa = PBXBuildFile; fileRef = 9D1336CA1CEFBB7A00E860A0 /* SignupViewController.swift */; };
		9D39C0471C9B5662004E0943 /* SearchViewModel.swift in Sources */ = {isa = PBXBuildFile; fileRef = 9D39C0461C9B5662004E0943 /* SearchViewModel.swift */; };
		9D7279FC1CC04BCA00B28C5F /* SignupViewModelTests.swift in Sources */ = {isa = PBXBuildFile; fileRef = 9D7279FB1CC04BCA00B28C5F /* SignupViewModelTests.swift */; };
		9D727A291CC04BE200B28C5F /* SignupViewModel.swift in Sources */ = {isa = PBXBuildFile; fileRef = 9D727A281CC04BE200B28C5F /* SignupViewModel.swift */; };
		9DE6C0571C9B5C7700FCC7B1 /* SearchViewModelTests.swift in Sources */ = {isa = PBXBuildFile; fileRef = 9DE6C0561C9B5C7700FCC7B1 /* SearchViewModelTests.swift */; };
		9DE6C07B1C9B5C8600FCC7B1 /* SearchViewModel.swift in Sources */ = {isa = PBXBuildFile; fileRef = 9D39C0461C9B5662004E0943 /* SearchViewModel.swift */; };
		9DE6C0891C9B5FCA00FCC7B1 /* (null) in Sources */ = {isa = PBXBuildFile; };
		A70119451CD92261009F8F65 /* CommentsDataSourceTests.swift in Sources */ = {isa = PBXBuildFile; fileRef = A70119171CD921D0009F8F65 /* CommentsDataSourceTests.swift */; };
		A70119471CD9273A009F8F65 /* CommentCellViewModelTests.swift in Sources */ = {isa = PBXBuildFile; fileRef = A70119461CD9273A009F8F65 /* CommentCellViewModelTests.swift */; };
		A71003AB1CDCF4C300B4F4D7 /* Messages.storyboard in Resources */ = {isa = PBXBuildFile; fileRef = A71003AA1CDCF4C300B4F4D7 /* Messages.storyboard */; };
		A71003AC1CDCF4C300B4F4D7 /* Messages.storyboard in Resources */ = {isa = PBXBuildFile; fileRef = A71003AA1CDCF4C300B4F4D7 /* Messages.storyboard */; };
		A71003D91CDCFA2500B4F4D7 /* MessageThreadsViewController.swift in Sources */ = {isa = PBXBuildFile; fileRef = A71003D81CDCFA2500B4F4D7 /* MessageThreadsViewController.swift */; };
		A71003DA1CDCFA2500B4F4D7 /* MessageThreadsViewController.swift in Sources */ = {isa = PBXBuildFile; fileRef = A71003D81CDCFA2500B4F4D7 /* MessageThreadsViewController.swift */; };
		A71003DC1CDD068F00B4F4D7 /* MessageThreadsDataSource.swift in Sources */ = {isa = PBXBuildFile; fileRef = A71003DB1CDD068F00B4F4D7 /* MessageThreadsDataSource.swift */; };
		A71003DD1CDD068F00B4F4D7 /* MessageThreadsDataSource.swift in Sources */ = {isa = PBXBuildFile; fileRef = A71003DB1CDD068F00B4F4D7 /* MessageThreadsDataSource.swift */; };
		A71003DF1CDD06E600B4F4D7 /* MessageThreadCell.swift in Sources */ = {isa = PBXBuildFile; fileRef = A71003DE1CDD06E600B4F4D7 /* MessageThreadCell.swift */; };
		A71003E01CDD06E600B4F4D7 /* MessageThreadCell.swift in Sources */ = {isa = PBXBuildFile; fileRef = A71003DE1CDD06E600B4F4D7 /* MessageThreadCell.swift */; };
		A71003E21CDD077200B4F4D7 /* MessageCell.swift in Sources */ = {isa = PBXBuildFile; fileRef = A71003E11CDD077200B4F4D7 /* MessageCell.swift */; };
		A71003E31CDD077200B4F4D7 /* MessageCell.swift in Sources */ = {isa = PBXBuildFile; fileRef = A71003E11CDD077200B4F4D7 /* MessageCell.swift */; };
		A71003E51CDD07BB00B4F4D7 /* MessageThreadCellViewModel.swift in Sources */ = {isa = PBXBuildFile; fileRef = A71003E41CDD07BB00B4F4D7 /* MessageThreadCellViewModel.swift */; };
		A71003E61CDD07BB00B4F4D7 /* MessageThreadCellViewModel.swift in Sources */ = {isa = PBXBuildFile; fileRef = A71003E41CDD07BB00B4F4D7 /* MessageThreadCellViewModel.swift */; };
		A71003E81CDD105900B4F4D7 /* MessageThreadCellViewModelTests.swift in Sources */ = {isa = PBXBuildFile; fileRef = A71003E71CDD105900B4F4D7 /* MessageThreadCellViewModelTests.swift */; };
		A711FD221CECC8E600659DB4 /* ActivitySuccessCell.swift in Sources */ = {isa = PBXBuildFile; fileRef = A762F01B1C8CD2B3005581A4 /* ActivitySuccessCell.swift */; };
		A711FD231CECC8E600659DB4 /* ActivitySuccessViewModel.swift in Sources */ = {isa = PBXBuildFile; fileRef = A762F01E1C8CD2C0005581A4 /* ActivitySuccessViewModel.swift */; };
		A711FD241CECC8E600659DB4 /* ActivitySuccessViewModel.swift in Sources */ = {isa = PBXBuildFile; fileRef = A762F01E1C8CD2C0005581A4 /* ActivitySuccessViewModel.swift */; };
		A71356E91CC6AAE1007C3C23 /* ReactiveExtensions_TestHelpers.framework in Frameworks */ = {isa = PBXBuildFile; fileRef = A782BAB21C9F5EBA007B13C8 /* ReactiveExtensions_TestHelpers.framework */; };
		A71356EC1CC6AAEE007C3C23 /* KsApi_TestHelpers.framework in Frameworks */ = {isa = PBXBuildFile; fileRef = A782BA9C1C9F5EBA007B13C8 /* KsApi_TestHelpers.framework */; };
		A71404391CAF215900A2795B /* KeyValueStoreType.swift in Sources */ = {isa = PBXBuildFile; fileRef = A71404381CAF215900A2795B /* KeyValueStoreType.swift */; };
		A714043A1CAF215900A2795B /* KeyValueStoreType.swift in Sources */ = {isa = PBXBuildFile; fileRef = A71404381CAF215900A2795B /* KeyValueStoreType.swift */; };
		A714051E1CAF631C00A2795B /* CommentDialogViewModel.swift in Sources */ = {isa = PBXBuildFile; fileRef = A714051D1CAF631C00A2795B /* CommentDialogViewModel.swift */; };
		A714051F1CAF631C00A2795B /* CommentDialogViewModel.swift in Sources */ = {isa = PBXBuildFile; fileRef = A714051D1CAF631C00A2795B /* CommentDialogViewModel.swift */; };
		A71405211CAF633500A2795B /* CommentDialogViewModelTests.swift in Sources */ = {isa = PBXBuildFile; fileRef = A71405201CAF633500A2795B /* CommentDialogViewModelTests.swift */; };
		A715ACC21CE7ED3600605F02 /* ActivityNegativeStateChangeCell.swift in Sources */ = {isa = PBXBuildFile; fileRef = A715ACC11CE7ED3600605F02 /* ActivityNegativeStateChangeCell.swift */; };
		A715ACC31CE7ED3600605F02 /* ActivityNegativeStateChangeCell.swift in Sources */ = {isa = PBXBuildFile; fileRef = A715ACC11CE7ED3600605F02 /* ActivityNegativeStateChangeCell.swift */; };
		A715ACF01CE7F3D300605F02 /* ActivityLaunchCell.swift in Sources */ = {isa = PBXBuildFile; fileRef = A715ACEF1CE7F3D300605F02 /* ActivityLaunchCell.swift */; };
		A715ACF11CE7F3D300605F02 /* ActivityLaunchCell.swift in Sources */ = {isa = PBXBuildFile; fileRef = A715ACEF1CE7F3D300605F02 /* ActivityLaunchCell.swift */; };
		A7180BA91CCED598001711CA /* CommentsViewController.swift in Sources */ = {isa = PBXBuildFile; fileRef = A7180BA81CCED598001711CA /* CommentsViewController.swift */; };
		A7180BAA1CCED598001711CA /* CommentsViewController.swift in Sources */ = {isa = PBXBuildFile; fileRef = A7180BA81CCED598001711CA /* CommentsViewController.swift */; };
		A7208C3E1CCAC86800E3DAB3 /* FacebookAppDelegateProtocol.swift in Sources */ = {isa = PBXBuildFile; fileRef = A7208C3D1CCAC86800E3DAB3 /* FacebookAppDelegateProtocol.swift */; };
		A7208C3F1CCAC86800E3DAB3 /* FacebookAppDelegateProtocol.swift in Sources */ = {isa = PBXBuildFile; fileRef = A7208C3D1CCAC86800E3DAB3 /* FacebookAppDelegateProtocol.swift */; };
		A7208C951CCBD76300E3DAB3 /* ActivityEmptyStateCell.swift in Sources */ = {isa = PBXBuildFile; fileRef = A7208C941CCBD76300E3DAB3 /* ActivityEmptyStateCell.swift */; };
		A7208C961CCBD76300E3DAB3 /* ActivityEmptyStateCell.swift in Sources */ = {isa = PBXBuildFile; fileRef = A7208C941CCBD76300E3DAB3 /* ActivityEmptyStateCell.swift */; };
		A7208CC41CCBDA7900E3DAB3 /* ActivitiesDataSourceTests.swift in Sources */ = {isa = PBXBuildFile; fileRef = A7208CC31CCBDA7900E3DAB3 /* ActivitiesDataSourceTests.swift */; };
		A721DF621C8CF503000CB97C /* TrackingClientType.swift in Sources */ = {isa = PBXBuildFile; fileRef = A721DF611C8CF503000CB97C /* TrackingClientType.swift */; };
		A721DF631C8CF503000CB97C /* TrackingClientType.swift in Sources */ = {isa = PBXBuildFile; fileRef = A721DF611C8CF503000CB97C /* TrackingClientType.swift */; };
		A721DF651C8CF5A3000CB97C /* KoalaTrackingClient.swift in Sources */ = {isa = PBXBuildFile; fileRef = A721DF641C8CF5A3000CB97C /* KoalaTrackingClient.swift */; };
		A721DF661C8CF5A3000CB97C /* KoalaTrackingClient.swift in Sources */ = {isa = PBXBuildFile; fileRef = A721DF641C8CF5A3000CB97C /* KoalaTrackingClient.swift */; };
		A721DF681C8CFAEB000CB97C /* Koala.swift in Sources */ = {isa = PBXBuildFile; fileRef = A721DF671C8CFAEB000CB97C /* Koala.swift */; };
		A721DF691C8CFAEB000CB97C /* Koala.swift in Sources */ = {isa = PBXBuildFile; fileRef = A721DF671C8CFAEB000CB97C /* Koala.swift */; };
		A721DF6B1C8CFAF6000CB97C /* MockTrackingClient.swift in Sources */ = {isa = PBXBuildFile; fileRef = A721DF6A1C8CFAF6000CB97C /* MockTrackingClient.swift */; };
		A721DF6C1C8CFAF6000CB97C /* MockTrackingClient.swift in Sources */ = {isa = PBXBuildFile; fileRef = A721DF6A1C8CFAF6000CB97C /* MockTrackingClient.swift */; };
		A721DF801C8D1F3C000CB97C /* koala-endpoint.config in Resources */ = {isa = PBXBuildFile; fileRef = A721DF7F1C8D1F3C000CB97C /* koala-endpoint.config */; };
		A7285C9B1C8E8DCF00D83297 /* ProjectViewController.swift in Sources */ = {isa = PBXBuildFile; fileRef = A7285C9A1C8E8DCF00D83297 /* ProjectViewController.swift */; };
		A7285C9C1C8E8DCF00D83297 /* ProjectViewController.swift in Sources */ = {isa = PBXBuildFile; fileRef = A7285C9A1C8E8DCF00D83297 /* ProjectViewController.swift */; };
		A7285CC11C8E8DDB00D83297 /* ProjectViewModel.swift in Sources */ = {isa = PBXBuildFile; fileRef = A7285CC01C8E8DDB00D83297 /* ProjectViewModel.swift */; };
		A7285CC21C8E8DDB00D83297 /* ProjectViewModel.swift in Sources */ = {isa = PBXBuildFile; fileRef = A7285CC01C8E8DDB00D83297 /* ProjectViewModel.swift */; };
		A7285CC41C8E915B00D83297 /* ProjectMainCell.swift in Sources */ = {isa = PBXBuildFile; fileRef = A7285CC31C8E915B00D83297 /* ProjectMainCell.swift */; };
		A7285CC51C8E915B00D83297 /* ProjectMainCell.swift in Sources */ = {isa = PBXBuildFile; fileRef = A7285CC31C8E915B00D83297 /* ProjectMainCell.swift */; };
		A72AFFDA1CD7ED6B008F052B /* Keyboard.swift in Sources */ = {isa = PBXBuildFile; fileRef = A72AFFD91CD7ED6B008F052B /* Keyboard.swift */; };
		A72AFFDB1CD7ED6B008F052B /* Keyboard.swift in Sources */ = {isa = PBXBuildFile; fileRef = A72AFFD91CD7ED6B008F052B /* Keyboard.swift */; };
		A72D92301CB1E08800A88249 /* XCTestCase+AppEnvironment.swift in Sources */ = {isa = PBXBuildFile; fileRef = A75511A31C86460B005355CF /* XCTestCase+AppEnvironment.swift */; };
		A72D92311CB1E08A00A88249 /* XCTestCase+AppEnvironment.swift in Sources */ = {isa = PBXBuildFile; fileRef = A75511A31C86460B005355CF /* XCTestCase+AppEnvironment.swift */; };
		A72D92991CB1F7DA00A88249 /* TestCase.swift in Sources */ = {isa = PBXBuildFile; fileRef = A72D92981CB1F7DA00A88249 /* TestCase.swift */; };
		A72D929A1CB1F7DA00A88249 /* TestCase.swift in Sources */ = {isa = PBXBuildFile; fileRef = A72D92981CB1F7DA00A88249 /* TestCase.swift */; };
		A72D929B1CB1F7DA00A88249 /* TestCase.swift in Sources */ = {isa = PBXBuildFile; fileRef = A72D92981CB1F7DA00A88249 /* TestCase.swift */; };
		A72D929C1CB1F7DA00A88249 /* TestCase.swift in Sources */ = {isa = PBXBuildFile; fileRef = A72D92981CB1F7DA00A88249 /* TestCase.swift */; };
		A72D943B1CB3477000A88249 /* MockBundle.swift in Sources */ = {isa = PBXBuildFile; fileRef = A75511A11C86460B005355CF /* MockBundle.swift */; };
		A72D943C1CB3477100A88249 /* MockBundle.swift in Sources */ = {isa = PBXBuildFile; fileRef = A75511A11C86460B005355CF /* MockBundle.swift */; };
		A72E75971CC313A400983066 /* ValueCell.swift in Sources */ = {isa = PBXBuildFile; fileRef = A72E75961CC313A400983066 /* ValueCell.swift */; };
		A72E75981CC313A400983066 /* ValueCell.swift in Sources */ = {isa = PBXBuildFile; fileRef = A72E75961CC313A400983066 /* ValueCell.swift */; };
		A72E75FF1CC3B76700983066 /* UIViewController-BindToViewModel.swift in Sources */ = {isa = PBXBuildFile; fileRef = A72E75FE1CC3B76700983066 /* UIViewController-BindToViewModel.swift */; };
		A72E76001CC3B76700983066 /* UIViewController-BindToViewModel.swift in Sources */ = {isa = PBXBuildFile; fileRef = A72E75FE1CC3B76700983066 /* UIViewController-BindToViewModel.swift */; };
		A73171991C8EA20300AC07C5 /* ProjectDataSource.swift in Sources */ = {isa = PBXBuildFile; fileRef = A73171981C8EA20300AC07C5 /* ProjectDataSource.swift */; };
		A731719A1C8EA20300AC07C5 /* ProjectDataSource.swift in Sources */ = {isa = PBXBuildFile; fileRef = A73171981C8EA20300AC07C5 /* ProjectDataSource.swift */; };
		A7376B4A1CE3D890003B50E3 /* MessageCellViewModel.swift in Sources */ = {isa = PBXBuildFile; fileRef = A7376B491CE3D890003B50E3 /* MessageCellViewModel.swift */; };
		A7376B4B1CE3D890003B50E3 /* MessageCellViewModel.swift in Sources */ = {isa = PBXBuildFile; fileRef = A7376B491CE3D890003B50E3 /* MessageCellViewModel.swift */; };
		A745D0211CA897FF00C12802 /* SearchViewController.swift in Sources */ = {isa = PBXBuildFile; fileRef = A745D0201CA897FF00C12802 /* SearchViewController.swift */; };
		A745D0221CA897FF00C12802 /* SearchViewController.swift in Sources */ = {isa = PBXBuildFile; fileRef = A745D0201CA897FF00C12802 /* SearchViewController.swift */; };
		A745D0471CA8985B00C12802 /* DashboardViewController.swift in Sources */ = {isa = PBXBuildFile; fileRef = A745D0461CA8985B00C12802 /* DashboardViewController.swift */; };
		A745D0481CA8985B00C12802 /* DashboardViewController.swift in Sources */ = {isa = PBXBuildFile; fileRef = A745D0461CA8985B00C12802 /* DashboardViewController.swift */; };
		A745D04A1CA8986E00C12802 /* ProfileViewController.swift in Sources */ = {isa = PBXBuildFile; fileRef = A745D0491CA8986E00C12802 /* ProfileViewController.swift */; };
		A745D04B1CA8986E00C12802 /* ProfileViewController.swift in Sources */ = {isa = PBXBuildFile; fileRef = A745D0491CA8986E00C12802 /* ProfileViewController.swift */; };
		A745D1411CAAB48F00C12802 /* LoginToutViewController.swift in Sources */ = {isa = PBXBuildFile; fileRef = A7F761761C85FACB005405ED /* LoginToutViewController.swift */; };
		A745D61D1CAC722900C12802 /* Login.storyboard in Resources */ = {isa = PBXBuildFile; fileRef = 01BDFFB01C87AAD0002E8D34 /* Login.storyboard */; };
		A74FFDEF1CE3E33300C7BCB9 /* MessageDialogViewController.swift in Sources */ = {isa = PBXBuildFile; fileRef = A74FFDEE1CE3E33300C7BCB9 /* MessageDialogViewController.swift */; };
		A74FFDF01CE3E33300C7BCB9 /* MessageDialogViewController.swift in Sources */ = {isa = PBXBuildFile; fileRef = A74FFDEE1CE3E33300C7BCB9 /* MessageDialogViewController.swift */; };
		A74FFDF21CE3E4C500C7BCB9 /* MessageDialogViewModel.swift in Sources */ = {isa = PBXBuildFile; fileRef = A74FFDF11CE3E4C500C7BCB9 /* MessageDialogViewModel.swift */; };
		A74FFDF31CE3E4C500C7BCB9 /* MessageDialogViewModel.swift in Sources */ = {isa = PBXBuildFile; fileRef = A74FFDF11CE3E4C500C7BCB9 /* MessageDialogViewModel.swift */; };
		A74FFE681CE3FFE200C7BCB9 /* SearchMessagesViewController.swift in Sources */ = {isa = PBXBuildFile; fileRef = A74FFE671CE3FFE200C7BCB9 /* SearchMessagesViewController.swift */; };
		A74FFE691CE3FFE200C7BCB9 /* SearchMessagesViewController.swift in Sources */ = {isa = PBXBuildFile; fileRef = A74FFE671CE3FFE200C7BCB9 /* SearchMessagesViewController.swift */; };
		A74FFE6B1CE404F200C7BCB9 /* BackingCellViewModel.swift in Sources */ = {isa = PBXBuildFile; fileRef = A74FFE6A1CE404F200C7BCB9 /* BackingCellViewModel.swift */; };
		A74FFE6C1CE404F200C7BCB9 /* BackingCellViewModel.swift in Sources */ = {isa = PBXBuildFile; fileRef = A74FFE6A1CE404F200C7BCB9 /* BackingCellViewModel.swift */; };
		A74FFEC61CE4F43B00C7BCB9 /* MessagesSearchViewModel.swift in Sources */ = {isa = PBXBuildFile; fileRef = A74FFEC51CE4F43B00C7BCB9 /* MessagesSearchViewModel.swift */; };
		A74FFEC71CE4F43B00C7BCB9 /* MessagesSearchViewModel.swift in Sources */ = {isa = PBXBuildFile; fileRef = A74FFEC51CE4F43B00C7BCB9 /* MessagesSearchViewModel.swift */; };
		A74FFEC91CE4FB9900C7BCB9 /* SearchMessagesDataSource.swift in Sources */ = {isa = PBXBuildFile; fileRef = A74FFEC81CE4FB9900C7BCB9 /* SearchMessagesDataSource.swift */; };
		A74FFECA1CE4FB9900C7BCB9 /* SearchMessagesDataSource.swift in Sources */ = {isa = PBXBuildFile; fileRef = A74FFEC81CE4FB9900C7BCB9 /* SearchMessagesDataSource.swift */; };
		A74FFECF1CE5097B00C7BCB9 /* MessagesViewModelTests.swift in Sources */ = {isa = PBXBuildFile; fileRef = A74FFECE1CE5097B00C7BCB9 /* MessagesViewModelTests.swift */; };
		A74FFEDE1CE527A800C7BCB9 /* MessageCellViewModelTests.swift in Sources */ = {isa = PBXBuildFile; fileRef = A74FFEDD1CE527A800C7BCB9 /* MessageCellViewModelTests.swift */; };
		A74FFEE01CE5295700C7BCB9 /* BackingCellViewModelTests.swift in Sources */ = {isa = PBXBuildFile; fileRef = A74FFEDF1CE5295700C7BCB9 /* BackingCellViewModelTests.swift */; };
		A74FFEE21CE52ABD00C7BCB9 /* MessageDialogViewModelTests.swift in Sources */ = {isa = PBXBuildFile; fileRef = A74FFEE11CE52ABD00C7BCB9 /* MessageDialogViewModelTests.swift */; };
		A750DEC61CC6711D00983F7C /* ProjectMainCellViewModel.swift in Sources */ = {isa = PBXBuildFile; fileRef = A750DEC51CC6711D00983F7C /* ProjectMainCellViewModel.swift */; };
		A750DEC71CC6711D00983F7C /* ProjectMainCellViewModel.swift in Sources */ = {isa = PBXBuildFile; fileRef = A750DEC51CC6711D00983F7C /* ProjectMainCellViewModel.swift */; };
		A750DEF41CC681A000983F7C /* ProjectMainCellViewModelTests.swift in Sources */ = {isa = PBXBuildFile; fileRef = A750DEF31CC681A000983F7C /* ProjectMainCellViewModelTests.swift */; };
		A751A51F1C85EC0B009C5DEA /* DiscoveryViewController.swift in Sources */ = {isa = PBXBuildFile; fileRef = A751A51E1C85EC0B009C5DEA /* DiscoveryViewController.swift */; };
		A75511461C8642B3005355CF /* Library.framework in Frameworks */ = {isa = PBXBuildFile; fileRef = A755113C1C8642B3005355CF /* Library.framework */; };
		A755115B1C8642C3005355CF /* AppEnvironment.swift in Sources */ = {isa = PBXBuildFile; fileRef = A7C725781C85D36D005A016B /* AppEnvironment.swift */; };
		A755115C1C8642C3005355CF /* AssetImageGeneratorType.swift in Sources */ = {isa = PBXBuildFile; fileRef = A7C725791C85D36D005A016B /* AssetImageGeneratorType.swift */; };
		A755115D1C8642C3005355CF /* AVPlayerView.swift in Sources */ = {isa = PBXBuildFile; fileRef = A7C7257A1C85D36D005A016B /* AVPlayerView.swift */; };
		A755115E1C8642C3005355CF /* Environment.swift in Sources */ = {isa = PBXBuildFile; fileRef = A7C7257F1C85D36D005A016B /* Environment.swift */; };
		A755115F1C8642C3005355CF /* Format.swift in Sources */ = {isa = PBXBuildFile; fileRef = A7C725801C85D36D005A016B /* Format.swift */; };
		A75511601C8642C3005355CF /* GradientView.swift in Sources */ = {isa = PBXBuildFile; fileRef = A7C725811C85D36D005A016B /* GradientView.swift */; };
		A75511611C8642C3005355CF /* Language.swift in Sources */ = {isa = PBXBuildFile; fileRef = A7C725821C85D36D005A016B /* Language.swift */; };
		A75511621C8642C3005355CF /* LaunchedCountries.swift in Sources */ = {isa = PBXBuildFile; fileRef = A7C725831C85D36D005A016B /* LaunchedCountries.swift */; };
		A75511631C8642C3005355CF /* LocalizedString.swift in Sources */ = {isa = PBXBuildFile; fileRef = A7C725841C85D36D005A016B /* LocalizedString.swift */; };
		A75511641C8642C3005355CF /* NSBundleType.swift in Sources */ = {isa = PBXBuildFile; fileRef = A7C725911C85D36D005A016B /* NSBundleType.swift */; };
		A75511651C8642C3005355CF /* String+SimpleHTML.swift in Sources */ = {isa = PBXBuildFile; fileRef = A7C725921C85D36D005A016B /* String+SimpleHTML.swift */; };
		A75511661C8642C3005355CF /* Strings.swift in Sources */ = {isa = PBXBuildFile; fileRef = A7C725931C85D36D005A016B /* Strings.swift */; };
		A75511671C8642C3005355CF /* UIButton+LocalizedKey.swift in Sources */ = {isa = PBXBuildFile; fileRef = A7C725941C85D36D005A016B /* UIButton+LocalizedKey.swift */; };
		A75511681C8642C3005355CF /* UIGestureRecognizer-Extensions.swift in Sources */ = {isa = PBXBuildFile; fileRef = A7C725951C85D36D005A016B /* UIGestureRecognizer-Extensions.swift */; };
		A75511691C8642C3005355CF /* UILabel+IBClear.swift in Sources */ = {isa = PBXBuildFile; fileRef = A7C725961C85D36D005A016B /* UILabel+IBClear.swift */; };
		A755116A1C8642C3005355CF /* UILabel+LocalizedKey.swift in Sources */ = {isa = PBXBuildFile; fileRef = A7C725971C85D36D005A016B /* UILabel+LocalizedKey.swift */; };
		A755116B1C8642C3005355CF /* UILabel+SimpleHTML.swift in Sources */ = {isa = PBXBuildFile; fileRef = A7C725981C85D36D005A016B /* UILabel+SimpleHTML.swift */; };
		A755116C1C8642C3005355CF /* UIPress-Extensions.swift in Sources */ = {isa = PBXBuildFile; fileRef = A7C725991C85D36D005A016B /* UIPress-Extensions.swift */; };
		A75511941C8645A0005355CF /* AppEnvironmentTests.swift in Sources */ = {isa = PBXBuildFile; fileRef = A75511891C8645A0005355CF /* AppEnvironmentTests.swift */; };
		A75511951C8645A0005355CF /* EnvironmentTests.swift in Sources */ = {isa = PBXBuildFile; fileRef = A755118A1C8645A0005355CF /* EnvironmentTests.swift */; };
		A75511961C8645A0005355CF /* FormatTests.swift in Sources */ = {isa = PBXBuildFile; fileRef = A755118B1C8645A0005355CF /* FormatTests.swift */; };
		A75511971C8645A0005355CF /* LanguageTests.swift in Sources */ = {isa = PBXBuildFile; fileRef = A755118C1C8645A0005355CF /* LanguageTests.swift */; };
		A75511981C8645A0005355CF /* LaunchedCountriesTests.swift in Sources */ = {isa = PBXBuildFile; fileRef = A755118D1C8645A0005355CF /* LaunchedCountriesTests.swift */; };
		A75511991C8645A0005355CF /* LocalizedStringTests.swift in Sources */ = {isa = PBXBuildFile; fileRef = A755118E1C8645A0005355CF /* LocalizedStringTests.swift */; };
		A755119A1C8645A0005355CF /* String+SimpleHTMLTests.swift in Sources */ = {isa = PBXBuildFile; fileRef = A755118F1C8645A0005355CF /* String+SimpleHTMLTests.swift */; };
		A755119B1C8645A0005355CF /* UIButton+LocalizedKeyTests.swift in Sources */ = {isa = PBXBuildFile; fileRef = A75511901C8645A0005355CF /* UIButton+LocalizedKeyTests.swift */; };
		A755119C1C8645A0005355CF /* UILabel+IBClearTests.swift in Sources */ = {isa = PBXBuildFile; fileRef = A75511911C8645A0005355CF /* UILabel+IBClearTests.swift */; };
		A755119D1C8645A0005355CF /* UILabel+LocalizedKeyTests.swift in Sources */ = {isa = PBXBuildFile; fileRef = A75511921C8645A0005355CF /* UILabel+LocalizedKeyTests.swift */; };
		A755119E1C8645A0005355CF /* UILabel+SimpleHTMLTests.swift in Sources */ = {isa = PBXBuildFile; fileRef = A75511931C8645A0005355CF /* UILabel+SimpleHTMLTests.swift */; };
		A75511A51C86460B005355CF /* MockBundle.swift in Sources */ = {isa = PBXBuildFile; fileRef = A75511A11C86460B005355CF /* MockBundle.swift */; };
		A75511A71C86460B005355CF /* XCTestCase+AppEnvironment.swift in Sources */ = {isa = PBXBuildFile; fileRef = A75511A31C86460B005355CF /* XCTestCase+AppEnvironment.swift */; };
		A75511AC1C8647D9005355CF /* AppEnvironment.swift in Sources */ = {isa = PBXBuildFile; fileRef = A7C725781C85D36D005A016B /* AppEnvironment.swift */; };
		A75511AD1C8647D9005355CF /* AssetImageGeneratorType.swift in Sources */ = {isa = PBXBuildFile; fileRef = A7C725791C85D36D005A016B /* AssetImageGeneratorType.swift */; };
		A75511AE1C8647D9005355CF /* AVPlayerView.swift in Sources */ = {isa = PBXBuildFile; fileRef = A7C7257A1C85D36D005A016B /* AVPlayerView.swift */; };
		A75511AF1C8647D9005355CF /* Environment.swift in Sources */ = {isa = PBXBuildFile; fileRef = A7C7257F1C85D36D005A016B /* Environment.swift */; };
		A75511B01C8647D9005355CF /* Format.swift in Sources */ = {isa = PBXBuildFile; fileRef = A7C725801C85D36D005A016B /* Format.swift */; };
		A75511B11C8647D9005355CF /* GradientView.swift in Sources */ = {isa = PBXBuildFile; fileRef = A7C725811C85D36D005A016B /* GradientView.swift */; };
		A75511B21C8647D9005355CF /* Language.swift in Sources */ = {isa = PBXBuildFile; fileRef = A7C725821C85D36D005A016B /* Language.swift */; };
		A75511B31C8647D9005355CF /* LaunchedCountries.swift in Sources */ = {isa = PBXBuildFile; fileRef = A7C725831C85D36D005A016B /* LaunchedCountries.swift */; };
		A75511B41C8647D9005355CF /* LocalizedString.swift in Sources */ = {isa = PBXBuildFile; fileRef = A7C725841C85D36D005A016B /* LocalizedString.swift */; };
		A75511B51C8647D9005355CF /* NSBundleType.swift in Sources */ = {isa = PBXBuildFile; fileRef = A7C725911C85D36D005A016B /* NSBundleType.swift */; };
		A75511B61C8647D9005355CF /* String+SimpleHTML.swift in Sources */ = {isa = PBXBuildFile; fileRef = A7C725921C85D36D005A016B /* String+SimpleHTML.swift */; };
		A75511B71C8647D9005355CF /* Strings.swift in Sources */ = {isa = PBXBuildFile; fileRef = A7C725931C85D36D005A016B /* Strings.swift */; };
		A75511B81C8647D9005355CF /* UIButton+LocalizedKey.swift in Sources */ = {isa = PBXBuildFile; fileRef = A7C725941C85D36D005A016B /* UIButton+LocalizedKey.swift */; };
		A75511B91C8647D9005355CF /* UIGestureRecognizer-Extensions.swift in Sources */ = {isa = PBXBuildFile; fileRef = A7C725951C85D36D005A016B /* UIGestureRecognizer-Extensions.swift */; };
		A75511BA1C8647D9005355CF /* UILabel+IBClear.swift in Sources */ = {isa = PBXBuildFile; fileRef = A7C725961C85D36D005A016B /* UILabel+IBClear.swift */; };
		A75511BB1C8647D9005355CF /* UILabel+LocalizedKey.swift in Sources */ = {isa = PBXBuildFile; fileRef = A7C725971C85D36D005A016B /* UILabel+LocalizedKey.swift */; };
		A75511BC1C8647D9005355CF /* UILabel+SimpleHTML.swift in Sources */ = {isa = PBXBuildFile; fileRef = A7C725981C85D36D005A016B /* UILabel+SimpleHTML.swift */; };
		A75511BD1C8647D9005355CF /* UIPress-Extensions.swift in Sources */ = {isa = PBXBuildFile; fileRef = A7C725991C85D36D005A016B /* UIPress-Extensions.swift */; };
		A75511E41C864CEA005355CF /* KsApi.framework in Frameworks */ = {isa = PBXBuildFile; fileRef = A7D1F8EC1C84FB55000D41D5 /* KsApi.framework */; };
		A75511E51C864CF0005355CF /* KsApi.framework in Frameworks */ = {isa = PBXBuildFile; fileRef = A7D1F8EC1C84FB55000D41D5 /* KsApi.framework */; };
		A75511EB1C865321005355CF /* FormatTests.swift in Sources */ = {isa = PBXBuildFile; fileRef = A755118B1C8645A0005355CF /* FormatTests.swift */; };
		A75511EC1C865321005355CF /* XCTestCase+AppEnvironment.swift in Sources */ = {isa = PBXBuildFile; fileRef = A75511A31C86460B005355CF /* XCTestCase+AppEnvironment.swift */; };
		A75511ED1C865321005355CF /* LanguageTests.swift in Sources */ = {isa = PBXBuildFile; fileRef = A755118C1C8645A0005355CF /* LanguageTests.swift */; };
		A75511EE1C865321005355CF /* UILabel+IBClearTests.swift in Sources */ = {isa = PBXBuildFile; fileRef = A75511911C8645A0005355CF /* UILabel+IBClearTests.swift */; };
		A75511EF1C865321005355CF /* String+SimpleHTMLTests.swift in Sources */ = {isa = PBXBuildFile; fileRef = A755118F1C8645A0005355CF /* String+SimpleHTMLTests.swift */; };
		A75511F01C865321005355CF /* UILabel+LocalizedKeyTests.swift in Sources */ = {isa = PBXBuildFile; fileRef = A75511921C8645A0005355CF /* UILabel+LocalizedKeyTests.swift */; };
		A75511F11C865321005355CF /* MockBundle.swift in Sources */ = {isa = PBXBuildFile; fileRef = A75511A11C86460B005355CF /* MockBundle.swift */; };
		A75511F21C865321005355CF /* UILabel+SimpleHTMLTests.swift in Sources */ = {isa = PBXBuildFile; fileRef = A75511931C8645A0005355CF /* UILabel+SimpleHTMLTests.swift */; };
		A75511F31C865321005355CF /* AppEnvironmentTests.swift in Sources */ = {isa = PBXBuildFile; fileRef = A75511891C8645A0005355CF /* AppEnvironmentTests.swift */; };
		A75511F41C865321005355CF /* LocalizedStringTests.swift in Sources */ = {isa = PBXBuildFile; fileRef = A755118E1C8645A0005355CF /* LocalizedStringTests.swift */; };
		A75511F51C865321005355CF /* EnvironmentTests.swift in Sources */ = {isa = PBXBuildFile; fileRef = A755118A1C8645A0005355CF /* EnvironmentTests.swift */; };
		A75511F61C865321005355CF /* UIButton+LocalizedKeyTests.swift in Sources */ = {isa = PBXBuildFile; fileRef = A75511901C8645A0005355CF /* UIButton+LocalizedKeyTests.swift */; };
		A75A29211CDD64A400D35E5C /* MessagesViewModel.swift in Sources */ = {isa = PBXBuildFile; fileRef = A75A29201CDD64A400D35E5C /* MessagesViewModel.swift */; };
		A75A29221CDD64A400D35E5C /* MessagesViewModel.swift in Sources */ = {isa = PBXBuildFile; fileRef = A75A29201CDD64A400D35E5C /* MessagesViewModel.swift */; };
		A75A29241CE0AE5A00D35E5C /* MessagesViewController.swift in Sources */ = {isa = PBXBuildFile; fileRef = A75A29231CE0AE5A00D35E5C /* MessagesViewController.swift */; };
		A75A29251CE0AE5A00D35E5C /* MessagesViewController.swift in Sources */ = {isa = PBXBuildFile; fileRef = A75A29231CE0AE5A00D35E5C /* MessagesViewController.swift */; };
		A75A29271CE0B7DD00D35E5C /* BackingCell.swift in Sources */ = {isa = PBXBuildFile; fileRef = A75A29261CE0B7DD00D35E5C /* BackingCell.swift */; };
		A75A29281CE0B7DD00D35E5C /* BackingCell.swift in Sources */ = {isa = PBXBuildFile; fileRef = A75A29261CE0B7DD00D35E5C /* BackingCell.swift */; };
		A75A292A1CE0B7EA00D35E5C /* ProjectBannerCell.swift in Sources */ = {isa = PBXBuildFile; fileRef = A75A29291CE0B7EA00D35E5C /* ProjectBannerCell.swift */; };
		A75A292B1CE0B7EA00D35E5C /* ProjectBannerCell.swift in Sources */ = {isa = PBXBuildFile; fileRef = A75A29291CE0B7EA00D35E5C /* ProjectBannerCell.swift */; };
		A75A292D1CE0B95300D35E5C /* MessagesDataSource.swift in Sources */ = {isa = PBXBuildFile; fileRef = A75A292C1CE0B95300D35E5C /* MessagesDataSource.swift */; };
		A75A292E1CE0B95300D35E5C /* MessagesDataSource.swift in Sources */ = {isa = PBXBuildFile; fileRef = A75A292C1CE0B95300D35E5C /* MessagesDataSource.swift */; };
		A75AB1E11C8A8255002FC3E6 /* ActivitiesViewModel.swift in Sources */ = {isa = PBXBuildFile; fileRef = A75AB1E01C8A8255002FC3E6 /* ActivitiesViewModel.swift */; };
		A75AB1E21C8A8255002FC3E6 /* ActivitiesViewModel.swift in Sources */ = {isa = PBXBuildFile; fileRef = A75AB1E01C8A8255002FC3E6 /* ActivitiesViewModel.swift */; };
		A75AB1F91C8A84B5002FC3E6 /* ActivitiesDataSource.swift in Sources */ = {isa = PBXBuildFile; fileRef = A75AB1F81C8A84B5002FC3E6 /* ActivitiesDataSource.swift */; };
		A75AB1FA1C8A84B5002FC3E6 /* ActivitiesDataSource.swift in Sources */ = {isa = PBXBuildFile; fileRef = A75AB1F81C8A84B5002FC3E6 /* ActivitiesDataSource.swift */; };
		A75AB2221C8A85D1002FC3E6 /* ActivityUpdateCell.swift in Sources */ = {isa = PBXBuildFile; fileRef = A75AB2211C8A85D1002FC3E6 /* ActivityUpdateCell.swift */; };
		A75AB2231C8A85D1002FC3E6 /* ActivityUpdateCell.swift in Sources */ = {isa = PBXBuildFile; fileRef = A75AB2211C8A85D1002FC3E6 /* ActivityUpdateCell.swift */; };
		A75AB2251C8B407F002FC3E6 /* ActivityFriendBackingCell.swift in Sources */ = {isa = PBXBuildFile; fileRef = A75AB2241C8B407F002FC3E6 /* ActivityFriendBackingCell.swift */; };
		A75AB2261C8B407F002FC3E6 /* ActivityFriendBackingCell.swift in Sources */ = {isa = PBXBuildFile; fileRef = A75AB2241C8B407F002FC3E6 /* ActivityFriendBackingCell.swift */; };
		A75CBDE71C8A26F800758C55 /* AppDelegateViewModel.swift in Sources */ = {isa = PBXBuildFile; fileRef = A75CBDE61C8A26F800758C55 /* AppDelegateViewModel.swift */; };
		A75CBDE81C8A26F800758C55 /* AppDelegateViewModel.swift in Sources */ = {isa = PBXBuildFile; fileRef = A75CBDE61C8A26F800758C55 /* AppDelegateViewModel.swift */; };
		A75CF8811CC6D4BE00BBBB7F /* ProjectRewardCellViewModelTests.swift in Sources */ = {isa = PBXBuildFile; fileRef = A75CF8801CC6D4BE00BBBB7F /* ProjectRewardCellViewModelTests.swift */; };
		A75CFA4F1CCDB322004CD5FA /* SearchDataSource.swift in Sources */ = {isa = PBXBuildFile; fileRef = A75CFA4E1CCDB322004CD5FA /* SearchDataSource.swift */; };
		A75CFA501CCDB322004CD5FA /* SearchDataSource.swift in Sources */ = {isa = PBXBuildFile; fileRef = A75CFA4E1CCDB322004CD5FA /* SearchDataSource.swift */; };
		A75CFA7D1CCE56C4004CD5FA /* SearchProjectCell.swift in Sources */ = {isa = PBXBuildFile; fileRef = A75CFA7C1CCE56C4004CD5FA /* SearchProjectCell.swift */; };
		A75CFA7E1CCE56C4004CD5FA /* SearchProjectCell.swift in Sources */ = {isa = PBXBuildFile; fileRef = A75CFA7C1CCE56C4004CD5FA /* SearchProjectCell.swift */; };
		A75CFB081CCE7FCF004CD5FA /* StaticTableViewCell.swift in Sources */ = {isa = PBXBuildFile; fileRef = A75CFB071CCE7FCF004CD5FA /* StaticTableViewCell.swift */; };
		A75CFB091CCE7FCF004CD5FA /* StaticTableViewCell.swift in Sources */ = {isa = PBXBuildFile; fileRef = A75CFB071CCE7FCF004CD5FA /* StaticTableViewCell.swift */; };
		A76077D11CADD3A9001B39D0 /* Notifications.swift in Sources */ = {isa = PBXBuildFile; fileRef = A76077D01CADD3A9001B39D0 /* Notifications.swift */; };
		A76077D21CADD3A9001B39D0 /* Notifications.swift in Sources */ = {isa = PBXBuildFile; fileRef = A76077D01CADD3A9001B39D0 /* Notifications.swift */; };
		A760780A1CAEE0A6001B39D0 /* IsValidEmail.swift in Sources */ = {isa = PBXBuildFile; fileRef = A76078091CAEE0A6001B39D0 /* IsValidEmail.swift */; };
		A760780B1CAEE0A6001B39D0 /* IsValidEmail.swift in Sources */ = {isa = PBXBuildFile; fileRef = A76078091CAEE0A6001B39D0 /* IsValidEmail.swift */; };
		A76078301CAEE0DD001B39D0 /* IsValidEmailTests.swift in Sources */ = {isa = PBXBuildFile; fileRef = A760782F1CAEE0DD001B39D0 /* IsValidEmailTests.swift */; };
		A76078311CAEE0DD001B39D0 /* IsValidEmailTests.swift in Sources */ = {isa = PBXBuildFile; fileRef = A760782F1CAEE0DD001B39D0 /* IsValidEmailTests.swift */; };
		A76126AD1C90C94000EDCCB9 /* ValueCellDataSource.swift in Sources */ = {isa = PBXBuildFile; fileRef = A761269F1C90C94000EDCCB9 /* ValueCellDataSource.swift */; };
		A76126AE1C90C94000EDCCB9 /* ValueCellDataSource.swift in Sources */ = {isa = PBXBuildFile; fileRef = A761269F1C90C94000EDCCB9 /* ValueCellDataSource.swift */; };
		A76126B31C90C94000EDCCB9 /* SimpleDataSource.swift in Sources */ = {isa = PBXBuildFile; fileRef = A76126A21C90C94000EDCCB9 /* SimpleDataSource.swift */; };
		A76126B41C90C94000EDCCB9 /* SimpleDataSource.swift in Sources */ = {isa = PBXBuildFile; fileRef = A76126A21C90C94000EDCCB9 /* SimpleDataSource.swift */; };
		A76126B51C90C94000EDCCB9 /* SimpleViewModel.swift in Sources */ = {isa = PBXBuildFile; fileRef = A76126A31C90C94000EDCCB9 /* SimpleViewModel.swift */; };
		A76126B61C90C94000EDCCB9 /* SimpleViewModel.swift in Sources */ = {isa = PBXBuildFile; fileRef = A76126A31C90C94000EDCCB9 /* SimpleViewModel.swift */; };
		A76126B71C90C94000EDCCB9 /* UICollectionView-Extensions.swift in Sources */ = {isa = PBXBuildFile; fileRef = A76126A41C90C94000EDCCB9 /* UICollectionView-Extensions.swift */; };
		A76126B81C90C94000EDCCB9 /* UICollectionView-Extensions.swift in Sources */ = {isa = PBXBuildFile; fileRef = A76126A41C90C94000EDCCB9 /* UICollectionView-Extensions.swift */; };
		A76126B91C90C94000EDCCB9 /* UIView-Extensions.swift in Sources */ = {isa = PBXBuildFile; fileRef = A76126A51C90C94000EDCCB9 /* UIView-Extensions.swift */; };
		A76126BA1C90C94000EDCCB9 /* UIView-Extensions.swift in Sources */ = {isa = PBXBuildFile; fileRef = A76126A51C90C94000EDCCB9 /* UIView-Extensions.swift */; };
		A76126BB1C90C94000EDCCB9 /* UITableView-Extensions.swift in Sources */ = {isa = PBXBuildFile; fileRef = A76126A61C90C94000EDCCB9 /* UITableView-Extensions.swift */; };
		A76126BC1C90C94000EDCCB9 /* UITableView-Extensions.swift in Sources */ = {isa = PBXBuildFile; fileRef = A76126A61C90C94000EDCCB9 /* UITableView-Extensions.swift */; };
		A761275E1C93052400EDCCB9 /* CGColorRef.swift in Sources */ = {isa = PBXBuildFile; fileRef = A761275D1C93052400EDCCB9 /* CGColorRef.swift */; };
		A761275F1C93052400EDCCB9 /* CGColorRef.swift in Sources */ = {isa = PBXBuildFile; fileRef = A761275D1C93052400EDCCB9 /* CGColorRef.swift */; };
		A76127C01C93100C00EDCCB9 /* Library.framework in Frameworks */ = {isa = PBXBuildFile; fileRef = A755113C1C8642B3005355CF /* Library.framework */; };
		A76127C11C93104300EDCCB9 /* AlamofireImage.framework in Frameworks */ = {isa = PBXBuildFile; fileRef = 807571F91C88B8E200E7DA8A /* AlamofireImage.framework */; };
		A762EFF21C8CC663005581A4 /* ActivityFriendFollowCell.swift in Sources */ = {isa = PBXBuildFile; fileRef = A762EFF11C8CC663005581A4 /* ActivityFriendFollowCell.swift */; };
		A762EFF31C8CC663005581A4 /* ActivityFriendFollowCell.swift in Sources */ = {isa = PBXBuildFile; fileRef = A762EFF11C8CC663005581A4 /* ActivityFriendFollowCell.swift */; };
		A762F0181C8CC672005581A4 /* ActivityFriendFollowViewModel.swift in Sources */ = {isa = PBXBuildFile; fileRef = A762F0171C8CC672005581A4 /* ActivityFriendFollowViewModel.swift */; };
		A762F0191C8CC672005581A4 /* ActivityFriendFollowViewModel.swift in Sources */ = {isa = PBXBuildFile; fileRef = A762F0171C8CC672005581A4 /* ActivityFriendFollowViewModel.swift */; };
		A762F01A1C8CC7C1005581A4 /* Main.storyboard in Resources */ = {isa = PBXBuildFile; fileRef = A7D1F94D1C850B7C000D41D5 /* Main.storyboard */; };
		A762F01D1C8CD2B3005581A4 /* ActivitySuccessCell.swift in Sources */ = {isa = PBXBuildFile; fileRef = A762F01B1C8CD2B3005581A4 /* ActivitySuccessCell.swift */; };
		A77518FD1C8C8ADA0022F175 /* ActivityUpdateViewModel.swift in Sources */ = {isa = PBXBuildFile; fileRef = A77518FC1C8C8ADA0022F175 /* ActivityUpdateViewModel.swift */; };
		A77518FE1C8C8ADA0022F175 /* ActivityUpdateViewModel.swift in Sources */ = {isa = PBXBuildFile; fileRef = A77518FC1C8C8ADA0022F175 /* ActivityUpdateViewModel.swift */; };
		A77519001C8C97510022F175 /* ActivityFriendBackingViewModel.swift in Sources */ = {isa = PBXBuildFile; fileRef = A77518FF1C8C97510022F175 /* ActivityFriendBackingViewModel.swift */; };
		A77519011C8C97510022F175 /* ActivityFriendBackingViewModel.swift in Sources */ = {isa = PBXBuildFile; fileRef = A77518FF1C8C97510022F175 /* ActivityFriendBackingViewModel.swift */; };
		A77519121C8CADE20022F175 /* AppDelegateViewModelTests.swift in Sources */ = {isa = PBXBuildFile; fileRef = A775190F1C8CADC80022F175 /* AppDelegateViewModelTests.swift */; };
		A77519141C8CADFE0022F175 /* ActivitiesViewModelTests.swift in Sources */ = {isa = PBXBuildFile; fileRef = A77519131C8CADFE0022F175 /* ActivitiesViewModelTests.swift */; };
		A77519221C8CB0360022F175 /* CircleAvatarImageViewTests.swift in Sources */ = {isa = PBXBuildFile; fileRef = A77519211C8CB0360022F175 /* CircleAvatarImageViewTests.swift */; };
		A77519231C8CB11B0022F175 /* CircleAvatarImageViewTests.swift in Sources */ = {isa = PBXBuildFile; fileRef = A77519211C8CB0360022F175 /* CircleAvatarImageViewTests.swift */; };
		A775B5201CA8705B00BBB587 /* RootTabBarViewController.swift in Sources */ = {isa = PBXBuildFile; fileRef = A775B51F1CA8705B00BBB587 /* RootTabBarViewController.swift */; };
		A775B5211CA8705B00BBB587 /* RootTabBarViewController.swift in Sources */ = {isa = PBXBuildFile; fileRef = A775B51F1CA8705B00BBB587 /* RootTabBarViewController.swift */; };
		A775B5461CA871D700BBB587 /* RootViewModel.swift in Sources */ = {isa = PBXBuildFile; fileRef = A775B5451CA871D700BBB587 /* RootViewModel.swift */; };
		A775B5471CA871D700BBB587 /* RootViewModel.swift in Sources */ = {isa = PBXBuildFile; fileRef = A775B5451CA871D700BBB587 /* RootViewModel.swift */; };
		A775B54C1CA87C8500BBB587 /* RootViewModelTests.swift in Sources */ = {isa = PBXBuildFile; fileRef = A775B54B1CA87C8500BBB587 /* RootViewModelTests.swift */; };
		A775B54F1CA8869B00BBB587 /* Profile.storyboard in Resources */ = {isa = PBXBuildFile; fileRef = A775B54D1CA8869B00BBB587 /* Profile.storyboard */; };
		A775B5501CA8869B00BBB587 /* Profile.storyboard in Resources */ = {isa = PBXBuildFile; fileRef = A775B54D1CA8869B00BBB587 /* Profile.storyboard */; };
		A775B5531CA886C500BBB587 /* Dashboard.storyboard in Resources */ = {isa = PBXBuildFile; fileRef = A775B5511CA886C500BBB587 /* Dashboard.storyboard */; };
		A775B5541CA886C500BBB587 /* Dashboard.storyboard in Resources */ = {isa = PBXBuildFile; fileRef = A775B5511CA886C500BBB587 /* Dashboard.storyboard */; };
		A775B5571CA886DD00BBB587 /* Search.storyboard in Resources */ = {isa = PBXBuildFile; fileRef = A775B5551CA886DD00BBB587 /* Search.storyboard */; };
		A775B5581CA886DD00BBB587 /* Search.storyboard in Resources */ = {isa = PBXBuildFile; fileRef = A775B5551CA886DD00BBB587 /* Search.storyboard */; };
		A77D7B071CBAAF5D0077586B /* Paginate.swift in Sources */ = {isa = PBXBuildFile; fileRef = A77D7B061CBAAF5D0077586B /* Paginate.swift */; };
		A77D7B081CBAAF5D0077586B /* Paginate.swift in Sources */ = {isa = PBXBuildFile; fileRef = A77D7B061CBAAF5D0077586B /* Paginate.swift */; };
		A77D7B351CBAC5F90077586B /* PaginateTests.swift in Sources */ = {isa = PBXBuildFile; fileRef = A77D7B341CBAC5F90077586B /* PaginateTests.swift */; };
		A77D7B361CBAC5F90077586B /* PaginateTests.swift in Sources */ = {isa = PBXBuildFile; fileRef = A77D7B341CBAC5F90077586B /* PaginateTests.swift */; };
		A782BAC11C9F5F4C007B13C8 /* KsApi_TestHelpers.framework in Frameworks */ = {isa = PBXBuildFile; fileRef = A782BA9A1C9F5EBA007B13C8 /* KsApi_TestHelpers.framework */; };
		A782BAC31C9F5F4C007B13C8 /* ReactiveExtensions_TestHelpers.framework in Frameworks */ = {isa = PBXBuildFile; fileRef = A782BAB01C9F5EBA007B13C8 /* ReactiveExtensions_TestHelpers.framework */; };
		A782BACA1C9F5FBC007B13C8 /* KsApi_TestHelpers.framework in Frameworks */ = {isa = PBXBuildFile; fileRef = A782BA9C1C9F5EBA007B13C8 /* KsApi_TestHelpers.framework */; };
		A782BACC1C9F5FBC007B13C8 /* ReactiveExtensions_TestHelpers.framework in Frameworks */ = {isa = PBXBuildFile; fileRef = A782BAB21C9F5EBA007B13C8 /* ReactiveExtensions_TestHelpers.framework */; };
		A782BAED1C9F6145007B13C8 /* KsApi.framework in Frameworks */ = {isa = PBXBuildFile; fileRef = A7D1F8F01C84FB55000D41D5 /* KsApi.framework */; };
		A78323801CB949EF000B094C /* DiscoveryViewModelTests.swift in Sources */ = {isa = PBXBuildFile; fileRef = A783237F1CB949EF000B094C /* DiscoveryViewModelTests.swift */; };
		A78537931CB46CFB00385B73 /* KoalaTests.swift in Sources */ = {isa = PBXBuildFile; fileRef = A78537921CB46CFB00385B73 /* KoalaTests.swift */; };
		A78537941CB46CFB00385B73 /* KoalaTests.swift in Sources */ = {isa = PBXBuildFile; fileRef = A78537921CB46CFB00385B73 /* KoalaTests.swift */; };
		A78537BC1CB5416700385B73 /* UIDeviceType.swift in Sources */ = {isa = PBXBuildFile; fileRef = A78537BB1CB5416700385B73 /* UIDeviceType.swift */; };
		A78537BD1CB5416700385B73 /* UIDeviceType.swift in Sources */ = {isa = PBXBuildFile; fileRef = A78537BB1CB5416700385B73 /* UIDeviceType.swift */; };
		A78537E21CB5422100385B73 /* UIScreenType.swift in Sources */ = {isa = PBXBuildFile; fileRef = A78537E11CB5422100385B73 /* UIScreenType.swift */; };
		A78537E31CB5422100385B73 /* UIScreenType.swift in Sources */ = {isa = PBXBuildFile; fileRef = A78537E11CB5422100385B73 /* UIScreenType.swift */; };
		A78537F81CB5803B00385B73 /* NSHTTPCookieStorageType.swift in Sources */ = {isa = PBXBuildFile; fileRef = A78537F71CB5803B00385B73 /* NSHTTPCookieStorageType.swift */; };
		A78537F91CB5803B00385B73 /* NSHTTPCookieStorageType.swift in Sources */ = {isa = PBXBuildFile; fileRef = A78537F71CB5803B00385B73 /* NSHTTPCookieStorageType.swift */; };
		A799C9A11CB7D9A400ED75CA /* Models.framework in Frameworks */ = {isa = PBXBuildFile; fileRef = A799C9901CB7D99000ED75CA /* Models.framework */; };
		A799C9A21CB7D9AC00ED75CA /* Models.framework in Embed Frameworks */ = {isa = PBXBuildFile; fileRef = A799C9901CB7D99000ED75CA /* Models.framework */; settings = {ATTRIBUTES = (CodeSignOnCopy, RemoveHeadersOnCopy, ); }; };
		A799C9BB1CB7DA1300ED75CA /* ReactiveCocoa.framework in Frameworks */ = {isa = PBXBuildFile; fileRef = A799C9B11CB7D9DE00ED75CA /* ReactiveCocoa.framework */; };
		A799C9BC1CB7DA1900ED75CA /* ReactiveCocoa.framework in Embed Frameworks */ = {isa = PBXBuildFile; fileRef = A799C9B11CB7D9DE00ED75CA /* ReactiveCocoa.framework */; settings = {ATTRIBUTES = (CodeSignOnCopy, RemoveHeadersOnCopy, ); }; };
		A799C9DA1CB7DA8300ED75CA /* Result.framework in Frameworks */ = {isa = PBXBuildFile; fileRef = A799C9CD1CB7DA7400ED75CA /* Result.framework */; };
		A799C9DB1CB7DA8B00ED75CA /* Result.framework in Embed Frameworks */ = {isa = PBXBuildFile; fileRef = A799C9CD1CB7DA7400ED75CA /* Result.framework */; settings = {ATTRIBUTES = (CodeSignOnCopy, RemoveHeadersOnCopy, ); }; };
		A799CA031CB7DAD200ED75CA /* Argo.framework in Frameworks */ = {isa = PBXBuildFile; fileRef = A799C9F61CB7DACA00ED75CA /* Argo.framework */; };
		A799CA041CB7DAD700ED75CA /* Curry.framework in Frameworks */ = {isa = PBXBuildFile; fileRef = A799C9E41CB7DAC500ED75CA /* Curry.framework */; };
		A799CA091CB7DAE700ED75CA /* Argo.framework in Embed Frameworks */ = {isa = PBXBuildFile; fileRef = A799C9F61CB7DACA00ED75CA /* Argo.framework */; settings = {ATTRIBUTES = (CodeSignOnCopy, RemoveHeadersOnCopy, ); }; };
		A799CA0A1CB7DAEC00ED75CA /* Curry.framework in Embed Frameworks */ = {isa = PBXBuildFile; fileRef = A799C9E41CB7DAC500ED75CA /* Curry.framework */; settings = {ATTRIBUTES = (CodeSignOnCopy, RemoveHeadersOnCopy, ); }; };
		A799CA271CB7DB4400ED75CA /* Alamofire.framework in Embed Frameworks */ = {isa = PBXBuildFile; fileRef = A799CA161CB7DB2C00ED75CA /* Alamofire.framework */; settings = {ATTRIBUTES = (CodeSignOnCopy, RemoveHeadersOnCopy, ); }; };
		A7A051E51CD12D9A005AF5E2 /* CommentsDataSource.swift in Sources */ = {isa = PBXBuildFile; fileRef = A7A051E41CD12D9A005AF5E2 /* CommentsDataSource.swift */; };
		A7A051E61CD12D9A005AF5E2 /* CommentsDataSource.swift in Sources */ = {isa = PBXBuildFile; fileRef = A7A051E41CD12D9A005AF5E2 /* CommentsDataSource.swift */; };
		A7A052131CD12DD7005AF5E2 /* CommentCell.swift in Sources */ = {isa = PBXBuildFile; fileRef = A7A052121CD12DD7005AF5E2 /* CommentCell.swift */; };
		A7A052141CD12DD7005AF5E2 /* CommentCell.swift in Sources */ = {isa = PBXBuildFile; fileRef = A7A052121CD12DD7005AF5E2 /* CommentCell.swift */; };
		A7A052161CD12E0B005AF5E2 /* CommentCellViewModel.swift in Sources */ = {isa = PBXBuildFile; fileRef = A7A052151CD12E0B005AF5E2 /* CommentCellViewModel.swift */; };
		A7A052171CD12E0B005AF5E2 /* CommentCellViewModel.swift in Sources */ = {isa = PBXBuildFile; fileRef = A7A052151CD12E0B005AF5E2 /* CommentCellViewModel.swift */; };
		A7A0534A1CD18D01005AF5E2 /* Comments.storyboard in Resources */ = {isa = PBXBuildFile; fileRef = A7A053491CD18D01005AF5E2 /* Comments.storyboard */; };
		A7A0534B1CD18D01005AF5E2 /* Comments.storyboard in Resources */ = {isa = PBXBuildFile; fileRef = A7A053491CD18D01005AF5E2 /* Comments.storyboard */; };
		A7A0534D1CD19C68005AF5E2 /* CommentDialogViewController.swift in Sources */ = {isa = PBXBuildFile; fileRef = A7A0534C1CD19C68005AF5E2 /* CommentDialogViewController.swift */; };
		A7A0534E1CD19C68005AF5E2 /* CommentDialogViewController.swift in Sources */ = {isa = PBXBuildFile; fileRef = A7A0534C1CD19C68005AF5E2 /* CommentDialogViewController.swift */; };
		A7A1CAA91CDCD3C70037AB20 /* MessageThreadsViewModel.swift in Sources */ = {isa = PBXBuildFile; fileRef = A7A1CAA81CDCD3C70037AB20 /* MessageThreadsViewModel.swift */; };
		A7A1CAAA1CDCD3C70037AB20 /* MessageThreadsViewModel.swift in Sources */ = {isa = PBXBuildFile; fileRef = A7A1CAA81CDCD3C70037AB20 /* MessageThreadsViewModel.swift */; };
		A7A1CAD71CDCD5620037AB20 /* MessageThreadsViewModelTests.swift in Sources */ = {isa = PBXBuildFile; fileRef = A7A1CAD61CDCD5620037AB20 /* MessageThreadsViewModelTests.swift */; };
		A7A29F4A1CC3DE5F002BE580 /* ValueCellDataSourceTests.swift in Sources */ = {isa = PBXBuildFile; fileRef = A7A29F491CC3DE5F002BE580 /* ValueCellDataSourceTests.swift */; };
		A7A29F4B1CC3DE5F002BE580 /* ValueCellDataSourceTests.swift in Sources */ = {isa = PBXBuildFile; fileRef = A7A29F491CC3DE5F002BE580 /* ValueCellDataSourceTests.swift */; };
		A7A29F4E1CC3E0E8002BE580 /* KsApi_TestHelpers.framework in Frameworks */ = {isa = PBXBuildFile; fileRef = A782BA9A1C9F5EBA007B13C8 /* KsApi_TestHelpers.framework */; };
		A7A29F511CC3E101002BE580 /* ReactiveExtensions_TestHelpers.framework in Frameworks */ = {isa = PBXBuildFile; fileRef = A782BAB01C9F5EBA007B13C8 /* ReactiveExtensions_TestHelpers.framework */; };
		A7A542551C8E461E00273B58 /* ReactiveExtensions.framework in Frameworks */ = {isa = PBXBuildFile; fileRef = 807572351C88DD8B00E7DA8A /* ReactiveExtensions.framework */; };
		A7A542581C8E463400273B58 /* ReactiveExtensions.framework in Frameworks */ = {isa = PBXBuildFile; fileRef = 807572391C88DD8B00E7DA8A /* ReactiveExtensions.framework */; };
		A7B693E61C8772A100C49A4F /* Library.framework in Frameworks */ = {isa = PBXBuildFile; fileRef = A755113C1C8642B3005355CF /* Library.framework */; };
		A7B693E71C8772CE00C49A4F /* Library.framework in Embed Frameworks */ = {isa = PBXBuildFile; fileRef = A755113C1C8642B3005355CF /* Library.framework */; settings = {ATTRIBUTES = (CodeSignOnCopy, RemoveHeadersOnCopy, ); }; };
		A7B693FF1C8789C100C49A4F /* HockeyManagerType.swift in Sources */ = {isa = PBXBuildFile; fileRef = A7B693FE1C8789C100C49A4F /* HockeyManagerType.swift */; };
		A7B694001C8789C100C49A4F /* HockeyManagerType.swift in Sources */ = {isa = PBXBuildFile; fileRef = A7B693FE1C8789C100C49A4F /* HockeyManagerType.swift */; };
		A7B694121C87942C00C49A4F /* Library.framework in Frameworks */ = {isa = PBXBuildFile; fileRef = A755113C1C8642B3005355CF /* Library.framework */; };
		A7B694211C879F4000C49A4F /* Library.framework in Frameworks */ = {isa = PBXBuildFile; fileRef = A75511DA1C8647D9005355CF /* Library.framework */; };
		A7B6942B1C87A05100C49A4F /* HockeySDK.framework in Frameworks */ = {isa = PBXBuildFile; fileRef = A7B694271C87A04C00C49A4F /* HockeySDK.framework */; };
		A7B6942C1C87A05200C49A4F /* HockeySDK.framework in Frameworks */ = {isa = PBXBuildFile; fileRef = A7B694271C87A04C00C49A4F /* HockeySDK.framework */; };
		A7B6942D1C87A05D00C49A4F /* HockeySDKResources.bundle in Resources */ = {isa = PBXBuildFile; fileRef = A7B694291C87A04C00C49A4F /* HockeySDKResources.bundle */; };
		A7B6942E1C87A06200C49A4F /* HockeySDKResources.bundle in Resources */ = {isa = PBXBuildFile; fileRef = A7B694291C87A04C00C49A4F /* HockeySDKResources.bundle */; };
		A7B694331C87A07700C49A4F /* HockeySDK.framework in Frameworks */ = {isa = PBXBuildFile; fileRef = A7B694301C87A07100C49A4F /* HockeySDK.framework */; };
		A7B694341C87A07800C49A4F /* HockeySDK.framework in Frameworks */ = {isa = PBXBuildFile; fileRef = A7B694301C87A07100C49A4F /* HockeySDK.framework */; };
		A7B694361C87A07B00C49A4F /* HockeySDK.framework in Frameworks */ = {isa = PBXBuildFile; fileRef = A7B694301C87A07100C49A4F /* HockeySDK.framework */; };
		A7B694371C87A08500C49A4F /* HockeySDK.framework in Frameworks */ = {isa = PBXBuildFile; fileRef = A7B694271C87A04C00C49A4F /* HockeySDK.framework */; };
		A7B694391C87A08B00C49A4F /* HockeySDK.framework in Frameworks */ = {isa = PBXBuildFile; fileRef = A7B694301C87A07100C49A4F /* HockeySDK.framework */; };
		A7B694791C87F1F100C49A4F /* Library.framework in Frameworks */ = {isa = PBXBuildFile; fileRef = A75511DA1C8647D9005355CF /* Library.framework */; };
		A7B6947E1C87F50300C49A4F /* LaunchedCountriesTests.swift in Sources */ = {isa = PBXBuildFile; fileRef = A755118D1C8645A0005355CF /* LaunchedCountriesTests.swift */; };
		A7B694811C87F52900C49A4F /* Library.framework in Frameworks */ = {isa = PBXBuildFile; fileRef = A75511DA1C8647D9005355CF /* Library.framework */; };
		A7C795B21C873AC90081977F /* AppDelegate.swift in Sources */ = {isa = PBXBuildFile; fileRef = A7D1F9471C850B7C000D41D5 /* AppDelegate.swift */; };
		A7C795B31C873AC90081977F /* ActivitiesViewController.swift in Sources */ = {isa = PBXBuildFile; fileRef = A7F761741C85FA40005405ED /* ActivitiesViewController.swift */; };
		A7C795B41C873AC90081977F /* DiscoveryViewController.swift in Sources */ = {isa = PBXBuildFile; fileRef = A751A51E1C85EC0B009C5DEA /* DiscoveryViewController.swift */; };
		A7C795DB1C873C160081977F /* AppDelegate.swift in Sources */ = {isa = PBXBuildFile; fileRef = A7E06C7C1C5A6EB300EBDCC2 /* AppDelegate.swift */; };
		A7C795DC1C873C160081977F /* ViewController.swift in Sources */ = {isa = PBXBuildFile; fileRef = A7E06C7E1C5A6EB300EBDCC2 /* ViewController.swift */; };
		A7C795DD1C873C160081977F /* DiscoveryProjectData.swift in Sources */ = {isa = PBXBuildFile; fileRef = A7E06CA81C5BFB3800EBDCC2 /* DiscoveryProjectData.swift */; };
		A7C795DE1C873C160081977F /* HomePlaylistsDataSource.swift in Sources */ = {isa = PBXBuildFile; fileRef = A7E06CA91C5BFB3800EBDCC2 /* HomePlaylistsDataSource.swift */; };
		A7C795DF1C873C160081977F /* PlaylistTrayDataSource.swift in Sources */ = {isa = PBXBuildFile; fileRef = A7E06CAA1C5BFB3800EBDCC2 /* PlaylistTrayDataSource.swift */; };
		A7C795E01C873C160081977F /* ProjectsDataSource.swift in Sources */ = {isa = PBXBuildFile; fileRef = A7E06CAB1C5BFB3800EBDCC2 /* ProjectsDataSource.swift */; };
		A7C795E11C873C160081977F /* ProjectViewDataSource.swift in Sources */ = {isa = PBXBuildFile; fileRef = A7E06CAC1C5BFB3800EBDCC2 /* ProjectViewDataSource.swift */; };
		A7C795E21C873C160081977F /* SearchDataSource.swift in Sources */ = {isa = PBXBuildFile; fileRef = A7E06CAD1C5BFB3800EBDCC2 /* SearchDataSource.swift */; };
		A7C795E31C873C160081977F /* Playlist.swift in Sources */ = {isa = PBXBuildFile; fileRef = A7E06CB11C5BFB3800EBDCC2 /* Playlist.swift */; };
		A7C795EE1C873C160081977F /* EmptyViewModel.swift in Sources */ = {isa = PBXBuildFile; fileRef = A7E06CB51C5BFB3800EBDCC2 /* EmptyViewModel.swift */; };
		A7C795EF1C873C160081977F /* HomePlaylistViewModel.swift in Sources */ = {isa = PBXBuildFile; fileRef = A7E06CB61C5BFB3800EBDCC2 /* HomePlaylistViewModel.swift */; };
		A7C795F01C873C160081977F /* HomeViewModel.swift in Sources */ = {isa = PBXBuildFile; fileRef = A7E06CB71C5BFB3800EBDCC2 /* HomeViewModel.swift */; };
		A7C795F11C873C160081977F /* LoginViewModel.swift in Sources */ = {isa = PBXBuildFile; fileRef = A7E06CB81C5BFB3800EBDCC2 /* LoginViewModel.swift */; };
		A7C795F21C873C160081977F /* PlaylistExplorerViewModel.swift in Sources */ = {isa = PBXBuildFile; fileRef = A7E06CB91C5BFB3800EBDCC2 /* PlaylistExplorerViewModel.swift */; };
		A7C795F31C873C160081977F /* PlaylistsMenuViewModel.swift in Sources */ = {isa = PBXBuildFile; fileRef = A7E06CBA1C5BFB3800EBDCC2 /* PlaylistsMenuViewModel.swift */; };
		A7C795F41C873C160081977F /* PlaylistTrayViewModel.swift in Sources */ = {isa = PBXBuildFile; fileRef = A7E06CBB1C5BFB3800EBDCC2 /* PlaylistTrayViewModel.swift */; };
		A7C795F51C873C160081977F /* PlaylistViewModel.swift in Sources */ = {isa = PBXBuildFile; fileRef = A7E06CBC1C5BFB3800EBDCC2 /* PlaylistViewModel.swift */; };
		A7C795F61C873C160081977F /* ProfileViewModel.swift in Sources */ = {isa = PBXBuildFile; fileRef = A7E06CBD1C5BFB3800EBDCC2 /* ProfileViewModel.swift */; };
		A7C795F71C873C160081977F /* ProjectPlayerViewModel.swift in Sources */ = {isa = PBXBuildFile; fileRef = A7E06CBE1C5BFB3800EBDCC2 /* ProjectPlayerViewModel.swift */; };
		A7C795F81C873C160081977F /* ProjectViewModel.swift in Sources */ = {isa = PBXBuildFile; fileRef = A7E06CBF1C5BFB3800EBDCC2 /* ProjectViewModel.swift */; };
		A7C795F91C873C160081977F /* SearchViewModel.swift in Sources */ = {isa = PBXBuildFile; fileRef = A7E06CC01C5BFB3800EBDCC2 /* SearchViewModel.swift */; };
		A7C795FA1C873C160081977F /* DiscoveryProjectCell.swift in Sources */ = {isa = PBXBuildFile; fileRef = A7E06CC91C5BFB3800EBDCC2 /* DiscoveryProjectCell.swift */; };
		A7C795FB1C873C160081977F /* HomePlaylistCell.swift in Sources */ = {isa = PBXBuildFile; fileRef = A7E06CCB1C5BFB3800EBDCC2 /* HomePlaylistCell.swift */; };
		A7C795FC1C873C160081977F /* PlaylistTrayCell.swift in Sources */ = {isa = PBXBuildFile; fileRef = A7E06CCD1C5BFB3800EBDCC2 /* PlaylistTrayCell.swift */; };
		A7C795FD1C873C160081977F /* ProjectCell.swift in Sources */ = {isa = PBXBuildFile; fileRef = A7E06CCF1C5BFB3800EBDCC2 /* ProjectCell.swift */; };
		A7C795FE1C873C160081977F /* ProjectMoreInfoCell.swift in Sources */ = {isa = PBXBuildFile; fileRef = A7E06CD11C5BFB3800EBDCC2 /* ProjectMoreInfoCell.swift */; };
		A7C795FF1C873C160081977F /* ProjectRecommendationsCell.swift in Sources */ = {isa = PBXBuildFile; fileRef = A7E06CD31C5BFB3800EBDCC2 /* ProjectRecommendationsCell.swift */; };
		A7C796001C873C160081977F /* ProjectRewardCell.swift in Sources */ = {isa = PBXBuildFile; fileRef = A7E06CD51C5BFB3800EBDCC2 /* ProjectRewardCell.swift */; };
		A7C796011C873C160081977F /* ProjectRewardsCollectionViewCell.swift in Sources */ = {isa = PBXBuildFile; fileRef = A7E06CD71C5BFB3800EBDCC2 /* ProjectRewardsCollectionViewCell.swift */; };
		A7C796021C873C160081977F /* ProjectShelfCell.swift in Sources */ = {isa = PBXBuildFile; fileRef = A7E06CD91C5BFB3800EBDCC2 /* ProjectShelfCell.swift */; };
		A7C796031C873C160081977F /* HomeViewController.swift in Sources */ = {isa = PBXBuildFile; fileRef = A7E06CDC1C5BFB3800EBDCC2 /* HomeViewController.swift */; };
		A7C796041C873C160081977F /* LoginViewController.swift in Sources */ = {isa = PBXBuildFile; fileRef = A7E06CDE1C5BFB3800EBDCC2 /* LoginViewController.swift */; };
		A7C796051C873C160081977F /* PlaylistExplorerViewController.swift in Sources */ = {isa = PBXBuildFile; fileRef = A7E06CE01C5BFB3800EBDCC2 /* PlaylistExplorerViewController.swift */; };
		A7C796061C873C160081977F /* PlaylistTrayViewController.swift in Sources */ = {isa = PBXBuildFile; fileRef = A7E06CE21C5BFB3800EBDCC2 /* PlaylistTrayViewController.swift */; };
		A7C796071C873C160081977F /* PlaylistViewController.swift in Sources */ = {isa = PBXBuildFile; fileRef = A7E06CE41C5BFB3800EBDCC2 /* PlaylistViewController.swift */; };
		A7C796081C873C160081977F /* ProfileViewController.swift in Sources */ = {isa = PBXBuildFile; fileRef = A7E06CE61C5BFB3800EBDCC2 /* ProfileViewController.swift */; };
		A7C796091C873C160081977F /* ProjectPlayerViewController.swift in Sources */ = {isa = PBXBuildFile; fileRef = A7E06CE81C5BFB3800EBDCC2 /* ProjectPlayerViewController.swift */; };
		A7C7960A1C873C160081977F /* ProjectViewController.swift in Sources */ = {isa = PBXBuildFile; fileRef = A7E06CE91C5BFB3800EBDCC2 /* ProjectViewController.swift */; };
		A7C7960B1C873C160081977F /* SearchViewController.swift in Sources */ = {isa = PBXBuildFile; fileRef = A7E06CEB1C5BFB3800EBDCC2 /* SearchViewController.swift */; };
		A7C7960C1C873C160081977F /* FocusGuideView.swift in Sources */ = {isa = PBXBuildFile; fileRef = A7E06CED1C5BFB3800EBDCC2 /* FocusGuideView.swift */; };
		A7C7960D1C873C160081977F /* PlaylistExplorerTransitionAnimator.swift in Sources */ = {isa = PBXBuildFile; fileRef = A7E06CEE1C5BFB3800EBDCC2 /* PlaylistExplorerTransitionAnimator.swift */; };
		A7C7960E1C873C160081977F /* ProjectTrayTransitionAnimator.swift in Sources */ = {isa = PBXBuildFile; fileRef = A7E06CEF1C5BFB3800EBDCC2 /* ProjectTrayTransitionAnimator.swift */; };
		A7C7960F1C873C160081977F /* ProjectVideoTransitionAnimator.swift in Sources */ = {isa = PBXBuildFile; fileRef = A7E06CF01C5BFB3800EBDCC2 /* ProjectVideoTransitionAnimator.swift */; };
		A7C796201C873D9F0081977F /* Library.framework in Frameworks */ = {isa = PBXBuildFile; fileRef = A75511DA1C8647D9005355CF /* Library.framework */; };
		A7C796211C873D9F0081977F /* KsApi.framework in Frameworks */ = {isa = PBXBuildFile; fileRef = A7D1F8F01C84FB55000D41D5 /* KsApi.framework */; };
		A7CA0DD91CE695F10030092C /* MessagesSearchViewModelTests.swift in Sources */ = {isa = PBXBuildFile; fileRef = A7CA0DD81CE695F10030092C /* MessagesSearchViewModelTests.swift */; };
		A7D1F9281C84FB7D000D41D5 /* KsApi.framework in Frameworks */ = {isa = PBXBuildFile; fileRef = A7D1F8F01C84FB55000D41D5 /* KsApi.framework */; };
		A7D1F9481C850B7C000D41D5 /* AppDelegate.swift in Sources */ = {isa = PBXBuildFile; fileRef = A7D1F9471C850B7C000D41D5 /* AppDelegate.swift */; };
		A7D1F94F1C850B7C000D41D5 /* Main.storyboard in Resources */ = {isa = PBXBuildFile; fileRef = A7D1F94D1C850B7C000D41D5 /* Main.storyboard */; };
		A7D1F9511C850B7C000D41D5 /* Assets.xcassets in Resources */ = {isa = PBXBuildFile; fileRef = A7D1F9501C850B7C000D41D5 /* Assets.xcassets */; };
		A7D1F9541C850B7C000D41D5 /* LaunchScreen.storyboard in Resources */ = {isa = PBXBuildFile; fileRef = A7D1F9521C850B7C000D41D5 /* LaunchScreen.storyboard */; };
		A7D1F97F1C850C34000D41D5 /* HomeViewModelTests.swift in Sources */ = {isa = PBXBuildFile; fileRef = A7D1F96B1C850C34000D41D5 /* HomeViewModelTests.swift */; };
		A7D1F9811C850C34000D41D5 /* kickstartertvTests.swift in Sources */ = {isa = PBXBuildFile; fileRef = A7D1F96D1C850C34000D41D5 /* kickstartertvTests.swift */; };
		A7D1F9851C850C34000D41D5 /* PlaylistViewModelTests.swift in Sources */ = {isa = PBXBuildFile; fileRef = A7D1F9711C850C34000D41D5 /* PlaylistViewModelTests.swift */; };
		A7D1F9871C850C34000D41D5 /* MockAssetImageGenerators.swift in Sources */ = {isa = PBXBuildFile; fileRef = A7D1F9741C850C34000D41D5 /* MockAssetImageGenerators.swift */; };
		A7D1F9931C850CB2000D41D5 /* KickstarterTests.swift in Sources */ = {isa = PBXBuildFile; fileRef = A7D1F9911C850CB2000D41D5 /* KickstarterTests.swift */; };
		A7D1F99C1C850D62000D41D5 /* KsApi.framework in Frameworks */ = {isa = PBXBuildFile; fileRef = A7D1F8EC1C84FB55000D41D5 /* KsApi.framework */; };
		A7D1F9B31C850DDE000D41D5 /* KsApi.framework in Embed Frameworks */ = {isa = PBXBuildFile; fileRef = A7D1F8EC1C84FB55000D41D5 /* KsApi.framework */; settings = {ATTRIBUTES = (CodeSignOnCopy, RemoveHeadersOnCopy, ); }; };
		A7DB1C301C9E225F008244DA /* CommentsViewModel.swift in Sources */ = {isa = PBXBuildFile; fileRef = A7DB1C2F1C9E225F008244DA /* CommentsViewModel.swift */; };
		A7DB1C551C9E226F008244DA /* CommentsViewModelTests.swift in Sources */ = {isa = PBXBuildFile; fileRef = A7DB1C541C9E226F008244DA /* CommentsViewModelTests.swift */; };
		A7DC836E1C9DB6EE00BB2B44 /* ProjectViewModelTests.swift in Sources */ = {isa = PBXBuildFile; fileRef = A7DC836D1C9DB6EE00BB2B44 /* ProjectViewModelTests.swift */; };
		A7DC83921C9DB9BC00BB2B44 /* (null) in Sources */ = {isa = PBXBuildFile; };
		A7DC83961C9DBBE700BB2B44 /* RefTag.swift in Sources */ = {isa = PBXBuildFile; fileRef = A7DC83951C9DBBE700BB2B44 /* RefTag.swift */; };
		A7DC83971C9DBBE700BB2B44 /* RefTag.swift in Sources */ = {isa = PBXBuildFile; fileRef = A7DC83951C9DBBE700BB2B44 /* RefTag.swift */; };
		A7DC83991C9DBEFA00BB2B44 /* RefTagTests.swift in Sources */ = {isa = PBXBuildFile; fileRef = A7DC83981C9DBEFA00BB2B44 /* RefTagTests.swift */; };
		A7DC839A1C9DBEFA00BB2B44 /* RefTagTests.swift in Sources */ = {isa = PBXBuildFile; fileRef = A7DC83981C9DBEFA00BB2B44 /* RefTagTests.swift */; };
		A7E06C7D1C5A6EB300EBDCC2 /* AppDelegate.swift in Sources */ = {isa = PBXBuildFile; fileRef = A7E06C7C1C5A6EB300EBDCC2 /* AppDelegate.swift */; };
		A7E06C7F1C5A6EB300EBDCC2 /* ViewController.swift in Sources */ = {isa = PBXBuildFile; fileRef = A7E06C7E1C5A6EB300EBDCC2 /* ViewController.swift */; };
		A7E06C821C5A6EB300EBDCC2 /* Main.storyboard in Resources */ = {isa = PBXBuildFile; fileRef = A7E06C801C5A6EB300EBDCC2 /* Main.storyboard */; };
		A7E06C841C5A6EB300EBDCC2 /* Assets.xcassets in Resources */ = {isa = PBXBuildFile; fileRef = A7E06C831C5A6EB300EBDCC2 /* Assets.xcassets */; };
		A7E06CFE1C5BFB3800EBDCC2 /* DiscoveryProjectData.swift in Sources */ = {isa = PBXBuildFile; fileRef = A7E06CA81C5BFB3800EBDCC2 /* DiscoveryProjectData.swift */; };
		A7E06CFF1C5BFB3800EBDCC2 /* HomePlaylistsDataSource.swift in Sources */ = {isa = PBXBuildFile; fileRef = A7E06CA91C5BFB3800EBDCC2 /* HomePlaylistsDataSource.swift */; };
		A7E06D001C5BFB3800EBDCC2 /* PlaylistTrayDataSource.swift in Sources */ = {isa = PBXBuildFile; fileRef = A7E06CAA1C5BFB3800EBDCC2 /* PlaylistTrayDataSource.swift */; };
		A7E06D011C5BFB3800EBDCC2 /* ProjectsDataSource.swift in Sources */ = {isa = PBXBuildFile; fileRef = A7E06CAB1C5BFB3800EBDCC2 /* ProjectsDataSource.swift */; };
		A7E06D021C5BFB3800EBDCC2 /* ProjectViewDataSource.swift in Sources */ = {isa = PBXBuildFile; fileRef = A7E06CAC1C5BFB3800EBDCC2 /* ProjectViewDataSource.swift */; };
		A7E06D031C5BFB3800EBDCC2 /* SearchDataSource.swift in Sources */ = {isa = PBXBuildFile; fileRef = A7E06CAD1C5BFB3800EBDCC2 /* SearchDataSource.swift */; };
		A7E06D041C5BFB3800EBDCC2 /* ionicons.ttf in Resources */ = {isa = PBXBuildFile; fileRef = A7E06CAF1C5BFB3800EBDCC2 /* ionicons.ttf */; };
		A7E06D051C5BFB3800EBDCC2 /* Playlist.swift in Sources */ = {isa = PBXBuildFile; fileRef = A7E06CB11C5BFB3800EBDCC2 /* Playlist.swift */; };
		A7E06D071C5BFB3800EBDCC2 /* EmptyViewModel.swift in Sources */ = {isa = PBXBuildFile; fileRef = A7E06CB51C5BFB3800EBDCC2 /* EmptyViewModel.swift */; };
		A7E06D081C5BFB3800EBDCC2 /* HomePlaylistViewModel.swift in Sources */ = {isa = PBXBuildFile; fileRef = A7E06CB61C5BFB3800EBDCC2 /* HomePlaylistViewModel.swift */; };
		A7E06D091C5BFB3800EBDCC2 /* HomeViewModel.swift in Sources */ = {isa = PBXBuildFile; fileRef = A7E06CB71C5BFB3800EBDCC2 /* HomeViewModel.swift */; };
		A7E06D0A1C5BFB3800EBDCC2 /* LoginViewModel.swift in Sources */ = {isa = PBXBuildFile; fileRef = A7E06CB81C5BFB3800EBDCC2 /* LoginViewModel.swift */; };
		A7E06D0B1C5BFB3800EBDCC2 /* PlaylistExplorerViewModel.swift in Sources */ = {isa = PBXBuildFile; fileRef = A7E06CB91C5BFB3800EBDCC2 /* PlaylistExplorerViewModel.swift */; };
		A7E06D0C1C5BFB3800EBDCC2 /* PlaylistsMenuViewModel.swift in Sources */ = {isa = PBXBuildFile; fileRef = A7E06CBA1C5BFB3800EBDCC2 /* PlaylistsMenuViewModel.swift */; };
		A7E06D0D1C5BFB3800EBDCC2 /* PlaylistTrayViewModel.swift in Sources */ = {isa = PBXBuildFile; fileRef = A7E06CBB1C5BFB3800EBDCC2 /* PlaylistTrayViewModel.swift */; };
		A7E06D0E1C5BFB3800EBDCC2 /* PlaylistViewModel.swift in Sources */ = {isa = PBXBuildFile; fileRef = A7E06CBC1C5BFB3800EBDCC2 /* PlaylistViewModel.swift */; };
		A7E06D0F1C5BFB3800EBDCC2 /* ProfileViewModel.swift in Sources */ = {isa = PBXBuildFile; fileRef = A7E06CBD1C5BFB3800EBDCC2 /* ProfileViewModel.swift */; };
		A7E06D101C5BFB3800EBDCC2 /* ProjectPlayerViewModel.swift in Sources */ = {isa = PBXBuildFile; fileRef = A7E06CBE1C5BFB3800EBDCC2 /* ProjectPlayerViewModel.swift */; };
		A7E06D111C5BFB3800EBDCC2 /* ProjectViewModel.swift in Sources */ = {isa = PBXBuildFile; fileRef = A7E06CBF1C5BFB3800EBDCC2 /* ProjectViewModel.swift */; };
		A7E06D121C5BFB3800EBDCC2 /* SearchViewModel.swift in Sources */ = {isa = PBXBuildFile; fileRef = A7E06CC01C5BFB3800EBDCC2 /* SearchViewModel.swift */; };
		A7E06D131C5BFB3800EBDCC2 /* Localizable.strings in Resources */ = {isa = PBXBuildFile; fileRef = A7E06CC21C5BFB3800EBDCC2 /* Localizable.strings */; };
		A7E06D141C5BFB3800EBDCC2 /* DiscoveryProjectCell.swift in Sources */ = {isa = PBXBuildFile; fileRef = A7E06CC91C5BFB3800EBDCC2 /* DiscoveryProjectCell.swift */; };
		A7E06D151C5BFB3800EBDCC2 /* DiscoveryProjectCell.xib in Resources */ = {isa = PBXBuildFile; fileRef = A7E06CCA1C5BFB3800EBDCC2 /* DiscoveryProjectCell.xib */; };
		A7E06D161C5BFB3800EBDCC2 /* HomePlaylistCell.swift in Sources */ = {isa = PBXBuildFile; fileRef = A7E06CCB1C5BFB3800EBDCC2 /* HomePlaylistCell.swift */; };
		A7E06D171C5BFB3800EBDCC2 /* HomePlaylistCell.xib in Resources */ = {isa = PBXBuildFile; fileRef = A7E06CCC1C5BFB3800EBDCC2 /* HomePlaylistCell.xib */; };
		A7E06D181C5BFB3800EBDCC2 /* PlaylistTrayCell.swift in Sources */ = {isa = PBXBuildFile; fileRef = A7E06CCD1C5BFB3800EBDCC2 /* PlaylistTrayCell.swift */; };
		A7E06D191C5BFB3800EBDCC2 /* PlaylistTrayCell.xib in Resources */ = {isa = PBXBuildFile; fileRef = A7E06CCE1C5BFB3800EBDCC2 /* PlaylistTrayCell.xib */; };
		A7E06D1A1C5BFB3800EBDCC2 /* ProjectCell.swift in Sources */ = {isa = PBXBuildFile; fileRef = A7E06CCF1C5BFB3800EBDCC2 /* ProjectCell.swift */; };
		A7E06D1B1C5BFB3800EBDCC2 /* ProjectCell.xib in Resources */ = {isa = PBXBuildFile; fileRef = A7E06CD01C5BFB3800EBDCC2 /* ProjectCell.xib */; };
		A7E06D1C1C5BFB3800EBDCC2 /* ProjectMoreInfoCell.swift in Sources */ = {isa = PBXBuildFile; fileRef = A7E06CD11C5BFB3800EBDCC2 /* ProjectMoreInfoCell.swift */; };
		A7E06D1D1C5BFB3800EBDCC2 /* ProjectMoreInfoCell.xib in Resources */ = {isa = PBXBuildFile; fileRef = A7E06CD21C5BFB3800EBDCC2 /* ProjectMoreInfoCell.xib */; };
		A7E06D1E1C5BFB3800EBDCC2 /* ProjectRecommendationsCell.swift in Sources */ = {isa = PBXBuildFile; fileRef = A7E06CD31C5BFB3800EBDCC2 /* ProjectRecommendationsCell.swift */; };
		A7E06D1F1C5BFB3800EBDCC2 /* ProjectRecommendationsCell.xib in Resources */ = {isa = PBXBuildFile; fileRef = A7E06CD41C5BFB3800EBDCC2 /* ProjectRecommendationsCell.xib */; };
		A7E06D201C5BFB3800EBDCC2 /* ProjectRewardCell.swift in Sources */ = {isa = PBXBuildFile; fileRef = A7E06CD51C5BFB3800EBDCC2 /* ProjectRewardCell.swift */; };
		A7E06D211C5BFB3800EBDCC2 /* ProjectRewardCell.xib in Resources */ = {isa = PBXBuildFile; fileRef = A7E06CD61C5BFB3800EBDCC2 /* ProjectRewardCell.xib */; };
		A7E06D221C5BFB3800EBDCC2 /* ProjectRewardsCollectionViewCell.swift in Sources */ = {isa = PBXBuildFile; fileRef = A7E06CD71C5BFB3800EBDCC2 /* ProjectRewardsCollectionViewCell.swift */; };
		A7E06D231C5BFB3800EBDCC2 /* ProjectRewardsCollectionViewCell.xib in Resources */ = {isa = PBXBuildFile; fileRef = A7E06CD81C5BFB3800EBDCC2 /* ProjectRewardsCollectionViewCell.xib */; };
		A7E06D241C5BFB3800EBDCC2 /* ProjectShelfCell.swift in Sources */ = {isa = PBXBuildFile; fileRef = A7E06CD91C5BFB3800EBDCC2 /* ProjectShelfCell.swift */; };
		A7E06D251C5BFB3800EBDCC2 /* ProjectShelfCell.xib in Resources */ = {isa = PBXBuildFile; fileRef = A7E06CDA1C5BFB3800EBDCC2 /* ProjectShelfCell.xib */; };
		A7E06D261C5BFB3800EBDCC2 /* HomeViewController.swift in Sources */ = {isa = PBXBuildFile; fileRef = A7E06CDC1C5BFB3800EBDCC2 /* HomeViewController.swift */; };
		A7E06D271C5BFB3800EBDCC2 /* HomeViewController.xib in Resources */ = {isa = PBXBuildFile; fileRef = A7E06CDD1C5BFB3800EBDCC2 /* HomeViewController.xib */; };
		A7E06D281C5BFB3800EBDCC2 /* LoginViewController.swift in Sources */ = {isa = PBXBuildFile; fileRef = A7E06CDE1C5BFB3800EBDCC2 /* LoginViewController.swift */; };
		A7E06D291C5BFB3800EBDCC2 /* LoginViewController.xib in Resources */ = {isa = PBXBuildFile; fileRef = A7E06CDF1C5BFB3800EBDCC2 /* LoginViewController.xib */; };
		A7E06D2A1C5BFB3800EBDCC2 /* PlaylistExplorerViewController.swift in Sources */ = {isa = PBXBuildFile; fileRef = A7E06CE01C5BFB3800EBDCC2 /* PlaylistExplorerViewController.swift */; };
		A7E06D2B1C5BFB3800EBDCC2 /* PlaylistExplorerViewController.xib in Resources */ = {isa = PBXBuildFile; fileRef = A7E06CE11C5BFB3800EBDCC2 /* PlaylistExplorerViewController.xib */; };
		A7E06D2C1C5BFB3800EBDCC2 /* PlaylistTrayViewController.swift in Sources */ = {isa = PBXBuildFile; fileRef = A7E06CE21C5BFB3800EBDCC2 /* PlaylistTrayViewController.swift */; };
		A7E06D2D1C5BFB3800EBDCC2 /* PlaylistTrayViewController.xib in Resources */ = {isa = PBXBuildFile; fileRef = A7E06CE31C5BFB3800EBDCC2 /* PlaylistTrayViewController.xib */; };
		A7E06D2E1C5BFB3800EBDCC2 /* PlaylistViewController.swift in Sources */ = {isa = PBXBuildFile; fileRef = A7E06CE41C5BFB3800EBDCC2 /* PlaylistViewController.swift */; };
		A7E06D2F1C5BFB3800EBDCC2 /* PlaylistViewController.xib in Resources */ = {isa = PBXBuildFile; fileRef = A7E06CE51C5BFB3800EBDCC2 /* PlaylistViewController.xib */; };
		A7E06D301C5BFB3800EBDCC2 /* ProfileViewController.swift in Sources */ = {isa = PBXBuildFile; fileRef = A7E06CE61C5BFB3800EBDCC2 /* ProfileViewController.swift */; };
		A7E06D311C5BFB3800EBDCC2 /* ProfileViewController.xib in Resources */ = {isa = PBXBuildFile; fileRef = A7E06CE71C5BFB3800EBDCC2 /* ProfileViewController.xib */; };
		A7E06D321C5BFB3800EBDCC2 /* ProjectPlayerViewController.swift in Sources */ = {isa = PBXBuildFile; fileRef = A7E06CE81C5BFB3800EBDCC2 /* ProjectPlayerViewController.swift */; };
		A7E06D331C5BFB3800EBDCC2 /* ProjectViewController.swift in Sources */ = {isa = PBXBuildFile; fileRef = A7E06CE91C5BFB3800EBDCC2 /* ProjectViewController.swift */; };
		A7E06D341C5BFB3800EBDCC2 /* ProjectViewController.xib in Resources */ = {isa = PBXBuildFile; fileRef = A7E06CEA1C5BFB3800EBDCC2 /* ProjectViewController.xib */; };
		A7E06D351C5BFB3800EBDCC2 /* SearchViewController.swift in Sources */ = {isa = PBXBuildFile; fileRef = A7E06CEB1C5BFB3800EBDCC2 /* SearchViewController.swift */; };
		A7E06D361C5BFB3800EBDCC2 /* SearchViewController.xib in Resources */ = {isa = PBXBuildFile; fileRef = A7E06CEC1C5BFB3800EBDCC2 /* SearchViewController.xib */; };
		A7E06D371C5BFB3800EBDCC2 /* FocusGuideView.swift in Sources */ = {isa = PBXBuildFile; fileRef = A7E06CED1C5BFB3800EBDCC2 /* FocusGuideView.swift */; };
		A7E06D381C5BFB3800EBDCC2 /* PlaylistExplorerTransitionAnimator.swift in Sources */ = {isa = PBXBuildFile; fileRef = A7E06CEE1C5BFB3800EBDCC2 /* PlaylistExplorerTransitionAnimator.swift */; };
		A7E06D391C5BFB3800EBDCC2 /* ProjectTrayTransitionAnimator.swift in Sources */ = {isa = PBXBuildFile; fileRef = A7E06CEF1C5BFB3800EBDCC2 /* ProjectTrayTransitionAnimator.swift */; };
		A7E06D3A1C5BFB3800EBDCC2 /* ProjectVideoTransitionAnimator.swift in Sources */ = {isa = PBXBuildFile; fileRef = A7E06CF01C5BFB3800EBDCC2 /* ProjectVideoTransitionAnimator.swift */; };
		A7E3159E1C8885E7000DD85A /* KsApi.framework in Embed Frameworks */ = {isa = PBXBuildFile; fileRef = A7D1F8F01C84FB55000D41D5 /* KsApi.framework */; settings = {ATTRIBUTES = (CodeSignOnCopy, RemoveHeadersOnCopy, ); }; };
		A7E315A21C8885EF000DD85A /* Library.framework in Embed Frameworks */ = {isa = PBXBuildFile; fileRef = A75511DA1C8647D9005355CF /* Library.framework */; settings = {ATTRIBUTES = (CodeSignOnCopy, RemoveHeadersOnCopy, ); }; };
		A7E315B31C88A8A2000DD85A /* DiscoveryViewModel.swift in Sources */ = {isa = PBXBuildFile; fileRef = A7E315B21C88A8A2000DD85A /* DiscoveryViewModel.swift */; };
		A7E315B41C88A8A2000DD85A /* DiscoveryViewModel.swift in Sources */ = {isa = PBXBuildFile; fileRef = A7E315B21C88A8A2000DD85A /* DiscoveryViewModel.swift */; };
		A7E315C51C88AAA8000DD85A /* DiscoveryProjectsDataSource.swift in Sources */ = {isa = PBXBuildFile; fileRef = A7E315C41C88AAA8000DD85A /* DiscoveryProjectsDataSource.swift */; };
		A7E315C61C88AAA8000DD85A /* DiscoveryProjectsDataSource.swift in Sources */ = {isa = PBXBuildFile; fileRef = A7E315C41C88AAA8000DD85A /* DiscoveryProjectsDataSource.swift */; };
		A7E315C81C88ABAC000DD85A /* DiscoveryProjectViewModel.swift in Sources */ = {isa = PBXBuildFile; fileRef = A7E315C71C88ABAC000DD85A /* DiscoveryProjectViewModel.swift */; };
		A7E315C91C88ABAC000DD85A /* DiscoveryProjectViewModel.swift in Sources */ = {isa = PBXBuildFile; fileRef = A7E315C71C88ABAC000DD85A /* DiscoveryProjectViewModel.swift */; };
		A7E315CB1C88AC91000DD85A /* DiscoveryProjectCell.swift in Sources */ = {isa = PBXBuildFile; fileRef = A7E315CA1C88AC91000DD85A /* DiscoveryProjectCell.swift */; };
		A7E315CC1C88AC91000DD85A /* DiscoveryProjectCell.swift in Sources */ = {isa = PBXBuildFile; fileRef = A7E315CA1C88AC91000DD85A /* DiscoveryProjectCell.swift */; };
		A7E8FAEF1CD6806800DBF142 /* SearchDataSourceTests.swift in Sources */ = {isa = PBXBuildFile; fileRef = A7E8FAC11CD67F5C00DBF142 /* SearchDataSourceTests.swift */; };
		A7F761751C85FA40005405ED /* ActivitiesViewController.swift in Sources */ = {isa = PBXBuildFile; fileRef = A7F761741C85FA40005405ED /* ActivitiesViewController.swift */; };
		A7FC8C061C8F1DEA00C3B49B /* CircleAvatarImageView.swift in Sources */ = {isa = PBXBuildFile; fileRef = A7FC8C051C8F1DEA00C3B49B /* CircleAvatarImageView.swift */; };
		A7FC8C071C8F1DEA00C3B49B /* CircleAvatarImageView.swift in Sources */ = {isa = PBXBuildFile; fileRef = A7FC8C051C8F1DEA00C3B49B /* CircleAvatarImageView.swift */; };
		A7FC8C0A1C8F2CF600C3B49B /* Activity.storyboard in Resources */ = {isa = PBXBuildFile; fileRef = A7FC8C081C8F2CF600C3B49B /* Activity.storyboard */; };
		A7FC8C0B1C8F2CF600C3B49B /* Activity.storyboard in Resources */ = {isa = PBXBuildFile; fileRef = A7FC8C081C8F2CF600C3B49B /* Activity.storyboard */; };
		A7FC8C0E1C8F2D6300C3B49B /* Discovery.storyboard in Resources */ = {isa = PBXBuildFile; fileRef = A7FC8C0C1C8F2D6300C3B49B /* Discovery.storyboard */; };
		A7FC8C0F1C8F2D6300C3B49B /* Discovery.storyboard in Resources */ = {isa = PBXBuildFile; fileRef = A7FC8C0C1C8F2D6300C3B49B /* Discovery.storyboard */; };
		A7FC8C281C8F2DCF00C3B49B /* Project.storyboard in Resources */ = {isa = PBXBuildFile; fileRef = A7FC8C261C8F2DCF00C3B49B /* Project.storyboard */; };
		A7FC8C291C8F2DCF00C3B49B /* Project.storyboard in Resources */ = {isa = PBXBuildFile; fileRef = A7FC8C261C8F2DCF00C3B49B /* Project.storyboard */; };
		A7FC8C4E1C8F43E400C3B49B /* ProjectRewardCellViewModel.swift in Sources */ = {isa = PBXBuildFile; fileRef = A7FC8C4D1C8F43E400C3B49B /* ProjectRewardCellViewModel.swift */; };
		A7FC8C4F1C8F43E400C3B49B /* ProjectRewardCellViewModel.swift in Sources */ = {isa = PBXBuildFile; fileRef = A7FC8C4D1C8F43E400C3B49B /* ProjectRewardCellViewModel.swift */; };
		A7FC8C511C8F442D00C3B49B /* ProjectRewardCell.swift in Sources */ = {isa = PBXBuildFile; fileRef = A7FC8C501C8F442D00C3B49B /* ProjectRewardCell.swift */; };
		A7FC8C521C8F442D00C3B49B /* ProjectRewardCell.swift in Sources */ = {isa = PBXBuildFile; fileRef = A7FC8C501C8F442D00C3B49B /* ProjectRewardCell.swift */; };
		A7FC8C541C8F447D00C3B49B /* ProjectSubpagesViewModel.swift in Sources */ = {isa = PBXBuildFile; fileRef = A7FC8C531C8F447D00C3B49B /* ProjectSubpagesViewModel.swift */; };
		A7FC8C551C8F447D00C3B49B /* ProjectSubpagesViewModel.swift in Sources */ = {isa = PBXBuildFile; fileRef = A7FC8C531C8F447D00C3B49B /* ProjectSubpagesViewModel.swift */; };
		A7FC8C571C8F449500C3B49B /* ProjectSubpagesCell.swift in Sources */ = {isa = PBXBuildFile; fileRef = A7FC8C561C8F449500C3B49B /* ProjectSubpagesCell.swift */; };
		A7FC8C581C8F449500C3B49B /* ProjectSubpagesCell.swift in Sources */ = {isa = PBXBuildFile; fileRef = A7FC8C561C8F449500C3B49B /* ProjectSubpagesCell.swift */; };
/* End PBXBuildFile section */

/* Begin PBXContainerItemProxy section */
		807571F81C88B8E200E7DA8A /* PBXContainerItemProxy */ = {
			isa = PBXContainerItemProxy;
			containerPortal = 807571ED1C88B8E200E7DA8A /* AlamofireImage.xcodeproj */;
			proxyType = 2;
			remoteGlobalIDString = 4C9043771AABBFC5001B4E60;
			remoteInfo = "AlamofireImage iOS";
		};
		807571FA1C88B8E200E7DA8A /* PBXContainerItemProxy */ = {
			isa = PBXContainerItemProxy;
			containerPortal = 807571ED1C88B8E200E7DA8A /* AlamofireImage.xcodeproj */;
			proxyType = 2;
			remoteGlobalIDString = 4C9043821AABBFC5001B4E60;
			remoteInfo = "AlamofireImage iOS Tests";
		};
		807571FC1C88B8E200E7DA8A /* PBXContainerItemProxy */ = {
			isa = PBXContainerItemProxy;
			containerPortal = 807571ED1C88B8E200E7DA8A /* AlamofireImage.xcodeproj */;
			proxyType = 2;
			remoteGlobalIDString = 4CE611321AABC24E00D35044;
			remoteInfo = "AlamofireImage OSX";
		};
		807571FE1C88B8E200E7DA8A /* PBXContainerItemProxy */ = {
			isa = PBXContainerItemProxy;
			containerPortal = 807571ED1C88B8E200E7DA8A /* AlamofireImage.xcodeproj */;
			proxyType = 2;
			remoteGlobalIDString = 4CE611471AABC5C900D35044;
			remoteInfo = "AlamofireImage OSX Tests";
		};
		807572001C88B8E200E7DA8A /* PBXContainerItemProxy */ = {
			isa = PBXContainerItemProxy;
			containerPortal = 807571ED1C88B8E200E7DA8A /* AlamofireImage.xcodeproj */;
			proxyType = 2;
			remoteGlobalIDString = 4C16B37D1BA9399500A66EF0;
			remoteInfo = "AlamofireImage tvOS";
		};
		807572021C88B8E200E7DA8A /* PBXContainerItemProxy */ = {
			isa = PBXContainerItemProxy;
			containerPortal = 807571ED1C88B8E200E7DA8A /* AlamofireImage.xcodeproj */;
			proxyType = 2;
			remoteGlobalIDString = 4C16B3861BA9399500A66EF0;
			remoteInfo = "AlamofireImage tvOS Tests";
		};
		807572041C88B8E200E7DA8A /* PBXContainerItemProxy */ = {
			isa = PBXContainerItemProxy;
			containerPortal = 807571ED1C88B8E200E7DA8A /* AlamofireImage.xcodeproj */;
			proxyType = 2;
			remoteGlobalIDString = 4C4D4EC11B92976900C96855;
			remoteInfo = "AlamofireImage watchOS";
		};
		807572341C88DD8B00E7DA8A /* PBXContainerItemProxy */ = {
			isa = PBXContainerItemProxy;
			containerPortal = 8075722D1C88DD8A00E7DA8A /* ReactiveExtensions.xcodeproj */;
			proxyType = 2;
			remoteGlobalIDString = A7FD08B41C81EDBD00332CCB;
			remoteInfo = "ReactiveExtensions-iOS";
		};
		807572361C88DD8B00E7DA8A /* PBXContainerItemProxy */ = {
			isa = PBXContainerItemProxy;
			containerPortal = 8075722D1C88DD8A00E7DA8A /* ReactiveExtensions.xcodeproj */;
			proxyType = 2;
			remoteGlobalIDString = A7FD08E11C81EEA100332CCB;
			remoteInfo = "ReactiveExtensions-iOSTests";
		};
		807572381C88DD8B00E7DA8A /* PBXContainerItemProxy */ = {
			isa = PBXContainerItemProxy;
			containerPortal = 8075722D1C88DD8A00E7DA8A /* ReactiveExtensions.xcodeproj */;
			proxyType = 2;
			remoteGlobalIDString = CA43C6631BB35FCF00C180DA;
			remoteInfo = "ReactiveExtensions-tvOS";
		};
		8075723A1C88DD8B00E7DA8A /* PBXContainerItemProxy */ = {
			isa = PBXContainerItemProxy;
			containerPortal = 8075722D1C88DD8A00E7DA8A /* ReactiveExtensions.xcodeproj */;
			proxyType = 2;
			remoteGlobalIDString = A7983B881C2AFB1C003A1ABE;
			remoteInfo = "ReactiveExtensions-tvOSTests";
		};
		8075727E1C88DE1A00E7DA8A /* PBXContainerItemProxy */ = {
			isa = PBXContainerItemProxy;
			containerPortal = 807571ED1C88B8E200E7DA8A /* AlamofireImage.xcodeproj */;
			proxyType = 1;
			remoteGlobalIDString = 4C9043761AABBFC5001B4E60;
			remoteInfo = "AlamofireImage iOS";
		};
		8075728E1C88DE1C00E7DA8A /* PBXContainerItemProxy */ = {
			isa = PBXContainerItemProxy;
			containerPortal = 8075722D1C88DD8A00E7DA8A /* ReactiveExtensions.xcodeproj */;
			proxyType = 1;
			remoteGlobalIDString = A7FD08861C81EDBD00332CCB;
			remoteInfo = "ReactiveExtensions-iOS";
		};
		80FE73011C88F29E00BE0137 /* PBXContainerItemProxy */ = {
			isa = PBXContainerItemProxy;
			containerPortal = 807571ED1C88B8E200E7DA8A /* AlamofireImage.xcodeproj */;
			proxyType = 1;
			remoteGlobalIDString = 4C16B37C1BA9399500A66EF0;
			remoteInfo = "AlamofireImage tvOS";
		};
		80FE73151C88F29E00BE0137 /* PBXContainerItemProxy */ = {
			isa = PBXContainerItemProxy;
			containerPortal = 8075722D1C88DD8A00E7DA8A /* ReactiveExtensions.xcodeproj */;
			proxyType = 1;
			remoteGlobalIDString = CA43C6621BB35FCF00C180DA;
			remoteInfo = "ReactiveExtensions-tvOS";
		};
		A71356BC1CC6AAD9007C3C23 /* PBXContainerItemProxy */ = {
			isa = PBXContainerItemProxy;
			containerPortal = 8075722D1C88DD8A00E7DA8A /* ReactiveExtensions.xcodeproj */;
			proxyType = 1;
			remoteGlobalIDString = A7DB1D4C1C9F4FD7008244DA;
			remoteInfo = "ReactiveExtensions-TestHelpers-tvOS";
		};
		A71356EA1CC6AAE7007C3C23 /* PBXContainerItemProxy */ = {
			isa = PBXContainerItemProxy;
			containerPortal = A7D1F8E41C84FB55000D41D5 /* KsApi.xcodeproj */;
			proxyType = 1;
			remoteGlobalIDString = A7DB1D971C9F5848008244DA;
			remoteInfo = "KsApi-TestHelpers-tvOS";
		};
		A75511471C8642B3005355CF /* PBXContainerItemProxy */ = {
			isa = PBXContainerItemProxy;
			containerPortal = A7E06C711C5A6EB300EBDCC2 /* Project object */;
			proxyType = 1;
			remoteGlobalIDString = A755113B1C8642B3005355CF;
			remoteInfo = "Library-iOS";
		};
		A75511831C8643E7005355CF /* PBXContainerItemProxy */ = {
			isa = PBXContainerItemProxy;
			containerPortal = A7E06C711C5A6EB300EBDCC2 /* Project object */;
			proxyType = 1;
			remoteGlobalIDString = A755113B1C8642B3005355CF;
			remoteInfo = "Library-iOS";
		};
		A75511E21C864974005355CF /* PBXContainerItemProxy */ = {
			isa = PBXContainerItemProxy;
			containerPortal = A7E06C711C5A6EB300EBDCC2 /* Project object */;
			proxyType = 1;
			remoteGlobalIDString = A75511AA1C8647D9005355CF;
			remoteInfo = "Library-tvOS";
		};
		A76127BE1C93100800EDCCB9 /* PBXContainerItemProxy */ = {
			isa = PBXContainerItemProxy;
			containerPortal = A7E06C711C5A6EB300EBDCC2 /* Project object */;
			proxyType = 1;
			remoteGlobalIDString = A755113B1C8642B3005355CF;
			remoteInfo = "Library-iOS";
		};
		A782BA991C9F5EBA007B13C8 /* PBXContainerItemProxy */ = {
			isa = PBXContainerItemProxy;
			containerPortal = A7D1F8E41C84FB55000D41D5 /* KsApi.xcodeproj */;
			proxyType = 2;
			remoteGlobalIDString = A7DB1D871C9F5401008244DA;
			remoteInfo = "KsApi-TestHelpers-iOS";
		};
		A782BA9B1C9F5EBA007B13C8 /* PBXContainerItemProxy */ = {
			isa = PBXContainerItemProxy;
			containerPortal = A7D1F8E41C84FB55000D41D5 /* KsApi.xcodeproj */;
			proxyType = 2;
			remoteGlobalIDString = A7DB1DA71C9F5848008244DA;
			remoteInfo = "KsApi-TestHelpers-tvOS";
		};
		A782BAAF1C9F5EBA007B13C8 /* PBXContainerItemProxy */ = {
			isa = PBXContainerItemProxy;
			containerPortal = 8075722D1C88DD8A00E7DA8A /* ReactiveExtensions.xcodeproj */;
			proxyType = 2;
			remoteGlobalIDString = A7DB1D3A1C9F355E008244DA;
			remoteInfo = "ReactiveExtensions-TestHelpers-iOS";
		};
		A782BAB11C9F5EBA007B13C8 /* PBXContainerItemProxy */ = {
			isa = PBXContainerItemProxy;
			containerPortal = 8075722D1C88DD8A00E7DA8A /* ReactiveExtensions.xcodeproj */;
			proxyType = 2;
			remoteGlobalIDString = A7DB1D5A1C9F4FD7008244DA;
			remoteInfo = "ReactiveExtensions-TestHelpers-tvOS";
		};
		A782BABB1C9F5F3B007B13C8 /* PBXContainerItemProxy */ = {
			isa = PBXContainerItemProxy;
			containerPortal = A7D1F8E41C84FB55000D41D5 /* KsApi.xcodeproj */;
			proxyType = 1;
			remoteGlobalIDString = A7DB1D861C9F5401008244DA;
			remoteInfo = "KsApi-TestHelpers-iOS";
		};
		A782BABF1C9F5F3B007B13C8 /* PBXContainerItemProxy */ = {
			isa = PBXContainerItemProxy;
			containerPortal = 8075722D1C88DD8A00E7DA8A /* ReactiveExtensions.xcodeproj */;
			proxyType = 1;
			remoteGlobalIDString = A7DB1D391C9F355E008244DA;
			remoteInfo = "ReactiveExtensions-TestHelpers-iOS";
		};
		A782BAC41C9F5FAF007B13C8 /* PBXContainerItemProxy */ = {
			isa = PBXContainerItemProxy;
			containerPortal = A7D1F8E41C84FB55000D41D5 /* KsApi.xcodeproj */;
			proxyType = 1;
			remoteGlobalIDString = A7DB1D971C9F5848008244DA;
			remoteInfo = "KsApi-TestHelpers-tvOS";
		};
		A782BAC81C9F5FAF007B13C8 /* PBXContainerItemProxy */ = {
			isa = PBXContainerItemProxy;
			containerPortal = 8075722D1C88DD8A00E7DA8A /* ReactiveExtensions.xcodeproj */;
			proxyType = 1;
			remoteGlobalIDString = A7DB1D4C1C9F4FD7008244DA;
			remoteInfo = "ReactiveExtensions-TestHelpers-tvOS";
		};
		A782BAEB1C9F613F007B13C8 /* PBXContainerItemProxy */ = {
			isa = PBXContainerItemProxy;
			containerPortal = A7D1F8E41C84FB55000D41D5 /* KsApi.xcodeproj */;
			proxyType = 1;
			remoteGlobalIDString = CA43C5F81BB358F200C180DA;
			remoteInfo = "KsApi-tvOS";
		};
		A799C98F1CB7D99000ED75CA /* PBXContainerItemProxy */ = {
			isa = PBXContainerItemProxy;
			containerPortal = A799C97F1CB7D99000ED75CA /* Models.xcodeproj */;
			proxyType = 2;
			remoteGlobalIDString = A7FD07AB1C81CBF600332CCB;
			remoteInfo = "Models-iOS";
		};
		A799C9911CB7D99000ED75CA /* PBXContainerItemProxy */ = {
			isa = PBXContainerItemProxy;
			containerPortal = A799C97F1CB7D99000ED75CA /* Models.xcodeproj */;
			proxyType = 2;
			remoteGlobalIDString = A7FD07CD1C81CC1B00332CCB;
			remoteInfo = "Models-iOSTests";
		};
		A799C9931CB7D99000ED75CA /* PBXContainerItemProxy */ = {
			isa = PBXContainerItemProxy;
			containerPortal = A799C97F1CB7D99000ED75CA /* Models.xcodeproj */;
			proxyType = 2;
			remoteGlobalIDString = CA43C5571BB3083900C180DA;
			remoteInfo = "Models-tvOS";
		};
		A799C9951CB7D99000ED75CA /* PBXContainerItemProxy */ = {
			isa = PBXContainerItemProxy;
			containerPortal = A799C97F1CB7D99000ED75CA /* Models.xcodeproj */;
			proxyType = 2;
			remoteGlobalIDString = A753B5441C2EDC1D00FDB616;
			remoteInfo = "Models-tvOSTests";
		};
		A799C9971CB7D99000ED75CA /* PBXContainerItemProxy */ = {
			isa = PBXContainerItemProxy;
			containerPortal = A799C97F1CB7D99000ED75CA /* Models.xcodeproj */;
			proxyType = 2;
			remoteGlobalIDString = A7DB1CA21C9F1046008244DA;
			remoteInfo = "Models-TestHelpers-iOS";
		};
		A799C9991CB7D99000ED75CA /* PBXContainerItemProxy */ = {
			isa = PBXContainerItemProxy;
			containerPortal = A799C97F1CB7D99000ED75CA /* Models.xcodeproj */;
			proxyType = 2;
			remoteGlobalIDString = A7DB1CF21C9F1644008244DA;
			remoteInfo = "Models-TestHelpers-tvOS";
		};
		A799C99F1CB7D99D00ED75CA /* PBXContainerItemProxy */ = {
			isa = PBXContainerItemProxy;
			containerPortal = A799C97F1CB7D99000ED75CA /* Models.xcodeproj */;
			proxyType = 1;
			remoteGlobalIDString = A7FD078E1C81CBF600332CCB;
			remoteInfo = "Models-iOS";
		};
		A799C9AC1CB7D9DE00ED75CA /* PBXContainerItemProxy */ = {
			isa = PBXContainerItemProxy;
			containerPortal = A799C9A31CB7D9DE00ED75CA /* ReactiveCocoa.xcodeproj */;
			proxyType = 2;
			remoteGlobalIDString = D04725EA19E49ED7006002AA;
			remoteInfo = "ReactiveCocoa-Mac";
		};
		A799C9AE1CB7D9DE00ED75CA /* PBXContainerItemProxy */ = {
			isa = PBXContainerItemProxy;
			containerPortal = A799C9A31CB7D9DE00ED75CA /* ReactiveCocoa.xcodeproj */;
			proxyType = 2;
			remoteGlobalIDString = D04725F519E49ED7006002AA;
			remoteInfo = "ReactiveCocoa-MacTests";
		};
		A799C9B01CB7D9DE00ED75CA /* PBXContainerItemProxy */ = {
			isa = PBXContainerItemProxy;
			containerPortal = A799C9A31CB7D9DE00ED75CA /* ReactiveCocoa.xcodeproj */;
			proxyType = 2;
			remoteGlobalIDString = D047260C19E49F82006002AA;
			remoteInfo = "ReactiveCocoa-iOS";
		};
		A799C9B21CB7D9DE00ED75CA /* PBXContainerItemProxy */ = {
			isa = PBXContainerItemProxy;
			containerPortal = A799C9A31CB7D9DE00ED75CA /* ReactiveCocoa.xcodeproj */;
			proxyType = 2;
			remoteGlobalIDString = D047261619E49F82006002AA;
			remoteInfo = "ReactiveCocoa-iOSTests";
		};
		A799C9B41CB7D9DE00ED75CA /* PBXContainerItemProxy */ = {
			isa = PBXContainerItemProxy;
			containerPortal = A799C9A31CB7D9DE00ED75CA /* ReactiveCocoa.xcodeproj */;
			proxyType = 2;
			remoteGlobalIDString = A9B315541B3940610001CB9C;
			remoteInfo = "ReactiveCocoa-watchOS";
		};
		A799C9B61CB7D9DE00ED75CA /* PBXContainerItemProxy */ = {
			isa = PBXContainerItemProxy;
			containerPortal = A799C9A31CB7D9DE00ED75CA /* ReactiveCocoa.xcodeproj */;
			proxyType = 2;
			remoteGlobalIDString = 57A4D2411BA13D7A00F7D4B1;
			remoteInfo = "ReactiveCocoa-tvOS";
		};
		A799C9B81CB7D9EC00ED75CA /* PBXContainerItemProxy */ = {
			isa = PBXContainerItemProxy;
			containerPortal = A799C9A31CB7D9DE00ED75CA /* ReactiveCocoa.xcodeproj */;
			proxyType = 1;
			remoteGlobalIDString = D047260B19E49F82006002AA;
			remoteInfo = "ReactiveCocoa-iOS";
		};
		A799C9C81CB7DA7400ED75CA /* PBXContainerItemProxy */ = {
			isa = PBXContainerItemProxy;
			containerPortal = A799C9BD1CB7DA7400ED75CA /* Result.xcodeproj */;
			proxyType = 2;
			remoteGlobalIDString = D45480571A9572F5009D7229;
			remoteInfo = "Result-Mac";
		};
		A799C9CA1CB7DA7400ED75CA /* PBXContainerItemProxy */ = {
			isa = PBXContainerItemProxy;
			containerPortal = A799C9BD1CB7DA7400ED75CA /* Result.xcodeproj */;
			proxyType = 2;
			remoteGlobalIDString = D45480671A9572F5009D7229;
			remoteInfo = "Result-MacTests";
		};
		A799C9CC1CB7DA7400ED75CA /* PBXContainerItemProxy */ = {
			isa = PBXContainerItemProxy;
			containerPortal = A799C9BD1CB7DA7400ED75CA /* Result.xcodeproj */;
			proxyType = 2;
			remoteGlobalIDString = D454807D1A957361009D7229;
			remoteInfo = "Result-iOS";
		};
		A799C9CE1CB7DA7400ED75CA /* PBXContainerItemProxy */ = {
			isa = PBXContainerItemProxy;
			containerPortal = A799C9BD1CB7DA7400ED75CA /* Result.xcodeproj */;
			proxyType = 2;
			remoteGlobalIDString = D45480871A957362009D7229;
			remoteInfo = "Result-iOSTests";
		};
		A799C9D01CB7DA7400ED75CA /* PBXContainerItemProxy */ = {
			isa = PBXContainerItemProxy;
			containerPortal = A799C9BD1CB7DA7400ED75CA /* Result.xcodeproj */;
			proxyType = 2;
			remoteGlobalIDString = 57FCDE471BA280DC00130C48;
			remoteInfo = "Result-tvOS";
		};
		A799C9D21CB7DA7400ED75CA /* PBXContainerItemProxy */ = {
			isa = PBXContainerItemProxy;
			containerPortal = A799C9BD1CB7DA7400ED75CA /* Result.xcodeproj */;
			proxyType = 2;
			remoteGlobalIDString = 57FCDE541BA280E000130C48;
			remoteInfo = "Result-tvOSTests";
		};
		A799C9D41CB7DA7400ED75CA /* PBXContainerItemProxy */ = {
			isa = PBXContainerItemProxy;
			containerPortal = A799C9BD1CB7DA7400ED75CA /* Result.xcodeproj */;
			proxyType = 2;
			remoteGlobalIDString = D03579A31B2B788F005D26AE;
			remoteInfo = "Result-watchOS";
		};
		A799C9D61CB7DA7400ED75CA /* PBXContainerItemProxy */ = {
			isa = PBXContainerItemProxy;
			containerPortal = A799C9BD1CB7DA7400ED75CA /* Result.xcodeproj */;
			proxyType = 2;
			remoteGlobalIDString = D03579B01B2B78A1005D26AE;
			remoteInfo = "Result-watchOSTests";
		};
		A799C9D81CB7DA7F00ED75CA /* PBXContainerItemProxy */ = {
			isa = PBXContainerItemProxy;
			containerPortal = A799C9BD1CB7DA7400ED75CA /* Result.xcodeproj */;
			proxyType = 1;
			remoteGlobalIDString = D454807C1A957361009D7229;
			remoteInfo = "Result-iOS";
		};
		A799C9E31CB7DAC500ED75CA /* PBXContainerItemProxy */ = {
			isa = PBXContainerItemProxy;
			containerPortal = A799C9DC1CB7DAC500ED75CA /* Curry.xcodeproj */;
			proxyType = 2;
			remoteGlobalIDString = F88630561B4EF96200F53969;
			remoteInfo = "Curry-iOS";
		};
		A799C9E51CB7DAC500ED75CA /* PBXContainerItemProxy */ = {
			isa = PBXContainerItemProxy;
			containerPortal = A799C9DC1CB7DAC500ED75CA /* Curry.xcodeproj */;
			proxyType = 2;
			remoteGlobalIDString = F886307D1B4EF9F800F53969;
			remoteInfo = "Curry-Mac";
		};
		A799C9E71CB7DAC500ED75CA /* PBXContainerItemProxy */ = {
			isa = PBXContainerItemProxy;
			containerPortal = A799C9DC1CB7DAC500ED75CA /* Curry.xcodeproj */;
			proxyType = 2;
			remoteGlobalIDString = 804D01F31BA3684C0005BBC4;
			remoteInfo = "Curry-watchOS";
		};
		A799C9E91CB7DAC500ED75CA /* PBXContainerItemProxy */ = {
			isa = PBXContainerItemProxy;
			containerPortal = A799C9DC1CB7DAC500ED75CA /* Curry.xcodeproj */;
			proxyType = 2;
			remoteGlobalIDString = 80E059071BA9FA7F0077CBA7;
			remoteInfo = "Curry-tvOS";
		};
		A799C9F51CB7DACA00ED75CA /* PBXContainerItemProxy */ = {
			isa = PBXContainerItemProxy;
			containerPortal = A799C9EB1CB7DACA00ED75CA /* Argo.xcodeproj */;
			proxyType = 2;
			remoteGlobalIDString = EAD9FACF19D0EAB50031E006;
			remoteInfo = "Argo-iOS";
		};
		A799C9F71CB7DACA00ED75CA /* PBXContainerItemProxy */ = {
			isa = PBXContainerItemProxy;
			containerPortal = A799C9EB1CB7DACA00ED75CA /* Argo.xcodeproj */;
			proxyType = 2;
			remoteGlobalIDString = EAD9FADA19D0EAB60031E006;
			remoteInfo = ArgoTests;
		};
		A799C9F91CB7DACA00ED75CA /* PBXContainerItemProxy */ = {
			isa = PBXContainerItemProxy;
			containerPortal = A799C9EB1CB7DACA00ED75CA /* Argo.xcodeproj */;
			proxyType = 2;
			remoteGlobalIDString = F89335541A4CE83000B88685;
			remoteInfo = "Argo-Mac";
		};
		A799C9FB1CB7DACA00ED75CA /* PBXContainerItemProxy */ = {
			isa = PBXContainerItemProxy;
			containerPortal = A799C9EB1CB7DACA00ED75CA /* Argo.xcodeproj */;
			proxyType = 2;
			remoteGlobalIDString = F893355E1A4CE83000B88685;
			remoteInfo = "Argo-MacTests";
		};
		A799C9FD1CB7DACA00ED75CA /* PBXContainerItemProxy */ = {
			isa = PBXContainerItemProxy;
			containerPortal = A799C9EB1CB7DACA00ED75CA /* Argo.xcodeproj */;
			proxyType = 2;
			remoteGlobalIDString = D0592EB61B77DD7800EFEF39;
			remoteInfo = "Argo-watchOS";
		};
		A799C9FF1CB7DACA00ED75CA /* PBXContainerItemProxy */ = {
			isa = PBXContainerItemProxy;
			containerPortal = A799C9EB1CB7DACA00ED75CA /* Argo.xcodeproj */;
			proxyType = 2;
			remoteGlobalIDString = 809754C11BADF34100C409E6;
			remoteInfo = "Argo-tvOS";
		};
		A799CA011CB7DACA00ED75CA /* PBXContainerItemProxy */ = {
			isa = PBXContainerItemProxy;
			containerPortal = A799C9EB1CB7DACA00ED75CA /* Argo.xcodeproj */;
			proxyType = 2;
			remoteGlobalIDString = 809754CA1BADF34200C409E6;
			remoteInfo = "Argo-tvOSTests";
		};
		A799CA051CB7DADB00ED75CA /* PBXContainerItemProxy */ = {
			isa = PBXContainerItemProxy;
			containerPortal = A799C9EB1CB7DACA00ED75CA /* Argo.xcodeproj */;
			proxyType = 1;
			remoteGlobalIDString = EAD9FACE19D0EAB50031E006;
			remoteInfo = "Argo-iOS";
		};
		A799CA071CB7DAE300ED75CA /* PBXContainerItemProxy */ = {
			isa = PBXContainerItemProxy;
			containerPortal = A799C9DC1CB7DAC500ED75CA /* Curry.xcodeproj */;
			proxyType = 1;
			remoteGlobalIDString = F88630551B4EF96200F53969;
			remoteInfo = "Curry-iOS";
		};
		A799CA151CB7DB2C00ED75CA /* PBXContainerItemProxy */ = {
			isa = PBXContainerItemProxy;
			containerPortal = A799CA0B1CB7DB2C00ED75CA /* Alamofire.xcodeproj */;
			proxyType = 2;
			remoteGlobalIDString = F8111E3319A95C8B0040E7D1;
			remoteInfo = "Alamofire iOS";
		};
		A799CA171CB7DB2C00ED75CA /* PBXContainerItemProxy */ = {
			isa = PBXContainerItemProxy;
			containerPortal = A799CA0B1CB7DB2C00ED75CA /* Alamofire.xcodeproj */;
			proxyType = 2;
			remoteGlobalIDString = F8111E3E19A95C8B0040E7D1;
			remoteInfo = "Alamofire iOS Tests";
		};
		A799CA191CB7DB2C00ED75CA /* PBXContainerItemProxy */ = {
			isa = PBXContainerItemProxy;
			containerPortal = A799CA0B1CB7DB2C00ED75CA /* Alamofire.xcodeproj */;
			proxyType = 2;
			remoteGlobalIDString = 4DD67C0B1A5C55C900ED2280;
			remoteInfo = "Alamofire OSX";
		};
		A799CA1B1CB7DB2C00ED75CA /* PBXContainerItemProxy */ = {
			isa = PBXContainerItemProxy;
			containerPortal = A799CA0B1CB7DB2C00ED75CA /* Alamofire.xcodeproj */;
			proxyType = 2;
			remoteGlobalIDString = F829C6B21A7A94F100A2CD59;
			remoteInfo = "Alamofire OSX Tests";
		};
		A799CA1D1CB7DB2C00ED75CA /* PBXContainerItemProxy */ = {
			isa = PBXContainerItemProxy;
			containerPortal = A799CA0B1CB7DB2C00ED75CA /* Alamofire.xcodeproj */;
			proxyType = 2;
			remoteGlobalIDString = 4CF626EF1BA7CB3E0011A099;
			remoteInfo = "Alamofire tvOS";
		};
		A799CA1F1CB7DB2C00ED75CA /* PBXContainerItemProxy */ = {
			isa = PBXContainerItemProxy;
			containerPortal = A799CA0B1CB7DB2C00ED75CA /* Alamofire.xcodeproj */;
			proxyType = 2;
			remoteGlobalIDString = 4CF626F81BA7CB3E0011A099;
			remoteInfo = "Alamofire tvOS Tests";
		};
		A799CA211CB7DB2C00ED75CA /* PBXContainerItemProxy */ = {
			isa = PBXContainerItemProxy;
			containerPortal = A799CA0B1CB7DB2C00ED75CA /* Alamofire.xcodeproj */;
			proxyType = 2;
			remoteGlobalIDString = E4202FE01B667AA100C997FB;
			remoteInfo = "Alamofire watchOS";
		};
		A799CA231CB7DB3700ED75CA /* PBXContainerItemProxy */ = {
			isa = PBXContainerItemProxy;
			containerPortal = A799CA0B1CB7DB2C00ED75CA /* Alamofire.xcodeproj */;
			proxyType = 1;
			remoteGlobalIDString = F8111E3219A95C8B0040E7D1;
			remoteInfo = "Alamofire iOS";
		};
		A7A29F4C1CC3E0DF002BE580 /* PBXContainerItemProxy */ = {
			isa = PBXContainerItemProxy;
			containerPortal = A7D1F8E41C84FB55000D41D5 /* KsApi.xcodeproj */;
			proxyType = 1;
			remoteGlobalIDString = A7DB1D861C9F5401008244DA;
			remoteInfo = "KsApi-TestHelpers-iOS";
		};
		A7A29F4F1CC3E0F9002BE580 /* PBXContainerItemProxy */ = {
			isa = PBXContainerItemProxy;
			containerPortal = 8075722D1C88DD8A00E7DA8A /* ReactiveExtensions.xcodeproj */;
			proxyType = 1;
			remoteGlobalIDString = A7DB1D391C9F355E008244DA;
			remoteInfo = "ReactiveExtensions-TestHelpers-iOS";
		};
		A7A542301C8E461400273B58 /* PBXContainerItemProxy */ = {
			isa = PBXContainerItemProxy;
			containerPortal = 8075722D1C88DD8A00E7DA8A /* ReactiveExtensions.xcodeproj */;
			proxyType = 1;
			remoteGlobalIDString = A7FD08861C81EDBD00332CCB;
			remoteInfo = "ReactiveExtensions-iOS";
		};
		A7A542561C8E462A00273B58 /* PBXContainerItemProxy */ = {
			isa = PBXContainerItemProxy;
			containerPortal = 8075722D1C88DD8A00E7DA8A /* ReactiveExtensions.xcodeproj */;
			proxyType = 1;
			remoteGlobalIDString = CA43C6621BB35FCF00C180DA;
			remoteInfo = "ReactiveExtensions-tvOS";
		};
		A7B694101C87942600C49A4F /* PBXContainerItemProxy */ = {
			isa = PBXContainerItemProxy;
			containerPortal = A7E06C711C5A6EB300EBDCC2 /* Project object */;
			proxyType = 1;
			remoteGlobalIDString = A755113B1C8642B3005355CF;
			remoteInfo = "Library-iOS";
		};
		A7B694221C879F4B00C49A4F /* PBXContainerItemProxy */ = {
			isa = PBXContainerItemProxy;
			containerPortal = A7E06C711C5A6EB300EBDCC2 /* Project object */;
			proxyType = 1;
			remoteGlobalIDString = A75511AA1C8647D9005355CF;
			remoteInfo = "Library-tvOS";
		};
		A7B6947F1C87F51900C49A4F /* PBXContainerItemProxy */ = {
			isa = PBXContainerItemProxy;
			containerPortal = A7E06C711C5A6EB300EBDCC2 /* Project object */;
			proxyType = 1;
			remoteGlobalIDString = A75511AA1C8647D9005355CF;
			remoteInfo = "Library-tvOS";
		};
		A7C795D91C873BE60081977F /* PBXContainerItemProxy */ = {
			isa = PBXContainerItemProxy;
			containerPortal = A7E06C711C5A6EB300EBDCC2 /* Project object */;
			proxyType = 1;
			remoteGlobalIDString = A75511AA1C8647D9005355CF;
			remoteInfo = "Library-tvOS";
		};
		A7D1F8EB1C84FB55000D41D5 /* PBXContainerItemProxy */ = {
			isa = PBXContainerItemProxy;
			containerPortal = A7D1F8E41C84FB55000D41D5 /* KsApi.xcodeproj */;
			proxyType = 2;
			remoteGlobalIDString = A7FD099D1C83E74F00332CCB;
			remoteInfo = "KsApi-iOS";
		};
		A7D1F8ED1C84FB55000D41D5 /* PBXContainerItemProxy */ = {
			isa = PBXContainerItemProxy;
			containerPortal = A7D1F8E41C84FB55000D41D5 /* KsApi.xcodeproj */;
			proxyType = 2;
			remoteGlobalIDString = A7FD09D21C83E8E900332CCB;
			remoteInfo = "KsApi-iOSTests";
		};
		A7D1F8EF1C84FB55000D41D5 /* PBXContainerItemProxy */ = {
			isa = PBXContainerItemProxy;
			containerPortal = A7D1F8E41C84FB55000D41D5 /* KsApi.xcodeproj */;
			proxyType = 2;
			remoteGlobalIDString = CA43C5F91BB358F200C180DA;
			remoteInfo = "KsApi-tvOS";
		};
		A7D1F8F11C84FB55000D41D5 /* PBXContainerItemProxy */ = {
			isa = PBXContainerItemProxy;
			containerPortal = A7D1F8E41C84FB55000D41D5 /* KsApi.xcodeproj */;
			proxyType = 2;
			remoteGlobalIDString = A753B5691C2EED9800FDB616;
			remoteInfo = "KsApi-tvOSTests";
		};
		A7D1F9201C84FB74000D41D5 /* PBXContainerItemProxy */ = {
			isa = PBXContainerItemProxy;
			containerPortal = A7D1F8E41C84FB55000D41D5 /* KsApi.xcodeproj */;
			proxyType = 1;
			remoteGlobalIDString = CA43C5F81BB358F200C180DA;
			remoteInfo = "KsApi-tvOS";
		};
		A7D1F95B1C850B7C000D41D5 /* PBXContainerItemProxy */ = {
			isa = PBXContainerItemProxy;
			containerPortal = A7E06C711C5A6EB300EBDCC2 /* Project object */;
			proxyType = 1;
			remoteGlobalIDString = A7D1F9441C850B7C000D41D5;
			remoteInfo = Kickstarter;
		};
		A7D1F9941C850D5B000D41D5 /* PBXContainerItemProxy */ = {
			isa = PBXContainerItemProxy;
			containerPortal = A7D1F8E41C84FB55000D41D5 /* KsApi.xcodeproj */;
			proxyType = 1;
			remoteGlobalIDString = A7FD096E1C83E74F00332CCB;
			remoteInfo = "KsApi-iOS";
		};
		A7D1F9B41C850DDE000D41D5 /* PBXContainerItemProxy */ = {
			isa = PBXContainerItemProxy;
			containerPortal = A7D1F8E41C84FB55000D41D5 /* KsApi.xcodeproj */;
			proxyType = 1;
			remoteGlobalIDString = A7FD096E1C83E74F00332CCB;
			remoteInfo = "KsApi-iOS";
		};
		A7E06C8B1C5A6EB300EBDCC2 /* PBXContainerItemProxy */ = {
			isa = PBXContainerItemProxy;
			containerPortal = A7E06C711C5A6EB300EBDCC2 /* Project object */;
			proxyType = 1;
			remoteGlobalIDString = A7E06C781C5A6EB300EBDCC2;
			remoteInfo = kickstartertv;
		};
		A7E315801C8882D1000DD85A /* PBXContainerItemProxy */ = {
			isa = PBXContainerItemProxy;
			containerPortal = A7D1F8E41C84FB55000D41D5 /* KsApi.xcodeproj */;
			proxyType = 1;
			remoteGlobalIDString = A7FD096E1C83E74F00332CCB;
			remoteInfo = "KsApi-iOS";
		};
		A7E315901C8882EA000DD85A /* PBXContainerItemProxy */ = {
			isa = PBXContainerItemProxy;
			containerPortal = A7D1F8E41C84FB55000D41D5 /* KsApi.xcodeproj */;
			proxyType = 1;
			remoteGlobalIDString = CA43C5F81BB358F200C180DA;
			remoteInfo = "KsApi-tvOS";
		};
/* End PBXContainerItemProxy section */

/* Begin PBXCopyFilesBuildPhase section */
		A7D1F9C21C850DDE000D41D5 /* Embed Frameworks */ = {
			isa = PBXCopyFilesBuildPhase;
			buildActionMask = 2147483647;
			dstPath = "";
			dstSubfolderSpec = 10;
			files = (
				A799CA271CB7DB4400ED75CA /* Alamofire.framework in Embed Frameworks */,
				A799CA0A1CB7DAEC00ED75CA /* Curry.framework in Embed Frameworks */,
				A799CA091CB7DAE700ED75CA /* Argo.framework in Embed Frameworks */,
				A799C9DB1CB7DA8B00ED75CA /* Result.framework in Embed Frameworks */,
				A799C9BC1CB7DA1900ED75CA /* ReactiveCocoa.framework in Embed Frameworks */,
				A799C9A21CB7D9AC00ED75CA /* Models.framework in Embed Frameworks */,
				A7B693E71C8772CE00C49A4F /* Library.framework in Embed Frameworks */,
				8075727D1C88DE1900E7DA8A /* AlamofireImage.framework in Embed Frameworks */,
				A7D1F9B31C850DDE000D41D5 /* KsApi.framework in Embed Frameworks */,
				8075728D1C88DE1C00E7DA8A /* ReactiveExtensions.framework in Embed Frameworks */,
			);
			name = "Embed Frameworks";
			runOnlyForDeploymentPostprocessing = 0;
		};
		A7E06E1B1C5C066F00EBDCC2 /* Embed Frameworks */ = {
			isa = PBXCopyFilesBuildPhase;
			buildActionMask = 2147483647;
			dstPath = "";
			dstSubfolderSpec = 10;
			files = (
				A7E315A21C8885EF000DD85A /* Library.framework in Embed Frameworks */,
				80FE73001C88F29E00BE0137 /* AlamofireImage.framework in Embed Frameworks */,
				80FE73141C88F29E00BE0137 /* ReactiveExtensions.framework in Embed Frameworks */,
				A7E3159E1C8885E7000DD85A /* KsApi.framework in Embed Frameworks */,
			);
			name = "Embed Frameworks";
			runOnlyForDeploymentPostprocessing = 0;
		};
/* End PBXCopyFilesBuildPhase section */

/* Begin PBXFileReference section */
		0127FC521C98C0F900E335C6 /* HelpType.swift */ = {isa = PBXFileReference; fileEncoding = 4; lastKnownFileType = sourcecode.swift; name = HelpType.swift; path = Library/HelpType.swift; sourceTree = "<group>"; };
		0127FC551C98C10400E335C6 /* LoginIntent.swift */ = {isa = PBXFileReference; fileEncoding = 4; lastKnownFileType = sourcecode.swift; name = LoginIntent.swift; path = Library/LoginIntent.swift; sourceTree = "<group>"; };
		0127FC581C98C10D00E335C6 /* MFMailComposeViewController.swift */ = {isa = PBXFileReference; fileEncoding = 4; lastKnownFileType = sourcecode.swift; name = MFMailComposeViewController.swift; path = Library/MFMailComposeViewController.swift; sourceTree = "<group>"; };
		0127FC5B1C98C11500E335C6 /* SFSafariViewController.swift */ = {isa = PBXFileReference; fileEncoding = 4; lastKnownFileType = sourcecode.swift; name = SFSafariViewController.swift; path = Library/SFSafariViewController.swift; sourceTree = "<group>"; };
		0146E3211CC0296900082C5B /* FacebookConfirmationViewController.swift */ = {isa = PBXFileReference; fileEncoding = 4; lastKnownFileType = sourcecode.swift; path = FacebookConfirmationViewController.swift; sourceTree = "<group>"; };
		0148EF611CDD2811000DEFF8 /* Checkout.storyboard */ = {isa = PBXFileReference; fileEncoding = 4; lastKnownFileType = file.storyboard; path = Checkout.storyboard; sourceTree = "<group>"; };
		0148EF8F1CDD2879000DEFF8 /* ThanksViewController.swift */ = {isa = PBXFileReference; fileEncoding = 4; lastKnownFileType = sourcecode.swift; path = ThanksViewController.swift; sourceTree = "<group>"; };
		014A8D921CE38924003BF51C /* UIActivityViewController.swift */ = {isa = PBXFileReference; fileEncoding = 4; lastKnownFileType = sourcecode.swift; name = UIActivityViewController.swift; path = Library/UIActivityViewController.swift; sourceTree = "<group>"; };
		014A8D951CE38942003BF51C /* SLComposeViewController.swift */ = {isa = PBXFileReference; fileEncoding = 4; lastKnownFileType = sourcecode.swift; name = SLComposeViewController.swift; path = Library/SLComposeViewController.swift; sourceTree = "<group>"; };
		014A8D981CE38959003BF51C /* ProjectActivityItemProvider.swift */ = {isa = PBXFileReference; fileEncoding = 4; lastKnownFileType = sourcecode.swift; name = ProjectActivityItemProvider.swift; path = Library/ProjectActivityItemProvider.swift; sourceTree = "<group>"; };
		014A8DE91CE3C350003BF51C /* ThanksProjectsDataSource.swift */ = {isa = PBXFileReference; fileEncoding = 4; lastKnownFileType = sourcecode.swift; path = ThanksProjectsDataSource.swift; sourceTree = "<group>"; };
		014A8E171CE3CD86003BF51C /* ThanksProjectCell.swift */ = {isa = PBXFileReference; fileEncoding = 4; lastKnownFileType = sourcecode.swift; path = ThanksProjectCell.swift; sourceTree = "<group>"; };
		014A8E1A1CE3CE34003BF51C /* ThanksCategoryCell.swift */ = {isa = PBXFileReference; fileEncoding = 4; lastKnownFileType = sourcecode.swift; path = ThanksCategoryCell.swift; sourceTree = "<group>"; };
		0151AE871C8F60370067F1BE /* UIColor.swift */ = {isa = PBXFileReference; fileEncoding = 4; lastKnownFileType = sourcecode.swift; path = UIColor.swift; sourceTree = "<group>"; };
		0151AEAD1C8F61870067F1BE /* Styles.swift */ = {isa = PBXFileReference; fileEncoding = 4; lastKnownFileType = sourcecode.swift; path = Styles.swift; sourceTree = "<group>"; };
		0151AEB01C8F6FD80067F1BE /* StyledLabel.swift */ = {isa = PBXFileReference; fileEncoding = 4; lastKnownFileType = sourcecode.swift; path = StyledLabel.swift; sourceTree = "<group>"; };
		0151AEB91C8F811C0067F1BE /* BorderButton.swift */ = {isa = PBXFileReference; fileEncoding = 4; lastKnownFileType = sourcecode.swift; path = BorderButton.swift; sourceTree = "<group>"; };
		0154A93C1CA1AF2A00DB9BA4 /* LoginViewModelTests.swift */ = {isa = PBXFileReference; fileEncoding = 4; lastKnownFileType = sourcecode.swift; path = LoginViewModelTests.swift; sourceTree = "<group>"; };
		0176E13A1C9742FD009CA092 /* UIBarButtonItem.swift */ = {isa = PBXFileReference; fileEncoding = 4; lastKnownFileType = sourcecode.swift; path = UIBarButtonItem.swift; sourceTree = "<group>"; };
		0176E19A1C976703009CA092 /* UITextfield+LocalizedPlaceholderKeyTests.swift */ = {isa = PBXFileReference; fileEncoding = 4; lastKnownFileType = sourcecode.swift; lineEnding = 0; path = "UITextfield+LocalizedPlaceholderKeyTests.swift"; sourceTree = "<group>"; xcLanguageSpecificationIdentifier = xcode.lang.swift; };
		017E88B91CD2A609003FE5D6 /* UIActivityViewController.swift */ = {isa = PBXFileReference; fileEncoding = 4; lastKnownFileType = sourcecode.swift; path = UIActivityViewController.swift; sourceTree = "<group>"; };
		018F1F821C8E182200643DAA /* LoginViewController.swift */ = {isa = PBXFileReference; fileEncoding = 4; lastKnownFileType = sourcecode.swift; lineEnding = 0; path = LoginViewController.swift; sourceTree = "<group>"; xcLanguageSpecificationIdentifier = xcode.lang.swift; };
		018F1FA81C8E1A8200643DAA /* LoginToutViewModel.swift */ = {isa = PBXFileReference; fileEncoding = 4; lastKnownFileType = sourcecode.swift; path = LoginToutViewModel.swift; sourceTree = "<group>"; };
		019502011C8E3EF700F31304 /* LoginViewModel.swift */ = {isa = PBXFileReference; fileEncoding = 4; lastKnownFileType = sourcecode.swift; name = LoginViewModel.swift; path = ../Views/Controllers/LoginViewModel.swift; sourceTree = "<group>"; };
		019DDFEB1CB6FF4500BDC113 /* ResetPasswordViewController.swift */ = {isa = PBXFileReference; fileEncoding = 4; lastKnownFileType = sourcecode.swift; lineEnding = 0; path = ResetPasswordViewController.swift; sourceTree = "<group>"; xcLanguageSpecificationIdentifier = xcode.lang.swift; };
		019E42931CD0088E00AA82D3 /* ThanksViewModel.swift */ = {isa = PBXFileReference; fileEncoding = 4; lastKnownFileType = sourcecode.swift; path = ThanksViewModel.swift; sourceTree = "<group>"; };
		019E42C11CD008CC00AA82D3 /* ThanksViewModelTests.swift */ = {isa = PBXFileReference; fileEncoding = 4; lastKnownFileType = sourcecode.swift; path = ThanksViewModelTests.swift; sourceTree = "<group>"; };
		01A1DC4C1C965C7D005761A8 /* UIAlertController.swift */ = {isa = PBXFileReference; fileEncoding = 4; lastKnownFileType = sourcecode.swift; path = UIAlertController.swift; sourceTree = "<group>"; };
		01A7A4BF1C9690220036E553 /* UITextField+LocalizedPlaceholderKey.swift */ = {isa = PBXFileReference; fileEncoding = 4; lastKnownFileType = sourcecode.swift; path = "UITextField+LocalizedPlaceholderKey.swift"; sourceTree = "<group>"; };
		01B6ABE51CA2F233003DB4C8 /* LoginToutViewModelTests.swift */ = {isa = PBXFileReference; fileEncoding = 4; lastKnownFileType = sourcecode.swift; path = LoginToutViewModelTests.swift; sourceTree = "<group>"; };
		01B6AC301CA49972003DB4C8 /* TwoFactorViewModel.swift */ = {isa = PBXFileReference; fileEncoding = 4; lastKnownFileType = sourcecode.swift; path = TwoFactorViewModel.swift; sourceTree = "<group>"; };
		01BC58101CAD765B000289E8 /* FacebookConfirmationViewModelTests.swift */ = {isa = PBXFileReference; fileEncoding = 4; lastKnownFileType = sourcecode.swift; path = FacebookConfirmationViewModelTests.swift; sourceTree = "<group>"; };
		01BC58351CAD7A98000289E8 /* FacebookConfirmationViewModel.swift */ = {isa = PBXFileReference; fileEncoding = 4; lastKnownFileType = sourcecode.swift; path = FacebookConfirmationViewModel.swift; sourceTree = "<group>"; };
		01BDFFB11C87AAD0002E8D34 /* Base */ = {isa = PBXFileReference; lastKnownFileType = file.storyboard; name = Base; path = Base.lproj/Login.storyboard; sourceTree = "<group>"; };
		01BF20D21CA49E3800184A38 /* TwoFactorViewModelTests.swift */ = {isa = PBXFileReference; fileEncoding = 4; lastKnownFileType = sourcecode.swift; path = TwoFactorViewModelTests.swift; sourceTree = "<group>"; };
		01BF210A1CA5D6D100184A38 /* ResetPasswordViewModel.swift */ = {isa = PBXFileReference; fileEncoding = 4; lastKnownFileType = sourcecode.swift; path = ResetPasswordViewModel.swift; sourceTree = "<group>"; };
		01BF21301CA5E81C00184A38 /* ResetPasswordViewModelTests.swift */ = {isa = PBXFileReference; fileEncoding = 4; lastKnownFileType = sourcecode.swift; path = ResetPasswordViewModelTests.swift; sourceTree = "<group>"; };
		01D31A361CCA786A0037A178 /* FBSDKCoreKit.framework */ = {isa = PBXFileReference; lastKnownFileType = wrapper.framework; name = FBSDKCoreKit.framework; path = Frameworks/FBSDK/iOS/FBSDKCoreKit.framework; sourceTree = "<group>"; };
		01D31A371CCA786A0037A178 /* FBSDKLoginKit.framework */ = {isa = PBXFileReference; lastKnownFileType = wrapper.framework; name = FBSDKLoginKit.framework; path = Frameworks/FBSDK/iOS/FBSDKLoginKit.framework; sourceTree = "<group>"; };
		01D31A421CCA78A00037A178 /* FBSDKCoreKit.framework */ = {isa = PBXFileReference; lastKnownFileType = wrapper.framework; name = FBSDKCoreKit.framework; path = Frameworks/FBSDK/tvOS/FBSDKCoreKit.framework; sourceTree = "<group>"; };
		01DEFB941CB44A5D003709C0 /* TwoFactorViewController.swift */ = {isa = PBXFileReference; fileEncoding = 4; lastKnownFileType = sourcecode.swift; lineEnding = 0; path = TwoFactorViewController.swift; sourceTree = "<group>"; xcLanguageSpecificationIdentifier = xcode.lang.swift; };
		01EFBC881C91FB770094EEC2 /* UIColorTests.swift */ = {isa = PBXFileReference; fileEncoding = 4; lastKnownFileType = sourcecode.swift; path = UIColorTests.swift; sourceTree = "<group>"; };
		01EFBCAE1C92036E0094EEC2 /* StyledLabelTests.swift */ = {isa = PBXFileReference; fileEncoding = 4; lastKnownFileType = sourcecode.swift; path = StyledLabelTests.swift; sourceTree = "<group>"; };
		01EFBCB21C920A7E0094EEC2 /* BorderButtonTests.swift */ = {isa = PBXFileReference; fileEncoding = 4; lastKnownFileType = sourcecode.swift; path = BorderButtonTests.swift; sourceTree = "<group>"; };
		01EFBCB51C921EA20094EEC2 /* StylesTests.swift */ = {isa = PBXFileReference; fileEncoding = 4; lastKnownFileType = sourcecode.swift; path = StylesTests.swift; sourceTree = "<group>"; };
		01F8ADCE1CEA58AE0026F220 /* ThanksProjectsDataSourceTests.swift */ = {isa = PBXFileReference; fileEncoding = 4; lastKnownFileType = sourcecode.swift; path = ThanksProjectsDataSourceTests.swift; sourceTree = "<group>"; };
		01F8ADFD1CEA63000026F220 /* SafariActivity.swift */ = {isa = PBXFileReference; fileEncoding = 4; lastKnownFileType = sourcecode.swift; path = SafariActivity.swift; sourceTree = "<group>"; };
		01F8AE001CEB61D80026F220 /* UpdateActivityItemProvider.swift */ = {isa = PBXFileReference; fileEncoding = 4; lastKnownFileType = sourcecode.swift; path = UpdateActivityItemProvider.swift; sourceTree = "<group>"; };
		592879AC1CE4FEB600362264 /* ProfileHeaderViewModelTests.swift */ = {isa = PBXFileReference; fileEncoding = 4; lastKnownFileType = sourcecode.swift; path = ProfileHeaderViewModelTests.swift; sourceTree = "<group>"; };
		59322EAF1CD14CA300C90CC6 /* ProfileProjectCellViewModel.swift */ = {isa = PBXFileReference; fileEncoding = 4; lastKnownFileType = sourcecode.swift; path = ProfileProjectCellViewModel.swift; sourceTree = "<group>"; };
		59322F051CD27B1000C90CC6 /* ProfileDataSource.swift */ = {isa = PBXFileReference; fileEncoding = 4; lastKnownFileType = sourcecode.swift; path = ProfileDataSource.swift; sourceTree = "<group>"; };
		59395EB41CC578FA008393B1 /* ProfileViewModel.swift */ = {isa = PBXFileReference; fileEncoding = 4; lastKnownFileType = sourcecode.swift; path = ProfileViewModel.swift; sourceTree = "<group>"; };
		59395EE11CC57989008393B1 /* ProfileViewModelTests.swift */ = {isa = PBXFileReference; fileEncoding = 4; lastKnownFileType = sourcecode.swift; path = ProfileViewModelTests.swift; sourceTree = "<group>"; };
		5993DEBD1CE296F000925494 /* ProfileHeaderView.swift */ = {isa = PBXFileReference; fileEncoding = 4; lastKnownFileType = sourcecode.swift; path = ProfileHeaderView.swift; sourceTree = "<group>"; };
		599603D21CE5220900E1B1EC /* ProfileEmptyStateCell.swift */ = {isa = PBXFileReference; fileEncoding = 4; lastKnownFileType = sourcecode.swift; path = ProfileEmptyStateCell.swift; sourceTree = "<group>"; };
		599603FF1CE6286900E1B1EC /* ProfileDataSourceTests.swift */ = {isa = PBXFileReference; fileEncoding = 4; lastKnownFileType = sourcecode.swift; path = ProfileDataSourceTests.swift; sourceTree = "<group>"; };
		59B6B7091CCEBC1000953319 /* ProfileProjectCell.swift */ = {isa = PBXFileReference; fileEncoding = 4; lastKnownFileType = sourcecode.swift; path = ProfileProjectCell.swift; sourceTree = "<group>"; };
		59D943001CE3DCE000358D7E /* ProfileProjectCellViewModelTests.swift */ = {isa = PBXFileReference; fileEncoding = 4; lastKnownFileType = sourcecode.swift; path = ProfileProjectCellViewModelTests.swift; sourceTree = "<group>"; };
		59D9432E1CE3E3E400358D7E /* ProfileHeaderViewModel.swift */ = {isa = PBXFileReference; fileEncoding = 4; lastKnownFileType = sourcecode.swift; path = ProfileHeaderViewModel.swift; sourceTree = "<group>"; };
		802800571C88F64D00141235 /* Base.xcconfig */ = {isa = PBXFileReference; lastKnownFileType = text.xcconfig; name = Base.xcconfig; path = Configs/Base.xcconfig; sourceTree = "<group>"; };
		807571ED1C88B8E200E7DA8A /* AlamofireImage.xcodeproj */ = {isa = PBXFileReference; lastKnownFileType = "wrapper.pb-project"; name = AlamofireImage.xcodeproj; path = Frameworks/AlamofireImage/AlamofireImage.xcodeproj; sourceTree = "<group>"; };
		8075722D1C88DD8A00E7DA8A /* ReactiveExtensions.xcodeproj */ = {isa = PBXFileReference; lastKnownFileType = "wrapper.pb-project"; name = ReactiveExtensions.xcodeproj; path = Frameworks/KsApi/Frameworks/ReactiveExtensions/ReactiveExtensions.xcodeproj; sourceTree = "<group>"; };
		9D1336CA1CEFBB7A00E860A0 /* SignupViewController.swift */ = {isa = PBXFileReference; fileEncoding = 4; lastKnownFileType = sourcecode.swift; path = SignupViewController.swift; sourceTree = "<group>"; };
		9D39C0461C9B5662004E0943 /* SearchViewModel.swift */ = {isa = PBXFileReference; fileEncoding = 4; lastKnownFileType = sourcecode.swift; lineEnding = 0; path = SearchViewModel.swift; sourceTree = "<group>"; xcLanguageSpecificationIdentifier = xcode.lang.swift; };
		9D7279FB1CC04BCA00B28C5F /* SignupViewModelTests.swift */ = {isa = PBXFileReference; fileEncoding = 4; lastKnownFileType = sourcecode.swift; path = SignupViewModelTests.swift; sourceTree = "<group>"; };
		9D727A281CC04BE200B28C5F /* SignupViewModel.swift */ = {isa = PBXFileReference; fileEncoding = 4; lastKnownFileType = sourcecode.swift; path = SignupViewModel.swift; sourceTree = "<group>"; };
		9DE6C0561C9B5C7700FCC7B1 /* SearchViewModelTests.swift */ = {isa = PBXFileReference; fileEncoding = 4; lastKnownFileType = sourcecode.swift; lineEnding = 0; path = SearchViewModelTests.swift; sourceTree = "<group>"; xcLanguageSpecificationIdentifier = xcode.lang.swift; };
		A70119171CD921D0009F8F65 /* CommentsDataSourceTests.swift */ = {isa = PBXFileReference; fileEncoding = 4; lastKnownFileType = sourcecode.swift; path = CommentsDataSourceTests.swift; sourceTree = "<group>"; };
		A70119461CD9273A009F8F65 /* CommentCellViewModelTests.swift */ = {isa = PBXFileReference; fileEncoding = 4; lastKnownFileType = sourcecode.swift; path = CommentCellViewModelTests.swift; sourceTree = "<group>"; };
		A71003AA1CDCF4C300B4F4D7 /* Messages.storyboard */ = {isa = PBXFileReference; fileEncoding = 4; lastKnownFileType = file.storyboard; path = Messages.storyboard; sourceTree = "<group>"; };
		A71003D81CDCFA2500B4F4D7 /* MessageThreadsViewController.swift */ = {isa = PBXFileReference; fileEncoding = 4; lastKnownFileType = sourcecode.swift; path = MessageThreadsViewController.swift; sourceTree = "<group>"; };
		A71003DB1CDD068F00B4F4D7 /* MessageThreadsDataSource.swift */ = {isa = PBXFileReference; fileEncoding = 4; lastKnownFileType = sourcecode.swift; path = MessageThreadsDataSource.swift; sourceTree = "<group>"; };
		A71003DE1CDD06E600B4F4D7 /* MessageThreadCell.swift */ = {isa = PBXFileReference; fileEncoding = 4; lastKnownFileType = sourcecode.swift; path = MessageThreadCell.swift; sourceTree = "<group>"; };
		A71003E11CDD077200B4F4D7 /* MessageCell.swift */ = {isa = PBXFileReference; fileEncoding = 4; lastKnownFileType = sourcecode.swift; path = MessageCell.swift; sourceTree = "<group>"; };
		A71003E41CDD07BB00B4F4D7 /* MessageThreadCellViewModel.swift */ = {isa = PBXFileReference; fileEncoding = 4; lastKnownFileType = sourcecode.swift; path = MessageThreadCellViewModel.swift; sourceTree = "<group>"; };
		A71003E71CDD105900B4F4D7 /* MessageThreadCellViewModelTests.swift */ = {isa = PBXFileReference; fileEncoding = 4; lastKnownFileType = sourcecode.swift; path = MessageThreadCellViewModelTests.swift; sourceTree = "<group>"; };
		A71404381CAF215900A2795B /* KeyValueStoreType.swift */ = {isa = PBXFileReference; fileEncoding = 4; lastKnownFileType = sourcecode.swift; lineEnding = 0; path = KeyValueStoreType.swift; sourceTree = "<group>"; xcLanguageSpecificationIdentifier = xcode.lang.swift; };
		A714051D1CAF631C00A2795B /* CommentDialogViewModel.swift */ = {isa = PBXFileReference; fileEncoding = 4; lastKnownFileType = sourcecode.swift; path = CommentDialogViewModel.swift; sourceTree = "<group>"; };
		A71405201CAF633500A2795B /* CommentDialogViewModelTests.swift */ = {isa = PBXFileReference; fileEncoding = 4; lastKnownFileType = sourcecode.swift; path = CommentDialogViewModelTests.swift; sourceTree = "<group>"; };
		A715ACC11CE7ED3600605F02 /* ActivityNegativeStateChangeCell.swift */ = {isa = PBXFileReference; fileEncoding = 4; lastKnownFileType = sourcecode.swift; path = ActivityNegativeStateChangeCell.swift; sourceTree = "<group>"; };
		A715ACEF1CE7F3D300605F02 /* ActivityLaunchCell.swift */ = {isa = PBXFileReference; fileEncoding = 4; lastKnownFileType = sourcecode.swift; path = ActivityLaunchCell.swift; sourceTree = "<group>"; };
		A7180BA81CCED598001711CA /* CommentsViewController.swift */ = {isa = PBXFileReference; fileEncoding = 4; lastKnownFileType = sourcecode.swift; path = CommentsViewController.swift; sourceTree = "<group>"; };
		A7208C3D1CCAC86800E3DAB3 /* FacebookAppDelegateProtocol.swift */ = {isa = PBXFileReference; fileEncoding = 4; lastKnownFileType = sourcecode.swift; path = FacebookAppDelegateProtocol.swift; sourceTree = "<group>"; };
		A7208C941CCBD76300E3DAB3 /* ActivityEmptyStateCell.swift */ = {isa = PBXFileReference; fileEncoding = 4; lastKnownFileType = sourcecode.swift; path = ActivityEmptyStateCell.swift; sourceTree = "<group>"; };
		A7208CC31CCBDA7900E3DAB3 /* ActivitiesDataSourceTests.swift */ = {isa = PBXFileReference; fileEncoding = 4; lastKnownFileType = sourcecode.swift; path = ActivitiesDataSourceTests.swift; sourceTree = "<group>"; };
		A721DF611C8CF503000CB97C /* TrackingClientType.swift */ = {isa = PBXFileReference; fileEncoding = 4; lastKnownFileType = sourcecode.swift; path = TrackingClientType.swift; sourceTree = "<group>"; };
		A721DF641C8CF5A3000CB97C /* KoalaTrackingClient.swift */ = {isa = PBXFileReference; fileEncoding = 4; lastKnownFileType = sourcecode.swift; lineEnding = 0; path = KoalaTrackingClient.swift; sourceTree = "<group>"; xcLanguageSpecificationIdentifier = xcode.lang.swift; };
		A721DF671C8CFAEB000CB97C /* Koala.swift */ = {isa = PBXFileReference; fileEncoding = 4; lastKnownFileType = sourcecode.swift; lineEnding = 0; path = Koala.swift; sourceTree = "<group>"; xcLanguageSpecificationIdentifier = xcode.lang.swift; };
		A721DF6A1C8CFAF6000CB97C /* MockTrackingClient.swift */ = {isa = PBXFileReference; fileEncoding = 4; lastKnownFileType = sourcecode.swift; lineEnding = 0; path = MockTrackingClient.swift; sourceTree = "<group>"; xcLanguageSpecificationIdentifier = xcode.lang.swift; };
		A721DF7F1C8D1F3C000CB97C /* koala-endpoint.config */ = {isa = PBXFileReference; fileEncoding = 4; lastKnownFileType = text; path = "koala-endpoint.config"; sourceTree = "<group>"; };
		A7285C9A1C8E8DCF00D83297 /* ProjectViewController.swift */ = {isa = PBXFileReference; fileEncoding = 4; lastKnownFileType = sourcecode.swift; path = ProjectViewController.swift; sourceTree = "<group>"; };
		A7285CC01C8E8DDB00D83297 /* ProjectViewModel.swift */ = {isa = PBXFileReference; fileEncoding = 4; lastKnownFileType = sourcecode.swift; path = ProjectViewModel.swift; sourceTree = "<group>"; };
		A7285CC31C8E915B00D83297 /* ProjectMainCell.swift */ = {isa = PBXFileReference; fileEncoding = 4; lastKnownFileType = sourcecode.swift; path = ProjectMainCell.swift; sourceTree = "<group>"; };
		A72AFFD91CD7ED6B008F052B /* Keyboard.swift */ = {isa = PBXFileReference; fileEncoding = 4; lastKnownFileType = sourcecode.swift; path = Keyboard.swift; sourceTree = "<group>"; };
		A72D92981CB1F7DA00A88249 /* TestCase.swift */ = {isa = PBXFileReference; fileEncoding = 4; lastKnownFileType = sourcecode.swift; lineEnding = 0; path = TestCase.swift; sourceTree = "<group>"; xcLanguageSpecificationIdentifier = xcode.lang.swift; };
		A72E75961CC313A400983066 /* ValueCell.swift */ = {isa = PBXFileReference; fileEncoding = 4; lastKnownFileType = sourcecode.swift; path = ValueCell.swift; sourceTree = "<group>"; };
		A72E75FE1CC3B76700983066 /* UIViewController-BindToViewModel.swift */ = {isa = PBXFileReference; fileEncoding = 4; lastKnownFileType = sourcecode.swift; path = "UIViewController-BindToViewModel.swift"; sourceTree = "<group>"; };
		A73171981C8EA20300AC07C5 /* ProjectDataSource.swift */ = {isa = PBXFileReference; fileEncoding = 4; lastKnownFileType = sourcecode.swift; path = ProjectDataSource.swift; sourceTree = "<group>"; };
		A7376B491CE3D890003B50E3 /* MessageCellViewModel.swift */ = {isa = PBXFileReference; fileEncoding = 4; lastKnownFileType = sourcecode.swift; path = MessageCellViewModel.swift; sourceTree = "<group>"; };
		A745D0201CA897FF00C12802 /* SearchViewController.swift */ = {isa = PBXFileReference; fileEncoding = 4; lastKnownFileType = sourcecode.swift; path = SearchViewController.swift; sourceTree = "<group>"; };
		A745D0461CA8985B00C12802 /* DashboardViewController.swift */ = {isa = PBXFileReference; fileEncoding = 4; lastKnownFileType = sourcecode.swift; path = DashboardViewController.swift; sourceTree = "<group>"; };
		A745D0491CA8986E00C12802 /* ProfileViewController.swift */ = {isa = PBXFileReference; fileEncoding = 4; lastKnownFileType = sourcecode.swift; path = ProfileViewController.swift; sourceTree = "<group>"; };
		A74FFDEE1CE3E33300C7BCB9 /* MessageDialogViewController.swift */ = {isa = PBXFileReference; fileEncoding = 4; lastKnownFileType = sourcecode.swift; path = MessageDialogViewController.swift; sourceTree = "<group>"; };
		A74FFDF11CE3E4C500C7BCB9 /* MessageDialogViewModel.swift */ = {isa = PBXFileReference; fileEncoding = 4; lastKnownFileType = sourcecode.swift; path = MessageDialogViewModel.swift; sourceTree = "<group>"; };
		A74FFE671CE3FFE200C7BCB9 /* SearchMessagesViewController.swift */ = {isa = PBXFileReference; fileEncoding = 4; lastKnownFileType = sourcecode.swift; path = SearchMessagesViewController.swift; sourceTree = "<group>"; };
		A74FFE6A1CE404F200C7BCB9 /* BackingCellViewModel.swift */ = {isa = PBXFileReference; fileEncoding = 4; lastKnownFileType = sourcecode.swift; path = BackingCellViewModel.swift; sourceTree = "<group>"; };
		A74FFEC51CE4F43B00C7BCB9 /* MessagesSearchViewModel.swift */ = {isa = PBXFileReference; fileEncoding = 4; lastKnownFileType = sourcecode.swift; path = MessagesSearchViewModel.swift; sourceTree = "<group>"; };
		A74FFEC81CE4FB9900C7BCB9 /* SearchMessagesDataSource.swift */ = {isa = PBXFileReference; fileEncoding = 4; lastKnownFileType = sourcecode.swift; path = SearchMessagesDataSource.swift; sourceTree = "<group>"; };
		A74FFECE1CE5097B00C7BCB9 /* MessagesViewModelTests.swift */ = {isa = PBXFileReference; fileEncoding = 4; lastKnownFileType = sourcecode.swift; path = MessagesViewModelTests.swift; sourceTree = "<group>"; };
		A74FFEDD1CE527A800C7BCB9 /* MessageCellViewModelTests.swift */ = {isa = PBXFileReference; fileEncoding = 4; lastKnownFileType = sourcecode.swift; path = MessageCellViewModelTests.swift; sourceTree = "<group>"; };
		A74FFEDF1CE5295700C7BCB9 /* BackingCellViewModelTests.swift */ = {isa = PBXFileReference; fileEncoding = 4; lastKnownFileType = sourcecode.swift; path = BackingCellViewModelTests.swift; sourceTree = "<group>"; };
		A74FFEE11CE52ABD00C7BCB9 /* MessageDialogViewModelTests.swift */ = {isa = PBXFileReference; fileEncoding = 4; lastKnownFileType = sourcecode.swift; path = MessageDialogViewModelTests.swift; sourceTree = "<group>"; };
		A750DEC51CC6711D00983F7C /* ProjectMainCellViewModel.swift */ = {isa = PBXFileReference; fileEncoding = 4; lastKnownFileType = sourcecode.swift; path = ProjectMainCellViewModel.swift; sourceTree = "<group>"; };
		A750DEF31CC681A000983F7C /* ProjectMainCellViewModelTests.swift */ = {isa = PBXFileReference; fileEncoding = 4; lastKnownFileType = sourcecode.swift; path = ProjectMainCellViewModelTests.swift; sourceTree = "<group>"; };
		A751A51E1C85EC0B009C5DEA /* DiscoveryViewController.swift */ = {isa = PBXFileReference; fileEncoding = 4; lastKnownFileType = sourcecode.swift; path = DiscoveryViewController.swift; sourceTree = "<group>"; };
		A755113C1C8642B3005355CF /* Library.framework */ = {isa = PBXFileReference; explicitFileType = wrapper.framework; includeInIndex = 0; path = Library.framework; sourceTree = BUILT_PRODUCTS_DIR; };
		A75511451C8642B3005355CF /* Library-iOSTests.xctest */ = {isa = PBXFileReference; explicitFileType = wrapper.cfbundle; includeInIndex = 0; path = "Library-iOSTests.xctest"; sourceTree = BUILT_PRODUCTS_DIR; };
		A75511891C8645A0005355CF /* AppEnvironmentTests.swift */ = {isa = PBXFileReference; fileEncoding = 4; lastKnownFileType = sourcecode.swift; lineEnding = 0; path = AppEnvironmentTests.swift; sourceTree = "<group>"; xcLanguageSpecificationIdentifier = xcode.lang.swift; };
		A755118A1C8645A0005355CF /* EnvironmentTests.swift */ = {isa = PBXFileReference; fileEncoding = 4; lastKnownFileType = sourcecode.swift; lineEnding = 0; path = EnvironmentTests.swift; sourceTree = "<group>"; xcLanguageSpecificationIdentifier = xcode.lang.swift; };
		A755118B1C8645A0005355CF /* FormatTests.swift */ = {isa = PBXFileReference; fileEncoding = 4; lastKnownFileType = sourcecode.swift; lineEnding = 0; path = FormatTests.swift; sourceTree = "<group>"; xcLanguageSpecificationIdentifier = xcode.lang.swift; };
		A755118C1C8645A0005355CF /* LanguageTests.swift */ = {isa = PBXFileReference; fileEncoding = 4; lastKnownFileType = sourcecode.swift; lineEnding = 0; path = LanguageTests.swift; sourceTree = "<group>"; xcLanguageSpecificationIdentifier = xcode.lang.swift; };
		A755118D1C8645A0005355CF /* LaunchedCountriesTests.swift */ = {isa = PBXFileReference; fileEncoding = 4; lastKnownFileType = sourcecode.swift; lineEnding = 0; path = LaunchedCountriesTests.swift; sourceTree = "<group>"; xcLanguageSpecificationIdentifier = xcode.lang.swift; };
		A755118E1C8645A0005355CF /* LocalizedStringTests.swift */ = {isa = PBXFileReference; fileEncoding = 4; lastKnownFileType = sourcecode.swift; lineEnding = 0; path = LocalizedStringTests.swift; sourceTree = "<group>"; xcLanguageSpecificationIdentifier = xcode.lang.swift; };
		A755118F1C8645A0005355CF /* String+SimpleHTMLTests.swift */ = {isa = PBXFileReference; fileEncoding = 4; lastKnownFileType = sourcecode.swift; lineEnding = 0; path = "String+SimpleHTMLTests.swift"; sourceTree = "<group>"; xcLanguageSpecificationIdentifier = xcode.lang.swift; };
		A75511901C8645A0005355CF /* UIButton+LocalizedKeyTests.swift */ = {isa = PBXFileReference; fileEncoding = 4; lastKnownFileType = sourcecode.swift; lineEnding = 0; path = "UIButton+LocalizedKeyTests.swift"; sourceTree = "<group>"; xcLanguageSpecificationIdentifier = xcode.lang.swift; };
		A75511911C8645A0005355CF /* UILabel+IBClearTests.swift */ = {isa = PBXFileReference; fileEncoding = 4; lastKnownFileType = sourcecode.swift; lineEnding = 0; path = "UILabel+IBClearTests.swift"; sourceTree = "<group>"; xcLanguageSpecificationIdentifier = xcode.lang.swift; };
		A75511921C8645A0005355CF /* UILabel+LocalizedKeyTests.swift */ = {isa = PBXFileReference; fileEncoding = 4; lastKnownFileType = sourcecode.swift; lineEnding = 0; path = "UILabel+LocalizedKeyTests.swift"; sourceTree = "<group>"; xcLanguageSpecificationIdentifier = xcode.lang.swift; };
		A75511931C8645A0005355CF /* UILabel+SimpleHTMLTests.swift */ = {isa = PBXFileReference; fileEncoding = 4; lastKnownFileType = sourcecode.swift; lineEnding = 0; path = "UILabel+SimpleHTMLTests.swift"; sourceTree = "<group>"; xcLanguageSpecificationIdentifier = xcode.lang.swift; };
		A75511A11C86460B005355CF /* MockBundle.swift */ = {isa = PBXFileReference; fileEncoding = 4; lastKnownFileType = sourcecode.swift; path = MockBundle.swift; sourceTree = "<group>"; };
		A75511A31C86460B005355CF /* XCTestCase+AppEnvironment.swift */ = {isa = PBXFileReference; fileEncoding = 4; lastKnownFileType = sourcecode.swift; lineEnding = 0; path = "XCTestCase+AppEnvironment.swift"; sourceTree = "<group>"; xcLanguageSpecificationIdentifier = xcode.lang.swift; };
		A75511DA1C8647D9005355CF /* Library.framework */ = {isa = PBXFileReference; explicitFileType = wrapper.framework; includeInIndex = 0; path = Library.framework; sourceTree = BUILT_PRODUCTS_DIR; };
		A75512011C865321005355CF /* Library-tvOSTests.xctest */ = {isa = PBXFileReference; explicitFileType = wrapper.cfbundle; includeInIndex = 0; path = "Library-tvOSTests.xctest"; sourceTree = BUILT_PRODUCTS_DIR; };
		A75A29201CDD64A400D35E5C /* MessagesViewModel.swift */ = {isa = PBXFileReference; fileEncoding = 4; lastKnownFileType = sourcecode.swift; path = MessagesViewModel.swift; sourceTree = "<group>"; };
		A75A29231CE0AE5A00D35E5C /* MessagesViewController.swift */ = {isa = PBXFileReference; fileEncoding = 4; lastKnownFileType = sourcecode.swift; path = MessagesViewController.swift; sourceTree = "<group>"; };
		A75A29261CE0B7DD00D35E5C /* BackingCell.swift */ = {isa = PBXFileReference; fileEncoding = 4; lastKnownFileType = sourcecode.swift; path = BackingCell.swift; sourceTree = "<group>"; };
		A75A29291CE0B7EA00D35E5C /* ProjectBannerCell.swift */ = {isa = PBXFileReference; fileEncoding = 4; lastKnownFileType = sourcecode.swift; path = ProjectBannerCell.swift; sourceTree = "<group>"; };
		A75A292C1CE0B95300D35E5C /* MessagesDataSource.swift */ = {isa = PBXFileReference; fileEncoding = 4; lastKnownFileType = sourcecode.swift; path = MessagesDataSource.swift; sourceTree = "<group>"; };
		A75AB1E01C8A8255002FC3E6 /* ActivitiesViewModel.swift */ = {isa = PBXFileReference; fileEncoding = 4; lastKnownFileType = sourcecode.swift; path = ActivitiesViewModel.swift; sourceTree = "<group>"; };
		A75AB1F81C8A84B5002FC3E6 /* ActivitiesDataSource.swift */ = {isa = PBXFileReference; fileEncoding = 4; lastKnownFileType = sourcecode.swift; path = ActivitiesDataSource.swift; sourceTree = "<group>"; };
		A75AB2211C8A85D1002FC3E6 /* ActivityUpdateCell.swift */ = {isa = PBXFileReference; fileEncoding = 4; lastKnownFileType = sourcecode.swift; path = ActivityUpdateCell.swift; sourceTree = "<group>"; };
		A75AB2241C8B407F002FC3E6 /* ActivityFriendBackingCell.swift */ = {isa = PBXFileReference; fileEncoding = 4; lastKnownFileType = sourcecode.swift; path = ActivityFriendBackingCell.swift; sourceTree = "<group>"; };
		A75CBDE61C8A26F800758C55 /* AppDelegateViewModel.swift */ = {isa = PBXFileReference; fileEncoding = 4; lastKnownFileType = sourcecode.swift; path = AppDelegateViewModel.swift; sourceTree = "<group>"; };
		A75CF8801CC6D4BE00BBBB7F /* ProjectRewardCellViewModelTests.swift */ = {isa = PBXFileReference; fileEncoding = 4; lastKnownFileType = sourcecode.swift; path = ProjectRewardCellViewModelTests.swift; sourceTree = "<group>"; };
		A75CFA4E1CCDB322004CD5FA /* SearchDataSource.swift */ = {isa = PBXFileReference; fileEncoding = 4; lastKnownFileType = sourcecode.swift; path = SearchDataSource.swift; sourceTree = "<group>"; };
		A75CFA7C1CCE56C4004CD5FA /* SearchProjectCell.swift */ = {isa = PBXFileReference; fileEncoding = 4; lastKnownFileType = sourcecode.swift; path = SearchProjectCell.swift; sourceTree = "<group>"; };
		A75CFB071CCE7FCF004CD5FA /* StaticTableViewCell.swift */ = {isa = PBXFileReference; fileEncoding = 4; lastKnownFileType = sourcecode.swift; path = StaticTableViewCell.swift; sourceTree = "<group>"; };
		A76077D01CADD3A9001B39D0 /* Notifications.swift */ = {isa = PBXFileReference; fileEncoding = 4; lastKnownFileType = sourcecode.swift; path = Notifications.swift; sourceTree = "<group>"; };
		A76078091CAEE0A6001B39D0 /* IsValidEmail.swift */ = {isa = PBXFileReference; fileEncoding = 4; lastKnownFileType = sourcecode.swift; path = IsValidEmail.swift; sourceTree = "<group>"; };
		A760782F1CAEE0DD001B39D0 /* IsValidEmailTests.swift */ = {isa = PBXFileReference; fileEncoding = 4; lastKnownFileType = sourcecode.swift; path = IsValidEmailTests.swift; sourceTree = "<group>"; };
		A761269F1C90C94000EDCCB9 /* ValueCellDataSource.swift */ = {isa = PBXFileReference; fileEncoding = 4; lastKnownFileType = sourcecode.swift; lineEnding = 0; path = ValueCellDataSource.swift; sourceTree = "<group>"; xcLanguageSpecificationIdentifier = xcode.lang.swift; };
		A76126A21C90C94000EDCCB9 /* SimpleDataSource.swift */ = {isa = PBXFileReference; fileEncoding = 4; lastKnownFileType = sourcecode.swift; lineEnding = 0; path = SimpleDataSource.swift; sourceTree = "<group>"; xcLanguageSpecificationIdentifier = xcode.lang.swift; };
		A76126A31C90C94000EDCCB9 /* SimpleViewModel.swift */ = {isa = PBXFileReference; fileEncoding = 4; lastKnownFileType = sourcecode.swift; lineEnding = 0; path = SimpleViewModel.swift; sourceTree = "<group>"; xcLanguageSpecificationIdentifier = xcode.lang.swift; };
		A76126A41C90C94000EDCCB9 /* UICollectionView-Extensions.swift */ = {isa = PBXFileReference; fileEncoding = 4; lastKnownFileType = sourcecode.swift; path = "UICollectionView-Extensions.swift"; sourceTree = "<group>"; };
		A76126A51C90C94000EDCCB9 /* UIView-Extensions.swift */ = {isa = PBXFileReference; fileEncoding = 4; lastKnownFileType = sourcecode.swift; path = "UIView-Extensions.swift"; sourceTree = "<group>"; };
		A76126A61C90C94000EDCCB9 /* UITableView-Extensions.swift */ = {isa = PBXFileReference; fileEncoding = 4; lastKnownFileType = sourcecode.swift; path = "UITableView-Extensions.swift"; sourceTree = "<group>"; };
		A761275D1C93052400EDCCB9 /* CGColorRef.swift */ = {isa = PBXFileReference; fileEncoding = 4; lastKnownFileType = sourcecode.swift; path = CGColorRef.swift; sourceTree = "<group>"; };
		A762EFF11C8CC663005581A4 /* ActivityFriendFollowCell.swift */ = {isa = PBXFileReference; fileEncoding = 4; lastKnownFileType = sourcecode.swift; path = ActivityFriendFollowCell.swift; sourceTree = "<group>"; };
		A762F0171C8CC672005581A4 /* ActivityFriendFollowViewModel.swift */ = {isa = PBXFileReference; fileEncoding = 4; lastKnownFileType = sourcecode.swift; path = ActivityFriendFollowViewModel.swift; sourceTree = "<group>"; };
		A762F01B1C8CD2B3005581A4 /* ActivitySuccessCell.swift */ = {isa = PBXFileReference; fileEncoding = 4; lastKnownFileType = sourcecode.swift; path = ActivitySuccessCell.swift; sourceTree = "<group>"; };
		A762F01E1C8CD2C0005581A4 /* ActivitySuccessViewModel.swift */ = {isa = PBXFileReference; fileEncoding = 4; lastKnownFileType = sourcecode.swift; path = ActivitySuccessViewModel.swift; sourceTree = "<group>"; };
		A77518FC1C8C8ADA0022F175 /* ActivityUpdateViewModel.swift */ = {isa = PBXFileReference; fileEncoding = 4; lastKnownFileType = sourcecode.swift; lineEnding = 0; path = ActivityUpdateViewModel.swift; sourceTree = "<group>"; xcLanguageSpecificationIdentifier = xcode.lang.swift; };
		A77518FF1C8C97510022F175 /* ActivityFriendBackingViewModel.swift */ = {isa = PBXFileReference; fileEncoding = 4; lastKnownFileType = sourcecode.swift; path = ActivityFriendBackingViewModel.swift; sourceTree = "<group>"; };
		A775190F1C8CADC80022F175 /* AppDelegateViewModelTests.swift */ = {isa = PBXFileReference; fileEncoding = 4; lastKnownFileType = sourcecode.swift; path = AppDelegateViewModelTests.swift; sourceTree = "<group>"; };
		A77519131C8CADFE0022F175 /* ActivitiesViewModelTests.swift */ = {isa = PBXFileReference; fileEncoding = 4; lastKnownFileType = sourcecode.swift; path = ActivitiesViewModelTests.swift; sourceTree = "<group>"; };
		A77519211C8CB0360022F175 /* CircleAvatarImageViewTests.swift */ = {isa = PBXFileReference; fileEncoding = 4; lastKnownFileType = sourcecode.swift; lineEnding = 0; path = CircleAvatarImageViewTests.swift; sourceTree = "<group>"; xcLanguageSpecificationIdentifier = xcode.lang.swift; };
		A775B51F1CA8705B00BBB587 /* RootTabBarViewController.swift */ = {isa = PBXFileReference; fileEncoding = 4; lastKnownFileType = sourcecode.swift; path = RootTabBarViewController.swift; sourceTree = "<group>"; };
		A775B5451CA871D700BBB587 /* RootViewModel.swift */ = {isa = PBXFileReference; fileEncoding = 4; lastKnownFileType = sourcecode.swift; lineEnding = 0; path = RootViewModel.swift; sourceTree = "<group>"; xcLanguageSpecificationIdentifier = xcode.lang.swift; };
		A775B54B1CA87C8500BBB587 /* RootViewModelTests.swift */ = {isa = PBXFileReference; fileEncoding = 4; lastKnownFileType = sourcecode.swift; path = RootViewModelTests.swift; sourceTree = "<group>"; };
		A775B54E1CA8869B00BBB587 /* Base */ = {isa = PBXFileReference; lastKnownFileType = file.storyboard; name = Base; path = Base.lproj/Profile.storyboard; sourceTree = "<group>"; };
		A775B5521CA886C500BBB587 /* Base */ = {isa = PBXFileReference; lastKnownFileType = file.storyboard; name = Base; path = Base.lproj/Dashboard.storyboard; sourceTree = "<group>"; };
		A775B5561CA886DD00BBB587 /* Base */ = {isa = PBXFileReference; lastKnownFileType = file.storyboard; name = Base; path = Base.lproj/Search.storyboard; sourceTree = "<group>"; };
		A77D7B061CBAAF5D0077586B /* Paginate.swift */ = {isa = PBXFileReference; fileEncoding = 4; lastKnownFileType = sourcecode.swift; path = Paginate.swift; sourceTree = "<group>"; };
		A77D7B341CBAC5F90077586B /* PaginateTests.swift */ = {isa = PBXFileReference; fileEncoding = 4; lastKnownFileType = sourcecode.swift; path = PaginateTests.swift; sourceTree = "<group>"; };
		A783237F1CB949EF000B094C /* DiscoveryViewModelTests.swift */ = {isa = PBXFileReference; fileEncoding = 4; lastKnownFileType = sourcecode.swift; path = DiscoveryViewModelTests.swift; sourceTree = "<group>"; };
		A78537921CB46CFB00385B73 /* KoalaTests.swift */ = {isa = PBXFileReference; fileEncoding = 4; lastKnownFileType = sourcecode.swift; path = KoalaTests.swift; sourceTree = "<group>"; };
		A78537BB1CB5416700385B73 /* UIDeviceType.swift */ = {isa = PBXFileReference; fileEncoding = 4; lastKnownFileType = sourcecode.swift; path = UIDeviceType.swift; sourceTree = "<group>"; };
		A78537E11CB5422100385B73 /* UIScreenType.swift */ = {isa = PBXFileReference; fileEncoding = 4; lastKnownFileType = sourcecode.swift; path = UIScreenType.swift; sourceTree = "<group>"; };
		A78537F71CB5803B00385B73 /* NSHTTPCookieStorageType.swift */ = {isa = PBXFileReference; fileEncoding = 4; lastKnownFileType = sourcecode.swift; path = NSHTTPCookieStorageType.swift; sourceTree = "<group>"; };
		A799C97F1CB7D99000ED75CA /* Models.xcodeproj */ = {isa = PBXFileReference; lastKnownFileType = "wrapper.pb-project"; name = Models.xcodeproj; path = Frameworks/KsApi/Frameworks/Models/Models.xcodeproj; sourceTree = "<group>"; };
		A799C9A31CB7D9DE00ED75CA /* ReactiveCocoa.xcodeproj */ = {isa = PBXFileReference; lastKnownFileType = "wrapper.pb-project"; name = ReactiveCocoa.xcodeproj; path = Frameworks/KsApi/Frameworks/ReactiveExtensions/Frameworks/ReactiveCocoa/ReactiveCocoa.xcodeproj; sourceTree = "<group>"; };
		A799C9BD1CB7DA7400ED75CA /* Result.xcodeproj */ = {isa = PBXFileReference; lastKnownFileType = "wrapper.pb-project"; name = Result.xcodeproj; path = Frameworks/KsApi/Frameworks/ReactiveExtensions/Frameworks/ReactiveCocoa/Carthage/Checkouts/Result/Result.xcodeproj; sourceTree = "<group>"; };
		A799C9DC1CB7DAC500ED75CA /* Curry.xcodeproj */ = {isa = PBXFileReference; lastKnownFileType = "wrapper.pb-project"; name = Curry.xcodeproj; path = Frameworks/KsApi/Frameworks/Models/Frameworks/Curry/Curry.xcodeproj; sourceTree = "<group>"; };
		A799C9EB1CB7DACA00ED75CA /* Argo.xcodeproj */ = {isa = PBXFileReference; lastKnownFileType = "wrapper.pb-project"; name = Argo.xcodeproj; path = Frameworks/KsApi/Frameworks/Models/Frameworks/Argo/Argo.xcodeproj; sourceTree = "<group>"; };
		A799CA0B1CB7DB2C00ED75CA /* Alamofire.xcodeproj */ = {isa = PBXFileReference; lastKnownFileType = "wrapper.pb-project"; name = Alamofire.xcodeproj; path = Frameworks/KsApi/Frameworks/Alamofire/Alamofire.xcodeproj; sourceTree = "<group>"; };
		A7A051E41CD12D9A005AF5E2 /* CommentsDataSource.swift */ = {isa = PBXFileReference; fileEncoding = 4; lastKnownFileType = sourcecode.swift; path = CommentsDataSource.swift; sourceTree = "<group>"; };
		A7A052121CD12DD7005AF5E2 /* CommentCell.swift */ = {isa = PBXFileReference; fileEncoding = 4; lastKnownFileType = sourcecode.swift; path = CommentCell.swift; sourceTree = "<group>"; };
		A7A052151CD12E0B005AF5E2 /* CommentCellViewModel.swift */ = {isa = PBXFileReference; fileEncoding = 4; lastKnownFileType = sourcecode.swift; path = CommentCellViewModel.swift; sourceTree = "<group>"; };
		A7A053491CD18D01005AF5E2 /* Comments.storyboard */ = {isa = PBXFileReference; fileEncoding = 4; lastKnownFileType = file.storyboard; path = Comments.storyboard; sourceTree = "<group>"; };
		A7A0534C1CD19C68005AF5E2 /* CommentDialogViewController.swift */ = {isa = PBXFileReference; fileEncoding = 4; lastKnownFileType = sourcecode.swift; path = CommentDialogViewController.swift; sourceTree = "<group>"; };
		A7A1CAA81CDCD3C70037AB20 /* MessageThreadsViewModel.swift */ = {isa = PBXFileReference; fileEncoding = 4; lastKnownFileType = sourcecode.swift; path = MessageThreadsViewModel.swift; sourceTree = "<group>"; };
		A7A1CAD61CDCD5620037AB20 /* MessageThreadsViewModelTests.swift */ = {isa = PBXFileReference; fileEncoding = 4; lastKnownFileType = sourcecode.swift; path = MessageThreadsViewModelTests.swift; sourceTree = "<group>"; };
		A7A29F491CC3DE5F002BE580 /* ValueCellDataSourceTests.swift */ = {isa = PBXFileReference; fileEncoding = 4; lastKnownFileType = sourcecode.swift; path = ValueCellDataSourceTests.swift; sourceTree = "<group>"; };
		A7B693FE1C8789C100C49A4F /* HockeyManagerType.swift */ = {isa = PBXFileReference; fileEncoding = 4; lastKnownFileType = sourcecode.swift; path = HockeyManagerType.swift; sourceTree = "<group>"; };
		A7B694271C87A04C00C49A4F /* HockeySDK.framework */ = {isa = PBXFileReference; lastKnownFileType = wrapper.framework; path = HockeySDK.framework; sourceTree = "<group>"; };
		A7B694291C87A04C00C49A4F /* HockeySDKResources.bundle */ = {isa = PBXFileReference; lastKnownFileType = "wrapper.plug-in"; path = HockeySDKResources.bundle; sourceTree = "<group>"; };
		A7B694301C87A07100C49A4F /* HockeySDK.framework */ = {isa = PBXFileReference; lastKnownFileType = wrapper.framework; path = HockeySDK.framework; sourceTree = "<group>"; };
		A7B694321C87A07100C49A4F /* HockeySDKResources.bundle */ = {isa = PBXFileReference; lastKnownFileType = "wrapper.plug-in"; path = HockeySDKResources.bundle; sourceTree = "<group>"; };
		A7C725781C85D36D005A016B /* AppEnvironment.swift */ = {isa = PBXFileReference; fileEncoding = 4; lastKnownFileType = sourcecode.swift; lineEnding = 0; path = AppEnvironment.swift; sourceTree = "<group>"; xcLanguageSpecificationIdentifier = xcode.lang.swift; };
		A7C725791C85D36D005A016B /* AssetImageGeneratorType.swift */ = {isa = PBXFileReference; fileEncoding = 4; lastKnownFileType = sourcecode.swift; lineEnding = 0; path = AssetImageGeneratorType.swift; sourceTree = "<group>"; xcLanguageSpecificationIdentifier = xcode.lang.swift; };
		A7C7257A1C85D36D005A016B /* AVPlayerView.swift */ = {isa = PBXFileReference; fileEncoding = 4; lastKnownFileType = sourcecode.swift; path = AVPlayerView.swift; sourceTree = "<group>"; };
		A7C7257F1C85D36D005A016B /* Environment.swift */ = {isa = PBXFileReference; fileEncoding = 4; lastKnownFileType = sourcecode.swift; lineEnding = 0; path = Environment.swift; sourceTree = "<group>"; xcLanguageSpecificationIdentifier = xcode.lang.swift; };
		A7C725801C85D36D005A016B /* Format.swift */ = {isa = PBXFileReference; fileEncoding = 4; lastKnownFileType = sourcecode.swift; path = Format.swift; sourceTree = "<group>"; };
		A7C725811C85D36D005A016B /* GradientView.swift */ = {isa = PBXFileReference; fileEncoding = 4; lastKnownFileType = sourcecode.swift; path = GradientView.swift; sourceTree = "<group>"; };
		A7C725821C85D36D005A016B /* Language.swift */ = {isa = PBXFileReference; fileEncoding = 4; lastKnownFileType = sourcecode.swift; lineEnding = 0; path = Language.swift; sourceTree = "<group>"; xcLanguageSpecificationIdentifier = xcode.lang.swift; };
		A7C725831C85D36D005A016B /* LaunchedCountries.swift */ = {isa = PBXFileReference; fileEncoding = 4; lastKnownFileType = sourcecode.swift; path = LaunchedCountries.swift; sourceTree = "<group>"; };
		A7C725841C85D36D005A016B /* LocalizedString.swift */ = {isa = PBXFileReference; fileEncoding = 4; lastKnownFileType = sourcecode.swift; lineEnding = 0; path = LocalizedString.swift; sourceTree = "<group>"; xcLanguageSpecificationIdentifier = xcode.lang.swift; };
		A7C725911C85D36D005A016B /* NSBundleType.swift */ = {isa = PBXFileReference; fileEncoding = 4; lastKnownFileType = sourcecode.swift; path = NSBundleType.swift; sourceTree = "<group>"; };
		A7C725921C85D36D005A016B /* String+SimpleHTML.swift */ = {isa = PBXFileReference; fileEncoding = 4; lastKnownFileType = sourcecode.swift; path = "String+SimpleHTML.swift"; sourceTree = "<group>"; };
		A7C725931C85D36D005A016B /* Strings.swift */ = {isa = PBXFileReference; fileEncoding = 4; lastKnownFileType = sourcecode.swift; path = Strings.swift; sourceTree = "<group>"; };
		A7C725941C85D36D005A016B /* UIButton+LocalizedKey.swift */ = {isa = PBXFileReference; fileEncoding = 4; lastKnownFileType = sourcecode.swift; path = "UIButton+LocalizedKey.swift"; sourceTree = "<group>"; };
		A7C725951C85D36D005A016B /* UIGestureRecognizer-Extensions.swift */ = {isa = PBXFileReference; fileEncoding = 4; lastKnownFileType = sourcecode.swift; path = "UIGestureRecognizer-Extensions.swift"; sourceTree = "<group>"; };
		A7C725961C85D36D005A016B /* UILabel+IBClear.swift */ = {isa = PBXFileReference; fileEncoding = 4; lastKnownFileType = sourcecode.swift; path = "UILabel+IBClear.swift"; sourceTree = "<group>"; };
		A7C725971C85D36D005A016B /* UILabel+LocalizedKey.swift */ = {isa = PBXFileReference; fileEncoding = 4; lastKnownFileType = sourcecode.swift; path = "UILabel+LocalizedKey.swift"; sourceTree = "<group>"; };
		A7C725981C85D36D005A016B /* UILabel+SimpleHTML.swift */ = {isa = PBXFileReference; fileEncoding = 4; lastKnownFileType = sourcecode.swift; path = "UILabel+SimpleHTML.swift"; sourceTree = "<group>"; };
		A7C725991C85D36D005A016B /* UIPress-Extensions.swift */ = {isa = PBXFileReference; fileEncoding = 4; lastKnownFileType = sourcecode.swift; path = "UIPress-Extensions.swift"; sourceTree = "<group>"; };
		A7C7959E1C873A870081977F /* Kickstarter_Framework.framework */ = {isa = PBXFileReference; explicitFileType = wrapper.framework; includeInIndex = 0; path = Kickstarter_Framework.framework; sourceTree = BUILT_PRODUCTS_DIR; };
		A7C795C71C873B800081977F /* Kickstarter-iOS.playground */ = {isa = PBXFileReference; lastKnownFileType = file.playground; path = "Kickstarter-iOS.playground"; sourceTree = "<group>"; };
		A7C795CD1C873BD50081977F /* Kickstarter_Framework.framework */ = {isa = PBXFileReference; explicitFileType = wrapper.framework; includeInIndex = 0; path = Kickstarter_Framework.framework; sourceTree = BUILT_PRODUCTS_DIR; };
		A7C7961F1C873CD90081977F /* Kickstarter-tvOS.playground */ = {isa = PBXFileReference; lastKnownFileType = file.playground; path = "Kickstarter-tvOS.playground"; sourceTree = "<group>"; };
		A7CA0DD81CE695F10030092C /* MessagesSearchViewModelTests.swift */ = {isa = PBXFileReference; fileEncoding = 4; lastKnownFileType = sourcecode.swift; path = MessagesSearchViewModelTests.swift; sourceTree = "<group>"; };
		A7D1F8E41C84FB55000D41D5 /* KsApi.xcodeproj */ = {isa = PBXFileReference; lastKnownFileType = "wrapper.pb-project"; name = KsApi.xcodeproj; path = Frameworks/KsApi/KsApi.xcodeproj; sourceTree = "<group>"; };
		A7D1F9451C850B7C000D41D5 /* KickDebug.app */ = {isa = PBXFileReference; explicitFileType = wrapper.application; includeInIndex = 0; path = KickDebug.app; sourceTree = BUILT_PRODUCTS_DIR; };
		A7D1F9471C850B7C000D41D5 /* AppDelegate.swift */ = {isa = PBXFileReference; lastKnownFileType = sourcecode.swift; path = AppDelegate.swift; sourceTree = "<group>"; };
		A7D1F94E1C850B7C000D41D5 /* Base */ = {isa = PBXFileReference; lastKnownFileType = file.storyboard; name = Base; path = Base.lproj/Main.storyboard; sourceTree = "<group>"; };
		A7D1F9501C850B7C000D41D5 /* Assets.xcassets */ = {isa = PBXFileReference; lastKnownFileType = folder.assetcatalog; path = Assets.xcassets; sourceTree = "<group>"; };
		A7D1F9531C850B7C000D41D5 /* Base */ = {isa = PBXFileReference; lastKnownFileType = file.storyboard; name = Base; path = Base.lproj/LaunchScreen.storyboard; sourceTree = "<group>"; };
		A7D1F9551C850B7C000D41D5 /* Info.plist */ = {isa = PBXFileReference; lastKnownFileType = text.plist.xml; path = Info.plist; sourceTree = "<group>"; };
		A7D1F95A1C850B7C000D41D5 /* Kickstarter-iOSTests.xctest */ = {isa = PBXFileReference; explicitFileType = wrapper.cfbundle; includeInIndex = 0; path = "Kickstarter-iOSTests.xctest"; sourceTree = BUILT_PRODUCTS_DIR; };
		A7D1F96B1C850C34000D41D5 /* HomeViewModelTests.swift */ = {isa = PBXFileReference; fileEncoding = 4; lastKnownFileType = sourcecode.swift; lineEnding = 0; path = HomeViewModelTests.swift; sourceTree = "<group>"; xcLanguageSpecificationIdentifier = xcode.lang.swift; };
		A7D1F96C1C850C34000D41D5 /* Info.plist */ = {isa = PBXFileReference; fileEncoding = 4; lastKnownFileType = text.plist.xml; path = Info.plist; sourceTree = "<group>"; };
		A7D1F96D1C850C34000D41D5 /* kickstartertvTests.swift */ = {isa = PBXFileReference; fileEncoding = 4; lastKnownFileType = sourcecode.swift; path = kickstartertvTests.swift; sourceTree = "<group>"; };
		A7D1F9711C850C34000D41D5 /* PlaylistViewModelTests.swift */ = {isa = PBXFileReference; fileEncoding = 4; lastKnownFileType = sourcecode.swift; lineEnding = 0; path = PlaylistViewModelTests.swift; sourceTree = "<group>"; xcLanguageSpecificationIdentifier = xcode.lang.swift; };
		A7D1F9741C850C34000D41D5 /* MockAssetImageGenerators.swift */ = {isa = PBXFileReference; fileEncoding = 4; lastKnownFileType = sourcecode.swift; lineEnding = 0; path = MockAssetImageGenerators.swift; sourceTree = "<group>"; xcLanguageSpecificationIdentifier = xcode.lang.swift; };
		A7D1F9901C850CB2000D41D5 /* Info.plist */ = {isa = PBXFileReference; fileEncoding = 4; lastKnownFileType = text.plist.xml; path = Info.plist; sourceTree = "<group>"; };
		A7D1F9911C850CB2000D41D5 /* KickstarterTests.swift */ = {isa = PBXFileReference; fileEncoding = 4; lastKnownFileType = sourcecode.swift; path = KickstarterTests.swift; sourceTree = "<group>"; };
		A7DB1C2F1C9E225F008244DA /* CommentsViewModel.swift */ = {isa = PBXFileReference; fileEncoding = 4; lastKnownFileType = sourcecode.swift; path = CommentsViewModel.swift; sourceTree = "<group>"; };
		A7DB1C541C9E226F008244DA /* CommentsViewModelTests.swift */ = {isa = PBXFileReference; fileEncoding = 4; lastKnownFileType = sourcecode.swift; lineEnding = 0; path = CommentsViewModelTests.swift; sourceTree = "<group>"; xcLanguageSpecificationIdentifier = xcode.lang.swift; };
		A7DC836D1C9DB6EE00BB2B44 /* ProjectViewModelTests.swift */ = {isa = PBXFileReference; fileEncoding = 4; lastKnownFileType = sourcecode.swift; lineEnding = 0; path = ProjectViewModelTests.swift; sourceTree = "<group>"; xcLanguageSpecificationIdentifier = xcode.lang.swift; };
		A7DC83951C9DBBE700BB2B44 /* RefTag.swift */ = {isa = PBXFileReference; fileEncoding = 4; lastKnownFileType = sourcecode.swift; path = RefTag.swift; sourceTree = "<group>"; };
		A7DC83981C9DBEFA00BB2B44 /* RefTagTests.swift */ = {isa = PBXFileReference; fileEncoding = 4; lastKnownFileType = sourcecode.swift; path = RefTagTests.swift; sourceTree = "<group>"; };
		A7E06C791C5A6EB300EBDCC2 /* Kickstarter.app */ = {isa = PBXFileReference; explicitFileType = wrapper.application; includeInIndex = 0; path = Kickstarter.app; sourceTree = BUILT_PRODUCTS_DIR; };
		A7E06C7C1C5A6EB300EBDCC2 /* AppDelegate.swift */ = {isa = PBXFileReference; lastKnownFileType = sourcecode.swift; path = AppDelegate.swift; sourceTree = "<group>"; };
		A7E06C7E1C5A6EB300EBDCC2 /* ViewController.swift */ = {isa = PBXFileReference; lastKnownFileType = sourcecode.swift; path = ViewController.swift; sourceTree = "<group>"; };
		A7E06C811C5A6EB300EBDCC2 /* Base */ = {isa = PBXFileReference; lastKnownFileType = file.storyboard; name = Base; path = Base.lproj/Main.storyboard; sourceTree = "<group>"; };
		A7E06C831C5A6EB300EBDCC2 /* Assets.xcassets */ = {isa = PBXFileReference; lastKnownFileType = folder.assetcatalog; path = Assets.xcassets; sourceTree = "<group>"; };
		A7E06C8A1C5A6EB300EBDCC2 /* Kickstarter.xctest */ = {isa = PBXFileReference; explicitFileType = wrapper.cfbundle; includeInIndex = 0; path = Kickstarter.xctest; sourceTree = BUILT_PRODUCTS_DIR; };
		A7E06CA81C5BFB3800EBDCC2 /* DiscoveryProjectData.swift */ = {isa = PBXFileReference; fileEncoding = 4; lastKnownFileType = sourcecode.swift; lineEnding = 0; path = DiscoveryProjectData.swift; sourceTree = "<group>"; xcLanguageSpecificationIdentifier = xcode.lang.swift; };
		A7E06CA91C5BFB3800EBDCC2 /* HomePlaylistsDataSource.swift */ = {isa = PBXFileReference; fileEncoding = 4; lastKnownFileType = sourcecode.swift; lineEnding = 0; path = HomePlaylistsDataSource.swift; sourceTree = "<group>"; xcLanguageSpecificationIdentifier = xcode.lang.swift; };
		A7E06CAA1C5BFB3800EBDCC2 /* PlaylistTrayDataSource.swift */ = {isa = PBXFileReference; fileEncoding = 4; lastKnownFileType = sourcecode.swift; lineEnding = 0; path = PlaylistTrayDataSource.swift; sourceTree = "<group>"; xcLanguageSpecificationIdentifier = xcode.lang.swift; };
		A7E06CAB1C5BFB3800EBDCC2 /* ProjectsDataSource.swift */ = {isa = PBXFileReference; fileEncoding = 4; lastKnownFileType = sourcecode.swift; lineEnding = 0; path = ProjectsDataSource.swift; sourceTree = "<group>"; xcLanguageSpecificationIdentifier = xcode.lang.swift; };
		A7E06CAC1C5BFB3800EBDCC2 /* ProjectViewDataSource.swift */ = {isa = PBXFileReference; fileEncoding = 4; lastKnownFileType = sourcecode.swift; lineEnding = 0; path = ProjectViewDataSource.swift; sourceTree = "<group>"; xcLanguageSpecificationIdentifier = xcode.lang.swift; };
		A7E06CAD1C5BFB3800EBDCC2 /* SearchDataSource.swift */ = {isa = PBXFileReference; fileEncoding = 4; lastKnownFileType = sourcecode.swift; path = SearchDataSource.swift; sourceTree = "<group>"; };
		A7E06CAF1C5BFB3800EBDCC2 /* ionicons.ttf */ = {isa = PBXFileReference; lastKnownFileType = file; path = ionicons.ttf; sourceTree = "<group>"; };
		A7E06CB11C5BFB3800EBDCC2 /* Playlist.swift */ = {isa = PBXFileReference; fileEncoding = 4; lastKnownFileType = sourcecode.swift; lineEnding = 0; path = Playlist.swift; sourceTree = "<group>"; xcLanguageSpecificationIdentifier = xcode.lang.swift; };
		A7E06CB31C5BFB3800EBDCC2 /* Info.plist */ = {isa = PBXFileReference; fileEncoding = 4; lastKnownFileType = text.plist.xml; path = Info.plist; sourceTree = "<group>"; };
		A7E06CB51C5BFB3800EBDCC2 /* EmptyViewModel.swift */ = {isa = PBXFileReference; fileEncoding = 4; lastKnownFileType = sourcecode.swift; lineEnding = 0; path = EmptyViewModel.swift; sourceTree = "<group>"; xcLanguageSpecificationIdentifier = xcode.lang.swift; };
		A7E06CB61C5BFB3800EBDCC2 /* HomePlaylistViewModel.swift */ = {isa = PBXFileReference; fileEncoding = 4; lastKnownFileType = sourcecode.swift; lineEnding = 0; path = HomePlaylistViewModel.swift; sourceTree = "<group>"; xcLanguageSpecificationIdentifier = xcode.lang.swift; };
		A7E06CB71C5BFB3800EBDCC2 /* HomeViewModel.swift */ = {isa = PBXFileReference; fileEncoding = 4; lastKnownFileType = sourcecode.swift; lineEnding = 0; path = HomeViewModel.swift; sourceTree = "<group>"; xcLanguageSpecificationIdentifier = xcode.lang.swift; };
		A7E06CB81C5BFB3800EBDCC2 /* LoginViewModel.swift */ = {isa = PBXFileReference; fileEncoding = 4; lastKnownFileType = sourcecode.swift; lineEnding = 0; path = LoginViewModel.swift; sourceTree = "<group>"; xcLanguageSpecificationIdentifier = xcode.lang.swift; };
		A7E06CB91C5BFB3800EBDCC2 /* PlaylistExplorerViewModel.swift */ = {isa = PBXFileReference; fileEncoding = 4; lastKnownFileType = sourcecode.swift; lineEnding = 0; path = PlaylistExplorerViewModel.swift; sourceTree = "<group>"; xcLanguageSpecificationIdentifier = xcode.lang.swift; };
		A7E06CBA1C5BFB3800EBDCC2 /* PlaylistsMenuViewModel.swift */ = {isa = PBXFileReference; fileEncoding = 4; lastKnownFileType = sourcecode.swift; lineEnding = 0; path = PlaylistsMenuViewModel.swift; sourceTree = "<group>"; xcLanguageSpecificationIdentifier = xcode.lang.swift; };
		A7E06CBB1C5BFB3800EBDCC2 /* PlaylistTrayViewModel.swift */ = {isa = PBXFileReference; fileEncoding = 4; lastKnownFileType = sourcecode.swift; lineEnding = 0; path = PlaylistTrayViewModel.swift; sourceTree = "<group>"; xcLanguageSpecificationIdentifier = xcode.lang.swift; };
		A7E06CBC1C5BFB3800EBDCC2 /* PlaylistViewModel.swift */ = {isa = PBXFileReference; fileEncoding = 4; lastKnownFileType = sourcecode.swift; lineEnding = 0; path = PlaylistViewModel.swift; sourceTree = "<group>"; xcLanguageSpecificationIdentifier = xcode.lang.swift; };
		A7E06CBD1C5BFB3800EBDCC2 /* ProfileViewModel.swift */ = {isa = PBXFileReference; fileEncoding = 4; lastKnownFileType = sourcecode.swift; lineEnding = 0; path = ProfileViewModel.swift; sourceTree = "<group>"; xcLanguageSpecificationIdentifier = xcode.lang.swift; };
		A7E06CBE1C5BFB3800EBDCC2 /* ProjectPlayerViewModel.swift */ = {isa = PBXFileReference; fileEncoding = 4; lastKnownFileType = sourcecode.swift; lineEnding = 0; path = ProjectPlayerViewModel.swift; sourceTree = "<group>"; xcLanguageSpecificationIdentifier = xcode.lang.swift; };
		A7E06CBF1C5BFB3800EBDCC2 /* ProjectViewModel.swift */ = {isa = PBXFileReference; fileEncoding = 4; lastKnownFileType = sourcecode.swift; lineEnding = 0; path = ProjectViewModel.swift; sourceTree = "<group>"; xcLanguageSpecificationIdentifier = xcode.lang.swift; };
		A7E06CC01C5BFB3800EBDCC2 /* SearchViewModel.swift */ = {isa = PBXFileReference; fileEncoding = 4; lastKnownFileType = sourcecode.swift; lineEnding = 0; path = SearchViewModel.swift; sourceTree = "<group>"; xcLanguageSpecificationIdentifier = xcode.lang.swift; };
		A7E06CC31C5BFB3800EBDCC2 /* Base */ = {isa = PBXFileReference; lastKnownFileType = text.plist.strings; name = Base; path = Base.lproj/Localizable.strings; sourceTree = "<group>"; };
		A7E06CC41C5BFB3800EBDCC2 /* de */ = {isa = PBXFileReference; lastKnownFileType = text.plist.strings; name = de; path = de.lproj/Localizable.strings; sourceTree = "<group>"; };
		A7E06CC51C5BFB3800EBDCC2 /* es */ = {isa = PBXFileReference; lastKnownFileType = text.plist.strings; name = es; path = es.lproj/Localizable.strings; sourceTree = "<group>"; };
		A7E06CC61C5BFB3800EBDCC2 /* fr */ = {isa = PBXFileReference; lastKnownFileType = text.plist.strings; name = fr; path = fr.lproj/Localizable.strings; sourceTree = "<group>"; };
		A7E06CC91C5BFB3800EBDCC2 /* DiscoveryProjectCell.swift */ = {isa = PBXFileReference; fileEncoding = 4; lastKnownFileType = sourcecode.swift; path = DiscoveryProjectCell.swift; sourceTree = "<group>"; };
		A7E06CCA1C5BFB3800EBDCC2 /* DiscoveryProjectCell.xib */ = {isa = PBXFileReference; fileEncoding = 4; lastKnownFileType = file.xib; path = DiscoveryProjectCell.xib; sourceTree = "<group>"; };
		A7E06CCB1C5BFB3800EBDCC2 /* HomePlaylistCell.swift */ = {isa = PBXFileReference; fileEncoding = 4; lastKnownFileType = sourcecode.swift; lineEnding = 0; path = HomePlaylistCell.swift; sourceTree = "<group>"; xcLanguageSpecificationIdentifier = xcode.lang.swift; };
		A7E06CCC1C5BFB3800EBDCC2 /* HomePlaylistCell.xib */ = {isa = PBXFileReference; fileEncoding = 4; lastKnownFileType = file.xib; path = HomePlaylistCell.xib; sourceTree = "<group>"; };
		A7E06CCD1C5BFB3800EBDCC2 /* PlaylistTrayCell.swift */ = {isa = PBXFileReference; fileEncoding = 4; lastKnownFileType = sourcecode.swift; lineEnding = 0; path = PlaylistTrayCell.swift; sourceTree = "<group>"; xcLanguageSpecificationIdentifier = xcode.lang.swift; };
		A7E06CCE1C5BFB3800EBDCC2 /* PlaylistTrayCell.xib */ = {isa = PBXFileReference; fileEncoding = 4; lastKnownFileType = file.xib; path = PlaylistTrayCell.xib; sourceTree = "<group>"; };
		A7E06CCF1C5BFB3800EBDCC2 /* ProjectCell.swift */ = {isa = PBXFileReference; fileEncoding = 4; lastKnownFileType = sourcecode.swift; path = ProjectCell.swift; sourceTree = "<group>"; };
		A7E06CD01C5BFB3800EBDCC2 /* ProjectCell.xib */ = {isa = PBXFileReference; fileEncoding = 4; lastKnownFileType = file.xib; path = ProjectCell.xib; sourceTree = "<group>"; };
		A7E06CD11C5BFB3800EBDCC2 /* ProjectMoreInfoCell.swift */ = {isa = PBXFileReference; fileEncoding = 4; lastKnownFileType = sourcecode.swift; path = ProjectMoreInfoCell.swift; sourceTree = "<group>"; };
		A7E06CD21C5BFB3800EBDCC2 /* ProjectMoreInfoCell.xib */ = {isa = PBXFileReference; fileEncoding = 4; lastKnownFileType = file.xib; path = ProjectMoreInfoCell.xib; sourceTree = "<group>"; };
		A7E06CD31C5BFB3800EBDCC2 /* ProjectRecommendationsCell.swift */ = {isa = PBXFileReference; fileEncoding = 4; lastKnownFileType = sourcecode.swift; lineEnding = 0; path = ProjectRecommendationsCell.swift; sourceTree = "<group>"; xcLanguageSpecificationIdentifier = xcode.lang.swift; };
		A7E06CD41C5BFB3800EBDCC2 /* ProjectRecommendationsCell.xib */ = {isa = PBXFileReference; fileEncoding = 4; lastKnownFileType = file.xib; path = ProjectRecommendationsCell.xib; sourceTree = "<group>"; };
		A7E06CD51C5BFB3800EBDCC2 /* ProjectRewardCell.swift */ = {isa = PBXFileReference; fileEncoding = 4; lastKnownFileType = sourcecode.swift; lineEnding = 0; path = ProjectRewardCell.swift; sourceTree = "<group>"; xcLanguageSpecificationIdentifier = xcode.lang.swift; };
		A7E06CD61C5BFB3800EBDCC2 /* ProjectRewardCell.xib */ = {isa = PBXFileReference; fileEncoding = 4; lastKnownFileType = file.xib; path = ProjectRewardCell.xib; sourceTree = "<group>"; };
		A7E06CD71C5BFB3800EBDCC2 /* ProjectRewardsCollectionViewCell.swift */ = {isa = PBXFileReference; fileEncoding = 4; lastKnownFileType = sourcecode.swift; lineEnding = 0; path = ProjectRewardsCollectionViewCell.swift; sourceTree = "<group>"; xcLanguageSpecificationIdentifier = xcode.lang.swift; };
		A7E06CD81C5BFB3800EBDCC2 /* ProjectRewardsCollectionViewCell.xib */ = {isa = PBXFileReference; fileEncoding = 4; lastKnownFileType = file.xib; path = ProjectRewardsCollectionViewCell.xib; sourceTree = "<group>"; };
		A7E06CD91C5BFB3800EBDCC2 /* ProjectShelfCell.swift */ = {isa = PBXFileReference; fileEncoding = 4; lastKnownFileType = sourcecode.swift; path = ProjectShelfCell.swift; sourceTree = "<group>"; };
		A7E06CDA1C5BFB3800EBDCC2 /* ProjectShelfCell.xib */ = {isa = PBXFileReference; fileEncoding = 4; lastKnownFileType = file.xib; path = ProjectShelfCell.xib; sourceTree = "<group>"; };
		A7E06CDC1C5BFB3800EBDCC2 /* HomeViewController.swift */ = {isa = PBXFileReference; fileEncoding = 4; lastKnownFileType = sourcecode.swift; lineEnding = 0; path = HomeViewController.swift; sourceTree = "<group>"; xcLanguageSpecificationIdentifier = xcode.lang.swift; };
		A7E06CDD1C5BFB3800EBDCC2 /* HomeViewController.xib */ = {isa = PBXFileReference; fileEncoding = 4; lastKnownFileType = file.xib; path = HomeViewController.xib; sourceTree = "<group>"; };
		A7E06CDE1C5BFB3800EBDCC2 /* LoginViewController.swift */ = {isa = PBXFileReference; fileEncoding = 4; lastKnownFileType = sourcecode.swift; lineEnding = 0; path = LoginViewController.swift; sourceTree = "<group>"; xcLanguageSpecificationIdentifier = xcode.lang.swift; };
		A7E06CDF1C5BFB3800EBDCC2 /* LoginViewController.xib */ = {isa = PBXFileReference; fileEncoding = 4; lastKnownFileType = file.xib; path = LoginViewController.xib; sourceTree = "<group>"; };
		A7E06CE01C5BFB3800EBDCC2 /* PlaylistExplorerViewController.swift */ = {isa = PBXFileReference; fileEncoding = 4; lastKnownFileType = sourcecode.swift; lineEnding = 0; path = PlaylistExplorerViewController.swift; sourceTree = "<group>"; xcLanguageSpecificationIdentifier = xcode.lang.swift; };
		A7E06CE11C5BFB3800EBDCC2 /* PlaylistExplorerViewController.xib */ = {isa = PBXFileReference; fileEncoding = 4; lastKnownFileType = file.xib; path = PlaylistExplorerViewController.xib; sourceTree = "<group>"; };
		A7E06CE21C5BFB3800EBDCC2 /* PlaylistTrayViewController.swift */ = {isa = PBXFileReference; fileEncoding = 4; lastKnownFileType = sourcecode.swift; lineEnding = 0; path = PlaylistTrayViewController.swift; sourceTree = "<group>"; xcLanguageSpecificationIdentifier = xcode.lang.swift; };
		A7E06CE31C5BFB3800EBDCC2 /* PlaylistTrayViewController.xib */ = {isa = PBXFileReference; fileEncoding = 4; lastKnownFileType = file.xib; path = PlaylistTrayViewController.xib; sourceTree = "<group>"; };
		A7E06CE41C5BFB3800EBDCC2 /* PlaylistViewController.swift */ = {isa = PBXFileReference; fileEncoding = 4; lastKnownFileType = sourcecode.swift; lineEnding = 0; path = PlaylistViewController.swift; sourceTree = "<group>"; xcLanguageSpecificationIdentifier = xcode.lang.swift; };
		A7E06CE51C5BFB3800EBDCC2 /* PlaylistViewController.xib */ = {isa = PBXFileReference; fileEncoding = 4; lastKnownFileType = file.xib; path = PlaylistViewController.xib; sourceTree = "<group>"; };
		A7E06CE61C5BFB3800EBDCC2 /* ProfileViewController.swift */ = {isa = PBXFileReference; fileEncoding = 4; lastKnownFileType = sourcecode.swift; lineEnding = 0; path = ProfileViewController.swift; sourceTree = "<group>"; xcLanguageSpecificationIdentifier = xcode.lang.swift; };
		A7E06CE71C5BFB3800EBDCC2 /* ProfileViewController.xib */ = {isa = PBXFileReference; fileEncoding = 4; lastKnownFileType = file.xib; path = ProfileViewController.xib; sourceTree = "<group>"; };
		A7E06CE81C5BFB3800EBDCC2 /* ProjectPlayerViewController.swift */ = {isa = PBXFileReference; fileEncoding = 4; lastKnownFileType = sourcecode.swift; lineEnding = 0; path = ProjectPlayerViewController.swift; sourceTree = "<group>"; xcLanguageSpecificationIdentifier = xcode.lang.swift; };
		A7E06CE91C5BFB3800EBDCC2 /* ProjectViewController.swift */ = {isa = PBXFileReference; fileEncoding = 4; lastKnownFileType = sourcecode.swift; lineEnding = 0; path = ProjectViewController.swift; sourceTree = "<group>"; xcLanguageSpecificationIdentifier = xcode.lang.swift; };
		A7E06CEA1C5BFB3800EBDCC2 /* ProjectViewController.xib */ = {isa = PBXFileReference; fileEncoding = 4; lastKnownFileType = file.xib; path = ProjectViewController.xib; sourceTree = "<group>"; };
		A7E06CEB1C5BFB3800EBDCC2 /* SearchViewController.swift */ = {isa = PBXFileReference; fileEncoding = 4; lastKnownFileType = sourcecode.swift; lineEnding = 0; path = SearchViewController.swift; sourceTree = "<group>"; xcLanguageSpecificationIdentifier = xcode.lang.swift; };
		A7E06CEC1C5BFB3800EBDCC2 /* SearchViewController.xib */ = {isa = PBXFileReference; fileEncoding = 4; lastKnownFileType = file.xib; path = SearchViewController.xib; sourceTree = "<group>"; };
		A7E06CED1C5BFB3800EBDCC2 /* FocusGuideView.swift */ = {isa = PBXFileReference; fileEncoding = 4; lastKnownFileType = sourcecode.swift; path = FocusGuideView.swift; sourceTree = "<group>"; };
		A7E06CEE1C5BFB3800EBDCC2 /* PlaylistExplorerTransitionAnimator.swift */ = {isa = PBXFileReference; fileEncoding = 4; lastKnownFileType = sourcecode.swift; lineEnding = 0; path = PlaylistExplorerTransitionAnimator.swift; sourceTree = "<group>"; xcLanguageSpecificationIdentifier = xcode.lang.swift; };
		A7E06CEF1C5BFB3800EBDCC2 /* ProjectTrayTransitionAnimator.swift */ = {isa = PBXFileReference; fileEncoding = 4; lastKnownFileType = sourcecode.swift; lineEnding = 0; path = ProjectTrayTransitionAnimator.swift; sourceTree = "<group>"; xcLanguageSpecificationIdentifier = xcode.lang.swift; };
		A7E06CF01C5BFB3800EBDCC2 /* ProjectVideoTransitionAnimator.swift */ = {isa = PBXFileReference; fileEncoding = 4; lastKnownFileType = sourcecode.swift; path = ProjectVideoTransitionAnimator.swift; sourceTree = "<group>"; };
		A7E315B21C88A8A2000DD85A /* DiscoveryViewModel.swift */ = {isa = PBXFileReference; fileEncoding = 4; lastKnownFileType = sourcecode.swift; path = DiscoveryViewModel.swift; sourceTree = "<group>"; };
		A7E315C41C88AAA8000DD85A /* DiscoveryProjectsDataSource.swift */ = {isa = PBXFileReference; fileEncoding = 4; lastKnownFileType = sourcecode.swift; path = DiscoveryProjectsDataSource.swift; sourceTree = "<group>"; };
		A7E315C71C88ABAC000DD85A /* DiscoveryProjectViewModel.swift */ = {isa = PBXFileReference; fileEncoding = 4; lastKnownFileType = sourcecode.swift; path = DiscoveryProjectViewModel.swift; sourceTree = "<group>"; };
		A7E315CA1C88AC91000DD85A /* DiscoveryProjectCell.swift */ = {isa = PBXFileReference; fileEncoding = 4; lastKnownFileType = sourcecode.swift; path = DiscoveryProjectCell.swift; sourceTree = "<group>"; };
		A7E8FAC11CD67F5C00DBF142 /* SearchDataSourceTests.swift */ = {isa = PBXFileReference; fileEncoding = 4; lastKnownFileType = sourcecode.swift; path = SearchDataSourceTests.swift; sourceTree = "<group>"; };
		A7F761741C85FA40005405ED /* ActivitiesViewController.swift */ = {isa = PBXFileReference; fileEncoding = 4; lastKnownFileType = sourcecode.swift; path = ActivitiesViewController.swift; sourceTree = "<group>"; };
		A7F761761C85FACB005405ED /* LoginToutViewController.swift */ = {isa = PBXFileReference; fileEncoding = 4; lastKnownFileType = sourcecode.swift; lineEnding = 0; path = LoginToutViewController.swift; sourceTree = "<group>"; xcLanguageSpecificationIdentifier = xcode.lang.swift; };
		A7FC8C051C8F1DEA00C3B49B /* CircleAvatarImageView.swift */ = {isa = PBXFileReference; fileEncoding = 4; lastKnownFileType = sourcecode.swift; path = CircleAvatarImageView.swift; sourceTree = "<group>"; };
		A7FC8C091C8F2CF600C3B49B /* Base */ = {isa = PBXFileReference; lastKnownFileType = file.storyboard; name = Base; path = Base.lproj/Activity.storyboard; sourceTree = "<group>"; };
		A7FC8C0D1C8F2D6300C3B49B /* Base */ = {isa = PBXFileReference; lastKnownFileType = file.storyboard; name = Base; path = Base.lproj/Discovery.storyboard; sourceTree = "<group>"; };
		A7FC8C271C8F2DCF00C3B49B /* Base */ = {isa = PBXFileReference; lastKnownFileType = file.storyboard; name = Base; path = Base.lproj/Project.storyboard; sourceTree = "<group>"; };
		A7FC8C4D1C8F43E400C3B49B /* ProjectRewardCellViewModel.swift */ = {isa = PBXFileReference; fileEncoding = 4; lastKnownFileType = sourcecode.swift; path = ProjectRewardCellViewModel.swift; sourceTree = "<group>"; };
		A7FC8C501C8F442D00C3B49B /* ProjectRewardCell.swift */ = {isa = PBXFileReference; fileEncoding = 4; lastKnownFileType = sourcecode.swift; path = ProjectRewardCell.swift; sourceTree = "<group>"; };
		A7FC8C531C8F447D00C3B49B /* ProjectSubpagesViewModel.swift */ = {isa = PBXFileReference; fileEncoding = 4; lastKnownFileType = sourcecode.swift; path = ProjectSubpagesViewModel.swift; sourceTree = "<group>"; };
		A7FC8C561C8F449500C3B49B /* ProjectSubpagesCell.swift */ = {isa = PBXFileReference; fileEncoding = 4; lastKnownFileType = sourcecode.swift; path = ProjectSubpagesCell.swift; sourceTree = "<group>"; };
/* End PBXFileReference section */

/* Begin PBXFrameworksBuildPhase section */
		A75511381C8642B3005355CF /* Frameworks */ = {
			isa = PBXFrameworksBuildPhase;
			buildActionMask = 2147483647;
			files = (
				01D31A3A1CCA786A0037A178 /* FBSDKCoreKit.framework in Frameworks */,
				A75511E41C864CEA005355CF /* KsApi.framework in Frameworks */,
				01D31A3F1CCA786A0037A178 /* FBSDKLoginKit.framework in Frameworks */,
				A7B6942C1C87A05200C49A4F /* HockeySDK.framework in Frameworks */,
				A7A542551C8E461E00273B58 /* ReactiveExtensions.framework in Frameworks */,
			);
			runOnlyForDeploymentPostprocessing = 0;
		};
		A75511421C8642B3005355CF /* Frameworks */ = {
			isa = PBXFrameworksBuildPhase;
			buildActionMask = 2147483647;
			files = (
				A7A29F511CC3E101002BE580 /* ReactiveExtensions_TestHelpers.framework in Frameworks */,
				017E88B61CD29CCE003FE5D6 /* FBSDKCoreKit.framework in Frameworks */,
				A7A29F4E1CC3E0E8002BE580 /* KsApi_TestHelpers.framework in Frameworks */,
				017E88B81CD29CD2003FE5D6 /* FBSDKLoginKit.framework in Frameworks */,
				A7B694371C87A08500C49A4F /* HockeySDK.framework in Frameworks */,
				A75511461C8642B3005355CF /* Library.framework in Frameworks */,
			);
			runOnlyForDeploymentPostprocessing = 0;
		};
		A75511CC1C8647D9005355CF /* Frameworks */ = {
			isa = PBXFrameworksBuildPhase;
			buildActionMask = 2147483647;
			files = (
				01D31A451CCA78A00037A178 /* FBSDKCoreKit.framework in Frameworks */,
				80FE733A1C88F3D400BE0137 /* HockeySDK.framework in Frameworks */,
				A75511E51C864CF0005355CF /* KsApi.framework in Frameworks */,
				A7A542581C8E463400273B58 /* ReactiveExtensions.framework in Frameworks */,
			);
			runOnlyForDeploymentPostprocessing = 0;
		};
		A75511F81C865321005355CF /* Frameworks */ = {
			isa = PBXFrameworksBuildPhase;
			buildActionMask = 2147483647;
			files = (
				A71356EC1CC6AAEE007C3C23 /* KsApi_TestHelpers.framework in Frameworks */,
				01D31A461CCA78A00037A178 /* FBSDKCoreKit.framework in Frameworks */,
				A71356E91CC6AAE1007C3C23 /* ReactiveExtensions_TestHelpers.framework in Frameworks */,
				A7B694811C87F52900C49A4F /* Library.framework in Frameworks */,
				A7B694361C87A07B00C49A4F /* HockeySDK.framework in Frameworks */,
			);
			runOnlyForDeploymentPostprocessing = 0;
		};
		A7C7959A1C873A870081977F /* Frameworks */ = {
			isa = PBXFrameworksBuildPhase;
			buildActionMask = 2147483647;
			files = (
				017E88B41CD29CA1003FE5D6 /* FBSDKCoreKit.framework in Frameworks */,
				A76127C11C93104300EDCCB9 /* AlamofireImage.framework in Frameworks */,
				017E88B31CD29C9D003FE5D6 /* FBSDKLoginKit.framework in Frameworks */,
				A76127C01C93100C00EDCCB9 /* Library.framework in Frameworks */,
			);
			runOnlyForDeploymentPostprocessing = 0;
		};
		A7C795C91C873BD50081977F /* Frameworks */ = {
			isa = PBXFrameworksBuildPhase;
			buildActionMask = 2147483647;
			files = (
				80FE733C1C88F4CA00BE0137 /* AlamofireImage.framework in Frameworks */,
				01D31A471CCA78A00037A178 /* FBSDKCoreKit.framework in Frameworks */,
				A7C796201C873D9F0081977F /* Library.framework in Frameworks */,
				A7C796211C873D9F0081977F /* KsApi.framework in Frameworks */,
				A7B694391C87A08B00C49A4F /* HockeySDK.framework in Frameworks */,
			);
			runOnlyForDeploymentPostprocessing = 0;
		};
		A7D1F9421C850B7C000D41D5 /* Frameworks */ = {
			isa = PBXFrameworksBuildPhase;
			buildActionMask = 2147483647;
			files = (
				A799CA041CB7DAD700ED75CA /* Curry.framework in Frameworks */,
				01D31A381CCA786A0037A178 /* FBSDKCoreKit.framework in Frameworks */,
				A799CA031CB7DAD200ED75CA /* Argo.framework in Frameworks */,
				A799C9DA1CB7DA8300ED75CA /* Result.framework in Frameworks */,
				A799C9BB1CB7DA1300ED75CA /* ReactiveCocoa.framework in Frameworks */,
				A799C9A11CB7D9A400ED75CA /* Models.framework in Frameworks */,
				8075727C1C88DE1900E7DA8A /* AlamofireImage.framework in Frameworks */,
				01D31A3D1CCA786A0037A178 /* FBSDKLoginKit.framework in Frameworks */,
				A7B6942B1C87A05100C49A4F /* HockeySDK.framework in Frameworks */,
				A7D1F99C1C850D62000D41D5 /* KsApi.framework in Frameworks */,
				A7B693E61C8772A100C49A4F /* Library.framework in Frameworks */,
				8075728C1C88DE1C00E7DA8A /* ReactiveExtensions.framework in Frameworks */,
			);
			runOnlyForDeploymentPostprocessing = 0;
		};
		A7D1F9571C850B7C000D41D5 /* Frameworks */ = {
			isa = PBXFrameworksBuildPhase;
			buildActionMask = 2147483647;
			files = (
				A782BAC11C9F5F4C007B13C8 /* KsApi_TestHelpers.framework in Frameworks */,
				017E88B51CD29CCE003FE5D6 /* FBSDKCoreKit.framework in Frameworks */,
				017E88B71CD29CD1003FE5D6 /* FBSDKLoginKit.framework in Frameworks */,
				A782BAC31C9F5F4C007B13C8 /* ReactiveExtensions_TestHelpers.framework in Frameworks */,
				A7B694121C87942C00C49A4F /* Library.framework in Frameworks */,
			);
			runOnlyForDeploymentPostprocessing = 0;
		};
		A7E06C761C5A6EB300EBDCC2 /* Frameworks */ = {
			isa = PBXFrameworksBuildPhase;
			buildActionMask = 2147483647;
			files = (
				80FE72FF1C88F29E00BE0137 /* AlamofireImage.framework in Frameworks */,
				A7B694331C87A07700C49A4F /* HockeySDK.framework in Frameworks */,
				A7D1F9281C84FB7D000D41D5 /* KsApi.framework in Frameworks */,
				A7B694791C87F1F100C49A4F /* Library.framework in Frameworks */,
				01D31A431CCA78A00037A178 /* FBSDKCoreKit.framework in Frameworks */,
				80FE73131C88F29E00BE0137 /* ReactiveExtensions.framework in Frameworks */,
			);
			runOnlyForDeploymentPostprocessing = 0;
		};
		A7E06C871C5A6EB300EBDCC2 /* Frameworks */ = {
			isa = PBXFrameworksBuildPhase;
			buildActionMask = 2147483647;
			files = (
				A782BAED1C9F6145007B13C8 /* KsApi.framework in Frameworks */,
				01D31A441CCA78A00037A178 /* FBSDKCoreKit.framework in Frameworks */,
				A782BACA1C9F5FBC007B13C8 /* KsApi_TestHelpers.framework in Frameworks */,
				A782BACC1C9F5FBC007B13C8 /* ReactiveExtensions_TestHelpers.framework in Frameworks */,
				A7B694211C879F4000C49A4F /* Library.framework in Frameworks */,
				A7B694341C87A07800C49A4F /* HockeySDK.framework in Frameworks */,
			);
			runOnlyForDeploymentPostprocessing = 0;
		};
/* End PBXFrameworksBuildPhase section */

/* Begin PBXGroup section */
		0127FC511C98BFD000E335C6 /* Library */ = {
			isa = PBXGroup;
			children = (
				0127FC521C98C0F900E335C6 /* HelpType.swift */,
				0127FC551C98C10400E335C6 /* LoginIntent.swift */,
				0127FC581C98C10D00E335C6 /* MFMailComposeViewController.swift */,
				A76077D01CADD3A9001B39D0 /* Notifications.swift */,
				014A8D981CE38959003BF51C /* ProjectActivityItemProvider.swift */,
				01F8ADFD1CEA63000026F220 /* SafariActivity.swift */,
				0127FC5B1C98C11500E335C6 /* SFSafariViewController.swift */,
				014A8D951CE38942003BF51C /* SLComposeViewController.swift */,
				014A8D921CE38924003BF51C /* UIActivityViewController.swift */,
				01F8AE001CEB61D80026F220 /* UpdateActivityItemProvider.swift */,
			);
			name = Library;
			sourceTree = "<group>";
		};
		802800561C88F62500141235 /* Configs */ = {
			isa = PBXGroup;
			children = (
				802800571C88F64D00141235 /* Base.xcconfig */,
			);
			name = Configs;
			sourceTree = "<group>";
		};
		807571EE1C88B8E200E7DA8A /* Products */ = {
			isa = PBXGroup;
			children = (
				807571F91C88B8E200E7DA8A /* AlamofireImage.framework */,
				807571FB1C88B8E200E7DA8A /* AlamofireImage iOS Tests.xctest */,
				807571FD1C88B8E200E7DA8A /* AlamofireImage.framework */,
				807571FF1C88B8E200E7DA8A /* AlamofireImage OSX Tests.xctest */,
				807572011C88B8E200E7DA8A /* AlamofireImage.framework */,
				807572031C88B8E200E7DA8A /* AlamofireImage tvOS Tests.xctest */,
				807572051C88B8E200E7DA8A /* AlamofireImage.framework */,
			);
			name = Products;
			sourceTree = "<group>";
		};
		8075722E1C88DD8A00E7DA8A /* Products */ = {
			isa = PBXGroup;
			children = (
				807572351C88DD8B00E7DA8A /* ReactiveExtensions.framework */,
				807572371C88DD8B00E7DA8A /* ReactiveExtensions-iOSTests.xctest */,
				807572391C88DD8B00E7DA8A /* ReactiveExtensions.framework */,
				8075723B1C88DD8B00E7DA8A /* ReactiveExtensions-tvOSTests.xctest */,
				A782BAB01C9F5EBA007B13C8 /* ReactiveExtensions_TestHelpers.framework */,
				A782BAB21C9F5EBA007B13C8 /* ReactiveExtensions_TestHelpers.framework */,
			);
			name = Products;
			sourceTree = "<group>";
		};
		A7208CC21CCBDA5700E3DAB3 /* DataSources */ = {
			isa = PBXGroup;
			children = (
				A7208CC31CCBDA7900E3DAB3 /* ActivitiesDataSourceTests.swift */,
				A70119171CD921D0009F8F65 /* CommentsDataSourceTests.swift */,
				01F8ADCE1CEA58AE0026F220 /* ThanksProjectsDataSourceTests.swift */,
				599603FF1CE6286900E1B1EC /* ProfileDataSourceTests.swift */,
				A7E8FAC11CD67F5C00DBF142 /* SearchDataSourceTests.swift */,
			);
			path = DataSources;
			sourceTree = "<group>";
		};
		A721DF3D1C8CF4F6000CB97C /* Koala */ = {
			isa = PBXGroup;
			children = (
				A721DF671C8CFAEB000CB97C /* Koala.swift */,
				A721DF641C8CF5A3000CB97C /* KoalaTrackingClient.swift */,
				A721DF6A1C8CFAF6000CB97C /* MockTrackingClient.swift */,
				A721DF611C8CF503000CB97C /* TrackingClientType.swift */,
			);
			path = Koala;
			sourceTree = "<group>";
		};
		A7424F0D1C84F40E00FDC1E4 /* Embedded */ = {
			isa = PBXGroup;
			children = (
				A7424F421C84F43300FDC1E4 /* iOS */,
				A7424F411C84F41600FDC1E4 /* tvOS */,
			);
			name = Embedded;
			sourceTree = "<group>";
		};
		A7424F411C84F41600FDC1E4 /* tvOS */ = {
			isa = PBXGroup;
			children = (
				01D31A421CCA78A00037A178 /* FBSDKCoreKit.framework */,
				A7B6942F1C87A07100C49A4F /* HockeySDK.embeddedframework */,
			);
			name = tvOS;
			sourceTree = "<group>";
		};
		A7424F421C84F43300FDC1E4 /* iOS */ = {
			isa = PBXGroup;
			children = (
				01D31A361CCA786A0037A178 /* FBSDKCoreKit.framework */,
				01D31A371CCA786A0037A178 /* FBSDKLoginKit.framework */,
				A7B694261C87A04C00C49A4F /* HockeySDK.embeddedframework */,
			);
			name = iOS;
			sourceTree = "<group>";
		};
		A751A51A1C85EAD8009C5DEA /* ViewModels */ = {
			isa = PBXGroup;
			children = (
				A75AB1E01C8A8255002FC3E6 /* ActivitiesViewModel.swift */,
				A77518FF1C8C97510022F175 /* ActivityFriendBackingViewModel.swift */,
				A762F0171C8CC672005581A4 /* ActivityFriendFollowViewModel.swift */,
				A762F01E1C8CD2C0005581A4 /* ActivitySuccessViewModel.swift */,
				A77518FC1C8C8ADA0022F175 /* ActivityUpdateViewModel.swift */,
				A75CBDE61C8A26F800758C55 /* AppDelegateViewModel.swift */,
				A74FFE6A1CE404F200C7BCB9 /* BackingCellViewModel.swift */,
				A7A052151CD12E0B005AF5E2 /* CommentCellViewModel.swift */,
				A714051D1CAF631C00A2795B /* CommentDialogViewModel.swift */,
				A7DB1C2F1C9E225F008244DA /* CommentsViewModel.swift */,
				A7E315C71C88ABAC000DD85A /* DiscoveryProjectViewModel.swift */,
				A7E315B21C88A8A2000DD85A /* DiscoveryViewModel.swift */,
				01BC58351CAD7A98000289E8 /* FacebookConfirmationViewModel.swift */,
				018F1FA81C8E1A8200643DAA /* LoginToutViewModel.swift */,
				019502011C8E3EF700F31304 /* LoginViewModel.swift */,
				A7376B491CE3D890003B50E3 /* MessageCellViewModel.swift */,
				A74FFDF11CE3E4C500C7BCB9 /* MessageDialogViewModel.swift */,
				A74FFEC51CE4F43B00C7BCB9 /* MessagesSearchViewModel.swift */,
				A75A29201CDD64A400D35E5C /* MessagesViewModel.swift */,
				A71003E41CDD07BB00B4F4D7 /* MessageThreadCellViewModel.swift */,
				A7A1CAA81CDCD3C70037AB20 /* MessageThreadsViewModel.swift */,
				A750DEC51CC6711D00983F7C /* ProjectMainCellViewModel.swift */,
				A7FC8C4D1C8F43E400C3B49B /* ProjectRewardCellViewModel.swift */,
				A7FC8C531C8F447D00C3B49B /* ProjectSubpagesViewModel.swift */,
				A7285CC01C8E8DDB00D83297 /* ProjectViewModel.swift */,
				01BF210A1CA5D6D100184A38 /* ResetPasswordViewModel.swift */,
				A775B5451CA871D700BBB587 /* RootViewModel.swift */,
				9D39C0461C9B5662004E0943 /* SearchViewModel.swift */,
				019E42931CD0088E00AA82D3 /* ThanksViewModel.swift */,
				01B6AC301CA49972003DB4C8 /* TwoFactorViewModel.swift */,
<<<<<<< HEAD
				9D727A281CC04BE200B28C5F /* SignupViewModel.swift */,
=======
				59395EB41CC578FA008393B1 /* ProfileViewModel.swift */,
				59322EAF1CD14CA300C90CC6 /* ProfileProjectCellViewModel.swift */,
				59D9432E1CE3E3E400358D7E /* ProfileHeaderViewModel.swift */,
>>>>>>> c0b6c4ff
			);
			path = ViewModels;
			sourceTree = "<group>";
		};
		A751A51B1C85EAD8009C5DEA /* Views */ = {
			isa = PBXGroup;
			children = (
				A751A51C1C85EAD8009C5DEA /* Cells */,
				A751A51D1C85EAD8009C5DEA /* Controllers */,
				5993DEBD1CE296F000925494 /* ProfileHeaderView.swift */,
			);
			path = Views;
			sourceTree = "<group>";
		};
		A751A51C1C85EAD8009C5DEA /* Cells */ = {
			isa = PBXGroup;
			children = (
				A75AB2241C8B407F002FC3E6 /* ActivityFriendBackingCell.swift */,
				A762EFF11C8CC663005581A4 /* ActivityFriendFollowCell.swift */,
				A715ACEF1CE7F3D300605F02 /* ActivityLaunchCell.swift */,
				A715ACC11CE7ED3600605F02 /* ActivityNegativeStateChangeCell.swift */,
				A762F01B1C8CD2B3005581A4 /* ActivitySuccessCell.swift */,
				A75AB2211C8A85D1002FC3E6 /* ActivityUpdateCell.swift */,
				A75A29261CE0B7DD00D35E5C /* BackingCell.swift */,
				A7A052121CD12DD7005AF5E2 /* CommentCell.swift */,
				A7E315CA1C88AC91000DD85A /* DiscoveryProjectCell.swift */,
				A71003E11CDD077200B4F4D7 /* MessageCell.swift */,
				A71003DE1CDD06E600B4F4D7 /* MessageThreadCell.swift */,
				A75A29291CE0B7EA00D35E5C /* ProjectBannerCell.swift */,
				A7285CC31C8E915B00D83297 /* ProjectMainCell.swift */,
				A7FC8C501C8F442D00C3B49B /* ProjectRewardCell.swift */,
				A7FC8C561C8F449500C3B49B /* ProjectSubpagesCell.swift */,
				59B6B7091CCEBC1000953319 /* ProfileProjectCell.swift */,
				A7208C941CCBD76300E3DAB3 /* ActivityEmptyStateCell.swift */,
				A75CFA7C1CCE56C4004CD5FA /* SearchProjectCell.swift */,
				014A8E171CE3CD86003BF51C /* ThanksProjectCell.swift */,
				014A8E1A1CE3CE34003BF51C /* ThanksCategoryCell.swift */,
				599603D21CE5220900E1B1EC /* ProfileEmptyStateCell.swift */,
			);
			path = Cells;
			sourceTree = "<group>";
		};
		A751A51D1C85EAD8009C5DEA /* Controllers */ = {
			isa = PBXGroup;
			children = (
				A7F761741C85FA40005405ED /* ActivitiesViewController.swift */,
				A745D0461CA8985B00C12802 /* DashboardViewController.swift */,
				A751A51E1C85EC0B009C5DEA /* DiscoveryViewController.swift */,
				0146E3211CC0296900082C5B /* FacebookConfirmationViewController.swift */,
				A7F761761C85FACB005405ED /* LoginToutViewController.swift */,
				018F1F821C8E182200643DAA /* LoginViewController.swift */,
				A74FFDEE1CE3E33300C7BCB9 /* MessageDialogViewController.swift */,
				A75A29231CE0AE5A00D35E5C /* MessagesViewController.swift */,
				A71003D81CDCFA2500B4F4D7 /* MessageThreadsViewController.swift */,
				A745D0491CA8986E00C12802 /* ProfileViewController.swift */,
				A7285C9A1C8E8DCF00D83297 /* ProjectViewController.swift */,
				A775B51F1CA8705B00BBB587 /* RootTabBarViewController.swift */,
				A74FFE671CE3FFE200C7BCB9 /* SearchMessagesViewController.swift */,
				A745D0201CA897FF00C12802 /* SearchViewController.swift */,
				01DEFB941CB44A5D003709C0 /* TwoFactorViewController.swift */,
				019DDFEB1CB6FF4500BDC113 /* ResetPasswordViewController.swift */,
				0148EF8F1CDD2879000DEFF8 /* ThanksViewController.swift */,
				A7180BA81CCED598001711CA /* CommentsViewController.swift */,
				A7A0534C1CD19C68005AF5E2 /* CommentDialogViewController.swift */,
				9D1336CA1CEFBB7A00E860A0 /* SignupViewController.swift */,
			);
			path = Controllers;
			sourceTree = "<group>";
		};
		A75511881C8645A0005355CF /* Tests */ = {
			isa = PBXGroup;
			children = (
				A75511891C8645A0005355CF /* AppEnvironmentTests.swift */,
				01EFBCB21C920A7E0094EEC2 /* BorderButtonTests.swift */,
				A77519211C8CB0360022F175 /* CircleAvatarImageViewTests.swift */,
				A755118A1C8645A0005355CF /* EnvironmentTests.swift */,
				A755118B1C8645A0005355CF /* FormatTests.swift */,
				A760782F1CAEE0DD001B39D0 /* IsValidEmailTests.swift */,
				A755118C1C8645A0005355CF /* LanguageTests.swift */,
				A755118D1C8645A0005355CF /* LaunchedCountriesTests.swift */,
				A755118E1C8645A0005355CF /* LocalizedStringTests.swift */,
				A77D7B341CBAC5F90077586B /* PaginateTests.swift */,
				A7DC83981C9DBEFA00BB2B44 /* RefTagTests.swift */,
				A755118F1C8645A0005355CF /* String+SimpleHTMLTests.swift */,
				01EFBCAE1C92036E0094EEC2 /* StyledLabelTests.swift */,
				01EFBCB51C921EA20094EEC2 /* StylesTests.swift */,
				A75511901C8645A0005355CF /* UIButton+LocalizedKeyTests.swift */,
				01EFBC881C91FB770094EEC2 /* UIColorTests.swift */,
				A75511911C8645A0005355CF /* UILabel+IBClearTests.swift */,
				A75511921C8645A0005355CF /* UILabel+LocalizedKeyTests.swift */,
				A75511931C8645A0005355CF /* UILabel+SimpleHTMLTests.swift */,
				0176E19A1C976703009CA092 /* UITextfield+LocalizedPlaceholderKeyTests.swift */,
				A7A29F481CC3DE50002BE580 /* DataSource */,
				A78537911CB46CEE00385B73 /* Koala */,
				A755119F1C86460B005355CF /* TestHelpers */,
			);
			path = Tests;
			sourceTree = "<group>";
		};
		A755119F1C86460B005355CF /* TestHelpers */ = {
			isa = PBXGroup;
			children = (
				A761275D1C93052400EDCCB9 /* CGColorRef.swift */,
				A75511A11C86460B005355CF /* MockBundle.swift */,
				A72D92981CB1F7DA00A88249 /* TestCase.swift */,
				A75511A31C86460B005355CF /* XCTestCase+AppEnvironment.swift */,
			);
			path = TestHelpers;
			sourceTree = "<group>";
		};
		A775190E1C8CADC80022F175 /* ViewModels */ = {
			isa = PBXGroup;
			children = (
				A77519131C8CADFE0022F175 /* ActivitiesViewModelTests.swift */,
				A775190F1C8CADC80022F175 /* AppDelegateViewModelTests.swift */,
				A74FFEDF1CE5295700C7BCB9 /* BackingCellViewModelTests.swift */,
				A70119461CD9273A009F8F65 /* CommentCellViewModelTests.swift */,
				A71405201CAF633500A2795B /* CommentDialogViewModelTests.swift */,
				A7DB1C541C9E226F008244DA /* CommentsViewModelTests.swift */,
				01BC58101CAD765B000289E8 /* FacebookConfirmationViewModelTests.swift */,
				01B6ABE51CA2F233003DB4C8 /* LoginToutViewModelTests.swift */,
				0154A93C1CA1AF2A00DB9BA4 /* LoginViewModelTests.swift */,
				A74FFEDD1CE527A800C7BCB9 /* MessageCellViewModelTests.swift */,
				A74FFEE11CE52ABD00C7BCB9 /* MessageDialogViewModelTests.swift */,
				A7CA0DD81CE695F10030092C /* MessagesSearchViewModelTests.swift */,
				A74FFECE1CE5097B00C7BCB9 /* MessagesViewModelTests.swift */,
				A71003E71CDD105900B4F4D7 /* MessageThreadCellViewModelTests.swift */,
				A7A1CAD61CDCD5620037AB20 /* MessageThreadsViewModelTests.swift */,
				592879AC1CE4FEB600362264 /* ProfileHeaderViewModelTests.swift */,
				59D943001CE3DCE000358D7E /* ProfileProjectCellViewModelTests.swift */,
				59395EE11CC57989008393B1 /* ProfileViewModelTests.swift */,
				A750DEF31CC681A000983F7C /* ProjectMainCellViewModelTests.swift */,
				A75CF8801CC6D4BE00BBBB7F /* ProjectRewardCellViewModelTests.swift */,
<<<<<<< HEAD
=======
				A7DC836D1C9DB6EE00BB2B44 /* ProjectViewModelTests.swift */,
>>>>>>> c0b6c4ff
				01BF21301CA5E81C00184A38 /* ResetPasswordViewModelTests.swift */,
				A775B54B1CA87C8500BBB587 /* RootViewModelTests.swift */,
				9DE6C0561C9B5C7700FCC7B1 /* SearchViewModelTests.swift */,
				019E42C11CD008CC00AA82D3 /* ThanksViewModelTests.swift */,
				01BF20D21CA49E3800184A38 /* TwoFactorViewModelTests.swift */,
<<<<<<< HEAD
				A77589521CC9649C0038288B /* ProjectSubpagesViewModelTests.swift */,
				A70119461CD9273A009F8F65 /* CommentCellViewModelTests.swift */,
				A7DC836D1C9DB6EE00BB2B44 /* ProjectViewModelTests.swift */,
				A783237F1CB949EF000B094C /* DiscoveryViewModelTests.swift */,
				9D7279FB1CC04BCA00B28C5F /* SignupViewModelTests.swift */,
=======
>>>>>>> c0b6c4ff
			);
			path = ViewModels;
			sourceTree = "<group>";
		};
		A78537911CB46CEE00385B73 /* Koala */ = {
			isa = PBXGroup;
			children = (
				A78537921CB46CFB00385B73 /* KoalaTests.swift */,
			);
			path = Koala;
			sourceTree = "<group>";
		};
		A799C9801CB7D99000ED75CA /* Products */ = {
			isa = PBXGroup;
			children = (
				A799C9901CB7D99000ED75CA /* Models.framework */,
				A799C9921CB7D99000ED75CA /* Models-iOSTests.xctest */,
				A799C9941CB7D99000ED75CA /* Models.framework */,
				A799C9961CB7D99000ED75CA /* Models-tvOSTests.xctest */,
				A799C9981CB7D99000ED75CA /* Models_TestHelpers.framework */,
				A799C99A1CB7D99000ED75CA /* Models_TestHelpers.framework */,
			);
			name = Products;
			sourceTree = "<group>";
		};
		A799C9A41CB7D9DE00ED75CA /* Products */ = {
			isa = PBXGroup;
			children = (
				A799C9AD1CB7D9DE00ED75CA /* ReactiveCocoa.framework */,
				A799C9AF1CB7D9DE00ED75CA /* ReactiveCocoaTests.xctest */,
				A799C9B11CB7D9DE00ED75CA /* ReactiveCocoa.framework */,
				A799C9B31CB7D9DE00ED75CA /* ReactiveCocoaTests.xctest */,
				A799C9B51CB7D9DE00ED75CA /* ReactiveCocoa.framework */,
				A799C9B71CB7D9DE00ED75CA /* ReactiveCocoa.framework */,
			);
			name = Products;
			sourceTree = "<group>";
		};
		A799C9BE1CB7DA7400ED75CA /* Products */ = {
			isa = PBXGroup;
			children = (
				A799C9C91CB7DA7400ED75CA /* Result.framework */,
				A799C9CB1CB7DA7400ED75CA /* Result-MacTests.xctest */,
				A799C9CD1CB7DA7400ED75CA /* Result.framework */,
				A799C9CF1CB7DA7400ED75CA /* Result-iOSTests.xctest */,
				A799C9D11CB7DA7400ED75CA /* Result.framework */,
				A799C9D31CB7DA7400ED75CA /* Result-tvOSTests.xctest */,
				A799C9D51CB7DA7400ED75CA /* Result.framework */,
				A799C9D71CB7DA7400ED75CA /* Result-watchOSTests.xctest */,
			);
			name = Products;
			sourceTree = "<group>";
		};
		A799C9DD1CB7DAC500ED75CA /* Products */ = {
			isa = PBXGroup;
			children = (
				A799C9E41CB7DAC500ED75CA /* Curry.framework */,
				A799C9E61CB7DAC500ED75CA /* Curry.framework */,
				A799C9E81CB7DAC500ED75CA /* Curry.framework */,
				A799C9EA1CB7DAC500ED75CA /* Curry.framework */,
			);
			name = Products;
			sourceTree = "<group>";
		};
		A799C9EC1CB7DACA00ED75CA /* Products */ = {
			isa = PBXGroup;
			children = (
				A799C9F61CB7DACA00ED75CA /* Argo.framework */,
				A799C9F81CB7DACA00ED75CA /* ArgoTests.xctest */,
				A799C9FA1CB7DACA00ED75CA /* Argo.framework */,
				A799C9FC1CB7DACA00ED75CA /* Argo-MacTests.xctest */,
				A799C9FE1CB7DACA00ED75CA /* Argo.framework */,
				A799CA001CB7DACA00ED75CA /* Argo.framework */,
				A799CA021CB7DACA00ED75CA /* Argo-tvOSTests.xctest */,
			);
			name = Products;
			sourceTree = "<group>";
		};
		A799CA0C1CB7DB2C00ED75CA /* Products */ = {
			isa = PBXGroup;
			children = (
				A799CA161CB7DB2C00ED75CA /* Alamofire.framework */,
				A799CA181CB7DB2C00ED75CA /* Alamofire iOS Tests.xctest */,
				A799CA1A1CB7DB2C00ED75CA /* Alamofire.framework */,
				A799CA1C1CB7DB2C00ED75CA /* Alamofire OSX Tests.xctest */,
				A799CA1E1CB7DB2C00ED75CA /* Alamofire.framework */,
				A799CA201CB7DB2C00ED75CA /* Alamofire tvOS Tests.xctest */,
				A799CA221CB7DB2C00ED75CA /* Alamofire.framework */,
			);
			name = Products;
			sourceTree = "<group>";
		};
		A7A29F481CC3DE50002BE580 /* DataSource */ = {
			isa = PBXGroup;
			children = (
				A7A29F491CC3DE5F002BE580 /* ValueCellDataSourceTests.swift */,
			);
			path = DataSource;
			sourceTree = "<group>";
		};
		A7B693F31C8778A900C49A4F /* Configs */ = {
			isa = PBXGroup;
			children = (
				A721DF7F1C8D1F3C000CB97C /* koala-endpoint.config */,
			);
			path = Configs;
			sourceTree = "<group>";
		};
		A7B694261C87A04C00C49A4F /* HockeySDK.embeddedframework */ = {
			isa = PBXGroup;
			children = (
				A7B694271C87A04C00C49A4F /* HockeySDK.framework */,
				A7B694281C87A04C00C49A4F /* Resources */,
			);
			name = HockeySDK.embeddedframework;
			path = Frameworks/HockeySDK/iOS/HockeySDK.embeddedframework;
			sourceTree = "<group>";
		};
		A7B694281C87A04C00C49A4F /* Resources */ = {
			isa = PBXGroup;
			children = (
				A7B694291C87A04C00C49A4F /* HockeySDKResources.bundle */,
			);
			path = Resources;
			sourceTree = "<group>";
		};
		A7B6942F1C87A07100C49A4F /* HockeySDK.embeddedframework */ = {
			isa = PBXGroup;
			children = (
				A7B694301C87A07100C49A4F /* HockeySDK.framework */,
				A7B694311C87A07100C49A4F /* Resources */,
			);
			name = HockeySDK.embeddedframework;
			path = Frameworks/HockeySDK/tvOS/HockeySDK.embeddedframework;
			sourceTree = "<group>";
		};
		A7B694311C87A07100C49A4F /* Resources */ = {
			isa = PBXGroup;
			children = (
				A7B694321C87A07100C49A4F /* HockeySDKResources.bundle */,
			);
			path = Resources;
			sourceTree = "<group>";
		};
		A7C725771C85D36D005A016B /* Library */ = {
			isa = PBXGroup;
			children = (
				A7C725781C85D36D005A016B /* AppEnvironment.swift */,
				A7C725791C85D36D005A016B /* AssetImageGeneratorType.swift */,
				A7C7257A1C85D36D005A016B /* AVPlayerView.swift */,
				0151AEB91C8F811C0067F1BE /* BorderButton.swift */,
				A7FC8C051C8F1DEA00C3B49B /* CircleAvatarImageView.swift */,
				A7C7257F1C85D36D005A016B /* Environment.swift */,
				A7208C3D1CCAC86800E3DAB3 /* FacebookAppDelegateProtocol.swift */,
				A7C725801C85D36D005A016B /* Format.swift */,
				A7C725811C85D36D005A016B /* GradientView.swift */,
				A7B693FE1C8789C100C49A4F /* HockeyManagerType.swift */,
				A76078091CAEE0A6001B39D0 /* IsValidEmail.swift */,
				A71404381CAF215900A2795B /* KeyValueStoreType.swift */,
				A7C725821C85D36D005A016B /* Language.swift */,
				A7C725831C85D36D005A016B /* LaunchedCountries.swift */,
				A7C725841C85D36D005A016B /* LocalizedString.swift */,
				A7C725911C85D36D005A016B /* NSBundleType.swift */,
				A78537F71CB5803B00385B73 /* NSHTTPCookieStorageType.swift */,
				A77D7B061CBAAF5D0077586B /* Paginate.swift */,
				A7DC83951C9DBBE700BB2B44 /* RefTag.swift */,
				A7C725921C85D36D005A016B /* String+SimpleHTML.swift */,
				A7C725931C85D36D005A016B /* Strings.swift */,
				0151AEB01C8F6FD80067F1BE /* StyledLabel.swift */,
				0151AEAD1C8F61870067F1BE /* Styles.swift */,
				017E88B91CD2A609003FE5D6 /* UIActivityViewController.swift */,
				01A1DC4C1C965C7D005761A8 /* UIAlertController.swift */,
				0176E13A1C9742FD009CA092 /* UIBarButtonItem.swift */,
				A7C725941C85D36D005A016B /* UIButton+LocalizedKey.swift */,
				0151AE871C8F60370067F1BE /* UIColor.swift */,
				A78537BB1CB5416700385B73 /* UIDeviceType.swift */,
				A7C725951C85D36D005A016B /* UIGestureRecognizer-Extensions.swift */,
				A7C725961C85D36D005A016B /* UILabel+IBClear.swift */,
				A7C725971C85D36D005A016B /* UILabel+LocalizedKey.swift */,
				A7C725981C85D36D005A016B /* UILabel+SimpleHTML.swift */,
				A7C725991C85D36D005A016B /* UIPress-Extensions.swift */,
				A78537E11CB5422100385B73 /* UIScreenType.swift */,
				01A7A4BF1C9690220036E553 /* UITextField+LocalizedPlaceholderKey.swift */,
				A7C725851C85D36D005A016B /* DataSource */,
				A721DF3D1C8CF4F6000CB97C /* Koala */,
				A75511881C8645A0005355CF /* Tests */,
				A72AFFD91CD7ED6B008F052B /* Keyboard.swift */,
			);
			path = Library;
			sourceTree = "<group>";
		};
		A7C725851C85D36D005A016B /* DataSource */ = {
			isa = PBXGroup;
			children = (
				A76126A21C90C94000EDCCB9 /* SimpleDataSource.swift */,
				A76126A31C90C94000EDCCB9 /* SimpleViewModel.swift */,
				A76126A41C90C94000EDCCB9 /* UICollectionView-Extensions.swift */,
				A76126A61C90C94000EDCCB9 /* UITableView-Extensions.swift */,
				A76126A51C90C94000EDCCB9 /* UIView-Extensions.swift */,
				A72E75FE1CC3B76700983066 /* UIViewController-BindToViewModel.swift */,
				A72E75961CC313A400983066 /* ValueCell.swift */,
				A761269F1C90C94000EDCCB9 /* ValueCellDataSource.swift */,
				A75CFB071CCE7FCF004CD5FA /* StaticTableViewCell.swift */,
			);
			path = DataSource;
			sourceTree = "<group>";
		};
		A7D1F8E51C84FB55000D41D5 /* Products */ = {
			isa = PBXGroup;
			children = (
				A7D1F8EC1C84FB55000D41D5 /* KsApi.framework */,
				A7D1F8EE1C84FB55000D41D5 /* KsApi-iOSTests.xctest */,
				A7D1F8F01C84FB55000D41D5 /* KsApi.framework */,
				A7D1F8F21C84FB55000D41D5 /* KsApi-tvOSTests.xctest */,
				A782BA9A1C9F5EBA007B13C8 /* KsApi_TestHelpers.framework */,
				A782BA9C1C9F5EBA007B13C8 /* KsApi_TestHelpers.framework */,
			);
			name = Products;
			sourceTree = "<group>";
		};
		A7D1F9461C850B7C000D41D5 /* Kickstarter-iOS */ = {
			isa = PBXGroup;
			children = (
				A7D1F9551C850B7C000D41D5 /* Info.plist */,
				A7A053491CD18D01005AF5E2 /* Comments.storyboard */,
				A71003AA1CDCF4C300B4F4D7 /* Messages.storyboard */,
				A7D1F9471C850B7C000D41D5 /* AppDelegate.swift */,
				A7D1F9501C850B7C000D41D5 /* Assets.xcassets */,
				A7FC8C081C8F2CF600C3B49B /* Activity.storyboard */,
				A7B693F31C8778A900C49A4F /* Configs */,
				0148EF611CDD2811000DEFF8 /* Checkout.storyboard */,
				A775B5511CA886C500BBB587 /* Dashboard.storyboard */,
				A7E315BD1C88AA56000DD85A /* DataSources */,
				A7FC8C0C1C8F2D6300C3B49B /* Discovery.storyboard */,
				A7D1F9521C850B7C000D41D5 /* LaunchScreen.storyboard */,
				0127FC511C98BFD000E335C6 /* Library */,
				01BDFFB01C87AAD0002E8D34 /* Login.storyboard */,
				A7D1F94D1C850B7C000D41D5 /* Main.storyboard */,
				A775B54D1CA8869B00BBB587 /* Profile.storyboard */,
				A7FC8C261C8F2DCF00C3B49B /* Project.storyboard */,
				A775B5551CA886DD00BBB587 /* Search.storyboard */,
				A7D1F98F1C850CB2000D41D5 /* Tests */,
				A751A51A1C85EAD8009C5DEA /* ViewModels */,
				A751A51B1C85EAD8009C5DEA /* Views */,
			);
			path = "Kickstarter-iOS";
			sourceTree = "<group>";
		};
		A7D1F9671C850C34000D41D5 /* Tests */ = {
			isa = PBXGroup;
			children = (
				A7D1F96C1C850C34000D41D5 /* Info.plist */,
				A7D1F96B1C850C34000D41D5 /* HomeViewModelTests.swift */,
				A7D1F96D1C850C34000D41D5 /* kickstartertvTests.swift */,
				A7D1F9711C850C34000D41D5 /* PlaylistViewModelTests.swift */,
				A7D1F9731C850C34000D41D5 /* TestHelpers */,
			);
			path = Tests;
			sourceTree = "<group>";
		};
		A7D1F9731C850C34000D41D5 /* TestHelpers */ = {
			isa = PBXGroup;
			children = (
				A7D1F9741C850C34000D41D5 /* MockAssetImageGenerators.swift */,
			);
			path = TestHelpers;
			sourceTree = "<group>";
		};
		A7D1F98F1C850CB2000D41D5 /* Tests */ = {
			isa = PBXGroup;
			children = (
				A7D1F9901C850CB2000D41D5 /* Info.plist */,
				A7D1F9911C850CB2000D41D5 /* KickstarterTests.swift */,
				A7208CC21CCBDA5700E3DAB3 /* DataSources */,
				A775190E1C8CADC80022F175 /* ViewModels */,
			);
			path = Tests;
			sourceTree = "<group>";
		};
		A7E06C701C5A6EB300EBDCC2 = {
			isa = PBXGroup;
			children = (
				A7C795C71C873B800081977F /* Kickstarter-iOS.playground */,
				A7C7961F1C873CD90081977F /* Kickstarter-tvOS.playground */,
				A7E06DBC1C5C027800EBDCC2 /* Frameworks */,
				802800561C88F62500141235 /* Configs */,
				A7D1F9461C850B7C000D41D5 /* Kickstarter-iOS */,
				A7E06C7B1C5A6EB300EBDCC2 /* Kickstarter-tvOS */,
				A7C725771C85D36D005A016B /* Library */,
				A7E06C7A1C5A6EB300EBDCC2 /* Products */,
			);
			sourceTree = "<group>";
		};
		A7E06C7A1C5A6EB300EBDCC2 /* Products */ = {
			isa = PBXGroup;
			children = (
				A7E06C791C5A6EB300EBDCC2 /* Kickstarter.app */,
				A7E06C8A1C5A6EB300EBDCC2 /* Kickstarter.xctest */,
				A7D1F9451C850B7C000D41D5 /* KickDebug.app */,
				A7D1F95A1C850B7C000D41D5 /* Kickstarter-iOSTests.xctest */,
				A755113C1C8642B3005355CF /* Library.framework */,
				A75511451C8642B3005355CF /* Library-iOSTests.xctest */,
				A75511DA1C8647D9005355CF /* Library.framework */,
				A75512011C865321005355CF /* Library-tvOSTests.xctest */,
				A7C7959E1C873A870081977F /* Kickstarter_Framework.framework */,
				A7C795CD1C873BD50081977F /* Kickstarter_Framework.framework */,
			);
			name = Products;
			sourceTree = "<group>";
		};
		A7E06C7B1C5A6EB300EBDCC2 /* Kickstarter-tvOS */ = {
			isa = PBXGroup;
			children = (
				A7E06C7C1C5A6EB300EBDCC2 /* AppDelegate.swift */,
				A7E06C7E1C5A6EB300EBDCC2 /* ViewController.swift */,
				A7E06C831C5A6EB300EBDCC2 /* Assets.xcassets */,
				A7E06CA71C5BFB3800EBDCC2 /* DataSources */,
				A7E06CAE1C5BFB3800EBDCC2 /* Fonts */,
				A7E06CC11C5BFB3800EBDCC2 /* Locales */,
				A7E06C801C5A6EB300EBDCC2 /* Main.storyboard */,
				A7E06CB01C5BFB3800EBDCC2 /* Models */,
				A7E06CB21C5BFB3800EBDCC2 /* Supporting Files */,
				A7D1F9671C850C34000D41D5 /* Tests */,
				A7E06CB41C5BFB3800EBDCC2 /* ViewModels */,
				A7E06CC71C5BFB3800EBDCC2 /* Views */,
			);
			path = "Kickstarter-tvOS";
			sourceTree = "<group>";
		};
		A7E06CA71C5BFB3800EBDCC2 /* DataSources */ = {
			isa = PBXGroup;
			children = (
				A7E06CA81C5BFB3800EBDCC2 /* DiscoveryProjectData.swift */,
				A7E06CA91C5BFB3800EBDCC2 /* HomePlaylistsDataSource.swift */,
				A7E06CAA1C5BFB3800EBDCC2 /* PlaylistTrayDataSource.swift */,
				A7E06CAB1C5BFB3800EBDCC2 /* ProjectsDataSource.swift */,
				A7E06CAC1C5BFB3800EBDCC2 /* ProjectViewDataSource.swift */,
				A7E06CAD1C5BFB3800EBDCC2 /* SearchDataSource.swift */,
			);
			path = DataSources;
			sourceTree = "<group>";
		};
		A7E06CAE1C5BFB3800EBDCC2 /* Fonts */ = {
			isa = PBXGroup;
			children = (
				A7E06CAF1C5BFB3800EBDCC2 /* ionicons.ttf */,
			);
			path = Fonts;
			sourceTree = "<group>";
		};
		A7E06CB01C5BFB3800EBDCC2 /* Models */ = {
			isa = PBXGroup;
			children = (
				A7E06CB11C5BFB3800EBDCC2 /* Playlist.swift */,
			);
			path = Models;
			sourceTree = "<group>";
		};
		A7E06CB21C5BFB3800EBDCC2 /* Supporting Files */ = {
			isa = PBXGroup;
			children = (
				A7E06CB31C5BFB3800EBDCC2 /* Info.plist */,
			);
			path = "Supporting Files";
			sourceTree = "<group>";
		};
		A7E06CB41C5BFB3800EBDCC2 /* ViewModels */ = {
			isa = PBXGroup;
			children = (
				A7E06CB51C5BFB3800EBDCC2 /* EmptyViewModel.swift */,
				A7E06CB61C5BFB3800EBDCC2 /* HomePlaylistViewModel.swift */,
				A7E06CB71C5BFB3800EBDCC2 /* HomeViewModel.swift */,
				A7E06CB81C5BFB3800EBDCC2 /* LoginViewModel.swift */,
				A7E06CB91C5BFB3800EBDCC2 /* PlaylistExplorerViewModel.swift */,
				A7E06CBA1C5BFB3800EBDCC2 /* PlaylistsMenuViewModel.swift */,
				A7E06CBB1C5BFB3800EBDCC2 /* PlaylistTrayViewModel.swift */,
				A7E06CBC1C5BFB3800EBDCC2 /* PlaylistViewModel.swift */,
				A7E06CBD1C5BFB3800EBDCC2 /* ProfileViewModel.swift */,
				A7E06CBE1C5BFB3800EBDCC2 /* ProjectPlayerViewModel.swift */,
				A7E06CBF1C5BFB3800EBDCC2 /* ProjectViewModel.swift */,
				A7E06CC01C5BFB3800EBDCC2 /* SearchViewModel.swift */,
			);
			path = ViewModels;
			sourceTree = "<group>";
		};
		A7E06CC11C5BFB3800EBDCC2 /* Locales */ = {
			isa = PBXGroup;
			children = (
				A7E06CC21C5BFB3800EBDCC2 /* Localizable.strings */,
			);
			path = Locales;
			sourceTree = "<group>";
		};
		A7E06CC71C5BFB3800EBDCC2 /* Views */ = {
			isa = PBXGroup;
			children = (
				A7E06CC81C5BFB3800EBDCC2 /* Cells */,
				A7E06CDB1C5BFB3800EBDCC2 /* Controllers */,
				A7E06CED1C5BFB3800EBDCC2 /* FocusGuideView.swift */,
				A7E06CEE1C5BFB3800EBDCC2 /* PlaylistExplorerTransitionAnimator.swift */,
				A7E06CEF1C5BFB3800EBDCC2 /* ProjectTrayTransitionAnimator.swift */,
				A7E06CF01C5BFB3800EBDCC2 /* ProjectVideoTransitionAnimator.swift */,
			);
			path = Views;
			sourceTree = "<group>";
		};
		A7E06CC81C5BFB3800EBDCC2 /* Cells */ = {
			isa = PBXGroup;
			children = (
				A7E06CC91C5BFB3800EBDCC2 /* DiscoveryProjectCell.swift */,
				A7E06CCA1C5BFB3800EBDCC2 /* DiscoveryProjectCell.xib */,
				A7E06CCB1C5BFB3800EBDCC2 /* HomePlaylistCell.swift */,
				A7E06CCC1C5BFB3800EBDCC2 /* HomePlaylistCell.xib */,
				A7E06CCD1C5BFB3800EBDCC2 /* PlaylistTrayCell.swift */,
				A7E06CCE1C5BFB3800EBDCC2 /* PlaylistTrayCell.xib */,
				A7E06CCF1C5BFB3800EBDCC2 /* ProjectCell.swift */,
				A7E06CD01C5BFB3800EBDCC2 /* ProjectCell.xib */,
				A7E06CD11C5BFB3800EBDCC2 /* ProjectMoreInfoCell.swift */,
				A7E06CD21C5BFB3800EBDCC2 /* ProjectMoreInfoCell.xib */,
				A7E06CD31C5BFB3800EBDCC2 /* ProjectRecommendationsCell.swift */,
				A7E06CD41C5BFB3800EBDCC2 /* ProjectRecommendationsCell.xib */,
				A7E06CD51C5BFB3800EBDCC2 /* ProjectRewardCell.swift */,
				A7E06CD61C5BFB3800EBDCC2 /* ProjectRewardCell.xib */,
				A7E06CD71C5BFB3800EBDCC2 /* ProjectRewardsCollectionViewCell.swift */,
				A7E06CD81C5BFB3800EBDCC2 /* ProjectRewardsCollectionViewCell.xib */,
				A7E06CD91C5BFB3800EBDCC2 /* ProjectShelfCell.swift */,
				A7E06CDA1C5BFB3800EBDCC2 /* ProjectShelfCell.xib */,
			);
			path = Cells;
			sourceTree = "<group>";
		};
		A7E06CDB1C5BFB3800EBDCC2 /* Controllers */ = {
			isa = PBXGroup;
			children = (
				A7E06CDC1C5BFB3800EBDCC2 /* HomeViewController.swift */,
				A7E06CDD1C5BFB3800EBDCC2 /* HomeViewController.xib */,
				A7E06CDE1C5BFB3800EBDCC2 /* LoginViewController.swift */,
				A7E06CDF1C5BFB3800EBDCC2 /* LoginViewController.xib */,
				A7E06CE01C5BFB3800EBDCC2 /* PlaylistExplorerViewController.swift */,
				A7E06CE11C5BFB3800EBDCC2 /* PlaylistExplorerViewController.xib */,
				A7E06CE21C5BFB3800EBDCC2 /* PlaylistTrayViewController.swift */,
				A7E06CE31C5BFB3800EBDCC2 /* PlaylistTrayViewController.xib */,
				A7E06CE41C5BFB3800EBDCC2 /* PlaylistViewController.swift */,
				A7E06CE51C5BFB3800EBDCC2 /* PlaylistViewController.xib */,
				A7E06CE61C5BFB3800EBDCC2 /* ProfileViewController.swift */,
				A7E06CE71C5BFB3800EBDCC2 /* ProfileViewController.xib */,
				A7E06CE81C5BFB3800EBDCC2 /* ProjectPlayerViewController.swift */,
				A7E06CE91C5BFB3800EBDCC2 /* ProjectViewController.swift */,
				A7E06CEA1C5BFB3800EBDCC2 /* ProjectViewController.xib */,
				A7E06CEB1C5BFB3800EBDCC2 /* SearchViewController.swift */,
				A7E06CEC1C5BFB3800EBDCC2 /* SearchViewController.xib */,
			);
			path = Controllers;
			sourceTree = "<group>";
		};
		A7E06DBC1C5C027800EBDCC2 /* Frameworks */ = {
			isa = PBXGroup;
			children = (
				A799CA0B1CB7DB2C00ED75CA /* Alamofire.xcodeproj */,
				807571ED1C88B8E200E7DA8A /* AlamofireImage.xcodeproj */,
				A799C9EB1CB7DACA00ED75CA /* Argo.xcodeproj */,
				A799C9DC1CB7DAC500ED75CA /* Curry.xcodeproj */,
				A7D1F8E41C84FB55000D41D5 /* KsApi.xcodeproj */,
				A799C97F1CB7D99000ED75CA /* Models.xcodeproj */,
				A799C9A31CB7D9DE00ED75CA /* ReactiveCocoa.xcodeproj */,
				8075722D1C88DD8A00E7DA8A /* ReactiveExtensions.xcodeproj */,
				A799C9BD1CB7DA7400ED75CA /* Result.xcodeproj */,
				A7424F0D1C84F40E00FDC1E4 /* Embedded */,
			);
			name = Frameworks;
			sourceTree = "<group>";
		};
		A7E315BD1C88AA56000DD85A /* DataSources */ = {
			isa = PBXGroup;
			children = (
				A75AB1F81C8A84B5002FC3E6 /* ActivitiesDataSource.swift */,
				A7A051E41CD12D9A005AF5E2 /* CommentsDataSource.swift */,
				A7E315C41C88AAA8000DD85A /* DiscoveryProjectsDataSource.swift */,
				A75A292C1CE0B95300D35E5C /* MessagesDataSource.swift */,
				A71003DB1CDD068F00B4F4D7 /* MessageThreadsDataSource.swift */,
				A73171981C8EA20300AC07C5 /* ProjectDataSource.swift */,
				A75CFA4E1CCDB322004CD5FA /* SearchDataSource.swift */,
				A74FFEC81CE4FB9900C7BCB9 /* SearchMessagesDataSource.swift */,
				014A8DE91CE3C350003BF51C /* ThanksProjectsDataSource.swift */,
				59322F051CD27B1000C90CC6 /* ProfileDataSource.swift */,
			);
			path = DataSources;
			sourceTree = "<group>";
		};
/* End PBXGroup section */

/* Begin PBXHeadersBuildPhase section */
		A75511391C8642B3005355CF /* Headers */ = {
			isa = PBXHeadersBuildPhase;
			buildActionMask = 2147483647;
			files = (
			);
			runOnlyForDeploymentPostprocessing = 0;
		};
		A75511D11C8647D9005355CF /* Headers */ = {
			isa = PBXHeadersBuildPhase;
			buildActionMask = 2147483647;
			files = (
			);
			runOnlyForDeploymentPostprocessing = 0;
		};
		A7C7959B1C873A870081977F /* Headers */ = {
			isa = PBXHeadersBuildPhase;
			buildActionMask = 2147483647;
			files = (
			);
			runOnlyForDeploymentPostprocessing = 0;
		};
		A7C795CA1C873BD50081977F /* Headers */ = {
			isa = PBXHeadersBuildPhase;
			buildActionMask = 2147483647;
			files = (
			);
			runOnlyForDeploymentPostprocessing = 0;
		};
/* End PBXHeadersBuildPhase section */

/* Begin PBXNativeTarget section */
		A755113B1C8642B3005355CF /* Library-iOS */ = {
			isa = PBXNativeTarget;
			buildConfigurationList = A75511591C8642B3005355CF /* Build configuration list for PBXNativeTarget "Library-iOS" */;
			buildPhases = (
				A75511371C8642B3005355CF /* Sources */,
				A75511381C8642B3005355CF /* Frameworks */,
				A75511391C8642B3005355CF /* Headers */,
				A755113A1C8642B3005355CF /* Resources */,
			);
			buildRules = (
			);
			dependencies = (
				A7E315811C8882D1000DD85A /* PBXTargetDependency */,
				A7A542311C8E461400273B58 /* PBXTargetDependency */,
			);
			name = "Library-iOS";
			productName = "Library-iOS";
			productReference = A755113C1C8642B3005355CF /* Library.framework */;
			productType = "com.apple.product-type.framework";
		};
		A75511441C8642B3005355CF /* Library-iOSTests */ = {
			isa = PBXNativeTarget;
			buildConfigurationList = A755115A1C8642B3005355CF /* Build configuration list for PBXNativeTarget "Library-iOSTests" */;
			buildPhases = (
				A75511411C8642B3005355CF /* Sources */,
				A75511421C8642B3005355CF /* Frameworks */,
				A75511431C8642B3005355CF /* Resources */,
			);
			buildRules = (
			);
			dependencies = (
				A7A29F501CC3E0F9002BE580 /* PBXTargetDependency */,
				A7A29F4D1CC3E0DF002BE580 /* PBXTargetDependency */,
				A75511481C8642B3005355CF /* PBXTargetDependency */,
			);
			name = "Library-iOSTests";
			productName = "Library-iOSTests";
			productReference = A75511451C8642B3005355CF /* Library-iOSTests.xctest */;
			productType = "com.apple.product-type.bundle.unit-test";
		};
		A75511AA1C8647D9005355CF /* Library-tvOS */ = {
			isa = PBXNativeTarget;
			buildConfigurationList = A75511D71C8647D9005355CF /* Build configuration list for PBXNativeTarget "Library-tvOS" */;
			buildPhases = (
				A75511AB1C8647D9005355CF /* Sources */,
				A75511CC1C8647D9005355CF /* Frameworks */,
				A75511D11C8647D9005355CF /* Headers */,
				A75511D21C8647D9005355CF /* Resources */,
			);
			buildRules = (
			);
			dependencies = (
				A7E315911C8882EA000DD85A /* PBXTargetDependency */,
				A7A542571C8E462A00273B58 /* PBXTargetDependency */,
			);
			name = "Library-tvOS";
			productName = "Library-iOS";
			productReference = A75511DA1C8647D9005355CF /* Library.framework */;
			productType = "com.apple.product-type.framework";
		};
		A75511E61C865321005355CF /* Library-tvOSTests */ = {
			isa = PBXNativeTarget;
			buildConfigurationList = A75511FE1C865321005355CF /* Build configuration list for PBXNativeTarget "Library-tvOSTests" */;
			buildPhases = (
				A75511E91C865321005355CF /* Sources */,
				A75511F81C865321005355CF /* Frameworks */,
				A75511FC1C865321005355CF /* Resources */,
			);
			buildRules = (
			);
			dependencies = (
				A71356EB1CC6AAE7007C3C23 /* PBXTargetDependency */,
				A71356BD1CC6AAD9007C3C23 /* PBXTargetDependency */,
				A7B694801C87F51900C49A4F /* PBXTargetDependency */,
			);
			name = "Library-tvOSTests";
			productName = "Library-iOSTests";
			productReference = A75512011C865321005355CF /* Library-tvOSTests.xctest */;
			productType = "com.apple.product-type.bundle.unit-test";
		};
		A7C7959D1C873A870081977F /* Kickstarter-iOS-Framework */ = {
			isa = PBXNativeTarget;
			buildConfigurationList = A7C795B11C873A870081977F /* Build configuration list for PBXNativeTarget "Kickstarter-iOS-Framework" */;
			buildPhases = (
				A7C795991C873A870081977F /* Sources */,
				A7C7959A1C873A870081977F /* Frameworks */,
				A7C7959B1C873A870081977F /* Headers */,
				A7C7959C1C873A870081977F /* Resources */,
			);
			buildRules = (
			);
			dependencies = (
				A76127BF1C93100800EDCCB9 /* PBXTargetDependency */,
			);
			name = "Kickstarter-iOS-Framework";
			productName = "Kickstarter-iOS-Framework";
			productReference = A7C7959E1C873A870081977F /* Kickstarter_Framework.framework */;
			productType = "com.apple.product-type.framework";
		};
		A7C795CC1C873BD50081977F /* Kickstarter-tvOS-Framework */ = {
			isa = PBXNativeTarget;
			buildConfigurationList = A7C795D61C873BD50081977F /* Build configuration list for PBXNativeTarget "Kickstarter-tvOS-Framework" */;
			buildPhases = (
				A7C795C81C873BD50081977F /* Sources */,
				A7C795C91C873BD50081977F /* Frameworks */,
				A7C795CA1C873BD50081977F /* Headers */,
				A7C795CB1C873BD50081977F /* Resources */,
			);
			buildRules = (
			);
			dependencies = (
				A7C795DA1C873BE60081977F /* PBXTargetDependency */,
			);
			name = "Kickstarter-tvOS-Framework";
			productName = "Kickstarter-tvOS-Framework";
			productReference = A7C795CD1C873BD50081977F /* Kickstarter_Framework.framework */;
			productType = "com.apple.product-type.framework";
		};
		A7D1F9441C850B7C000D41D5 /* Kickstarter-iOS */ = {
			isa = PBXNativeTarget;
			buildConfigurationList = A7D1F9611C850B7C000D41D5 /* Build configuration list for PBXNativeTarget "Kickstarter-iOS" */;
			buildPhases = (
				A7D1F9411C850B7C000D41D5 /* Sources */,
				A7D1F9421C850B7C000D41D5 /* Frameworks */,
				A7D1F9431C850B7C000D41D5 /* Resources */,
				A7D1F9C21C850DDE000D41D5 /* Embed Frameworks */,
				A7B693E81C87740900C49A4F /* HockeyApp */,
				A785397E1CB6E8EB00385B73 /* swiftlint */,
			);
			buildRules = (
			);
			dependencies = (
				A799CA241CB7DB3700ED75CA /* PBXTargetDependency */,
				A799CA081CB7DAE300ED75CA /* PBXTargetDependency */,
				A799CA061CB7DADB00ED75CA /* PBXTargetDependency */,
				A799C9D91CB7DA7F00ED75CA /* PBXTargetDependency */,
				A799C9B91CB7D9EC00ED75CA /* PBXTargetDependency */,
				A799C9A01CB7D99D00ED75CA /* PBXTargetDependency */,
				A75511841C8643E7005355CF /* PBXTargetDependency */,
				A7D1F9951C850D5B000D41D5 /* PBXTargetDependency */,
				A7D1F9B51C850DDE000D41D5 /* PBXTargetDependency */,
				8075727F1C88DE1A00E7DA8A /* PBXTargetDependency */,
				8075728F1C88DE1C00E7DA8A /* PBXTargetDependency */,
			);
			name = "Kickstarter-iOS";
			productName = Kickstarter;
			productReference = A7D1F9451C850B7C000D41D5 /* KickDebug.app */;
			productType = "com.apple.product-type.application";
		};
		A7D1F9591C850B7C000D41D5 /* Kickstarter-iOSTests */ = {
			isa = PBXNativeTarget;
			buildConfigurationList = A7D1F9641C850B7C000D41D5 /* Build configuration list for PBXNativeTarget "Kickstarter-iOSTests" */;
			buildPhases = (
				A7D1F9561C850B7C000D41D5 /* Sources */,
				A7D1F9571C850B7C000D41D5 /* Frameworks */,
				A7D1F9581C850B7C000D41D5 /* Resources */,
			);
			buildRules = (
			);
			dependencies = (
				A782BABC1C9F5F3B007B13C8 /* PBXTargetDependency */,
				A782BAC01C9F5F3B007B13C8 /* PBXTargetDependency */,
				A7B694111C87942600C49A4F /* PBXTargetDependency */,
				A7D1F95C1C850B7C000D41D5 /* PBXTargetDependency */,
			);
			name = "Kickstarter-iOSTests";
			productName = KickstarterTests;
			productReference = A7D1F95A1C850B7C000D41D5 /* Kickstarter-iOSTests.xctest */;
			productType = "com.apple.product-type.bundle.unit-test";
		};
		A7E06C781C5A6EB300EBDCC2 /* Kickstarter-tvOS */ = {
			isa = PBXNativeTarget;
			buildConfigurationList = A7E06C9E1C5A6EB300EBDCC2 /* Build configuration list for PBXNativeTarget "Kickstarter-tvOS" */;
			buildPhases = (
				A7E06C751C5A6EB300EBDCC2 /* Sources */,
				A7E06C761C5A6EB300EBDCC2 /* Frameworks */,
				A7E06C771C5A6EB300EBDCC2 /* Resources */,
				A7E06E1B1C5C066F00EBDCC2 /* Embed Frameworks */,
				A785398B1CB6E91100385B73 /* swiftlint */,
			);
			buildRules = (
			);
			dependencies = (
				A75511E31C864974005355CF /* PBXTargetDependency */,
				A7D1F9211C84FB74000D41D5 /* PBXTargetDependency */,
				80FE73021C88F29E00BE0137 /* PBXTargetDependency */,
				80FE73161C88F29E00BE0137 /* PBXTargetDependency */,
			);
			name = "Kickstarter-tvOS";
			productName = kickstartertv;
			productReference = A7E06C791C5A6EB300EBDCC2 /* Kickstarter.app */;
			productType = "com.apple.product-type.application";
		};
		A7E06C891C5A6EB300EBDCC2 /* Kickstarter-tvOSTests */ = {
			isa = PBXNativeTarget;
			buildConfigurationList = A7E06CA11C5A6EB300EBDCC2 /* Build configuration list for PBXNativeTarget "Kickstarter-tvOSTests" */;
			buildPhases = (
				A7E06C861C5A6EB300EBDCC2 /* Sources */,
				A7E06C871C5A6EB300EBDCC2 /* Frameworks */,
				A7E06C881C5A6EB300EBDCC2 /* Resources */,
			);
			buildRules = (
			);
			dependencies = (
				A782BAEC1C9F613F007B13C8 /* PBXTargetDependency */,
				A782BAC51C9F5FAF007B13C8 /* PBXTargetDependency */,
				A782BAC91C9F5FAF007B13C8 /* PBXTargetDependency */,
				A7B694231C879F4B00C49A4F /* PBXTargetDependency */,
				A7E06C8C1C5A6EB300EBDCC2 /* PBXTargetDependency */,
			);
			name = "Kickstarter-tvOSTests";
			productName = kickstartertvTests;
			productReference = A7E06C8A1C5A6EB300EBDCC2 /* Kickstarter.xctest */;
			productType = "com.apple.product-type.bundle.unit-test";
		};
/* End PBXNativeTarget section */

/* Begin PBXProject section */
		A7E06C711C5A6EB300EBDCC2 /* Project object */ = {
			isa = PBXProject;
			attributes = {
				LastSwiftUpdateCheck = 0720;
				LastUpgradeCheck = 0730;
				ORGANIZATIONNAME = Kickstarter;
				TargetAttributes = {
					A755113B1C8642B3005355CF = {
						CreatedOnToolsVersion = 7.2.1;
					};
					A75511441C8642B3005355CF = {
						CreatedOnToolsVersion = 7.2.1;
					};
					A7C7959D1C873A870081977F = {
						CreatedOnToolsVersion = 7.2.1;
					};
					A7C795CC1C873BD50081977F = {
						CreatedOnToolsVersion = 7.2.1;
					};
					A7D1F9441C850B7C000D41D5 = {
						CreatedOnToolsVersion = 7.2.1;
						DevelopmentTeam = 48YBP49Y5N;
					};
					A7D1F9591C850B7C000D41D5 = {
						CreatedOnToolsVersion = 7.2.1;
						TestTargetID = A7D1F9441C850B7C000D41D5;
					};
					A7E06C781C5A6EB300EBDCC2 = {
						CreatedOnToolsVersion = 7.2;
					};
					A7E06C891C5A6EB300EBDCC2 = {
						CreatedOnToolsVersion = 7.2;
						TestTargetID = A7E06C781C5A6EB300EBDCC2;
					};
				};
			};
			buildConfigurationList = A7E06C741C5A6EB300EBDCC2 /* Build configuration list for PBXProject "Kickstarter" */;
			compatibilityVersion = "Xcode 3.2";
			developmentRegion = English;
			hasScannedForEncodings = 0;
			knownRegions = (
				en,
				Base,
				de,
				es,
				fr,
			);
			mainGroup = A7E06C701C5A6EB300EBDCC2;
			productRefGroup = A7E06C7A1C5A6EB300EBDCC2 /* Products */;
			projectDirPath = "";
			projectReferences = (
				{
					ProductGroup = A799CA0C1CB7DB2C00ED75CA /* Products */;
					ProjectRef = A799CA0B1CB7DB2C00ED75CA /* Alamofire.xcodeproj */;
				},
				{
					ProductGroup = 807571EE1C88B8E200E7DA8A /* Products */;
					ProjectRef = 807571ED1C88B8E200E7DA8A /* AlamofireImage.xcodeproj */;
				},
				{
					ProductGroup = A799C9EC1CB7DACA00ED75CA /* Products */;
					ProjectRef = A799C9EB1CB7DACA00ED75CA /* Argo.xcodeproj */;
				},
				{
					ProductGroup = A799C9DD1CB7DAC500ED75CA /* Products */;
					ProjectRef = A799C9DC1CB7DAC500ED75CA /* Curry.xcodeproj */;
				},
				{
					ProductGroup = A7D1F8E51C84FB55000D41D5 /* Products */;
					ProjectRef = A7D1F8E41C84FB55000D41D5 /* KsApi.xcodeproj */;
				},
				{
					ProductGroup = A799C9801CB7D99000ED75CA /* Products */;
					ProjectRef = A799C97F1CB7D99000ED75CA /* Models.xcodeproj */;
				},
				{
					ProductGroup = A799C9A41CB7D9DE00ED75CA /* Products */;
					ProjectRef = A799C9A31CB7D9DE00ED75CA /* ReactiveCocoa.xcodeproj */;
				},
				{
					ProductGroup = 8075722E1C88DD8A00E7DA8A /* Products */;
					ProjectRef = 8075722D1C88DD8A00E7DA8A /* ReactiveExtensions.xcodeproj */;
				},
				{
					ProductGroup = A799C9BE1CB7DA7400ED75CA /* Products */;
					ProjectRef = A799C9BD1CB7DA7400ED75CA /* Result.xcodeproj */;
				},
			);
			projectRoot = "";
			targets = (
				A7D1F9441C850B7C000D41D5 /* Kickstarter-iOS */,
				A7D1F9591C850B7C000D41D5 /* Kickstarter-iOSTests */,
				A755113B1C8642B3005355CF /* Library-iOS */,
				A75511441C8642B3005355CF /* Library-iOSTests */,
				A7C7959D1C873A870081977F /* Kickstarter-iOS-Framework */,
				A7E06C781C5A6EB300EBDCC2 /* Kickstarter-tvOS */,
				A7E06C891C5A6EB300EBDCC2 /* Kickstarter-tvOSTests */,
				A75511AA1C8647D9005355CF /* Library-tvOS */,
				A75511E61C865321005355CF /* Library-tvOSTests */,
				A7C795CC1C873BD50081977F /* Kickstarter-tvOS-Framework */,
			);
		};
/* End PBXProject section */

/* Begin PBXReferenceProxy section */
		807571F91C88B8E200E7DA8A /* AlamofireImage.framework */ = {
			isa = PBXReferenceProxy;
			fileType = wrapper.framework;
			path = AlamofireImage.framework;
			remoteRef = 807571F81C88B8E200E7DA8A /* PBXContainerItemProxy */;
			sourceTree = BUILT_PRODUCTS_DIR;
		};
		807571FB1C88B8E200E7DA8A /* AlamofireImage iOS Tests.xctest */ = {
			isa = PBXReferenceProxy;
			fileType = wrapper.cfbundle;
			path = "AlamofireImage iOS Tests.xctest";
			remoteRef = 807571FA1C88B8E200E7DA8A /* PBXContainerItemProxy */;
			sourceTree = BUILT_PRODUCTS_DIR;
		};
		807571FD1C88B8E200E7DA8A /* AlamofireImage.framework */ = {
			isa = PBXReferenceProxy;
			fileType = wrapper.framework;
			path = AlamofireImage.framework;
			remoteRef = 807571FC1C88B8E200E7DA8A /* PBXContainerItemProxy */;
			sourceTree = BUILT_PRODUCTS_DIR;
		};
		807571FF1C88B8E200E7DA8A /* AlamofireImage OSX Tests.xctest */ = {
			isa = PBXReferenceProxy;
			fileType = wrapper.cfbundle;
			path = "AlamofireImage OSX Tests.xctest";
			remoteRef = 807571FE1C88B8E200E7DA8A /* PBXContainerItemProxy */;
			sourceTree = BUILT_PRODUCTS_DIR;
		};
		807572011C88B8E200E7DA8A /* AlamofireImage.framework */ = {
			isa = PBXReferenceProxy;
			fileType = wrapper.framework;
			path = AlamofireImage.framework;
			remoteRef = 807572001C88B8E200E7DA8A /* PBXContainerItemProxy */;
			sourceTree = BUILT_PRODUCTS_DIR;
		};
		807572031C88B8E200E7DA8A /* AlamofireImage tvOS Tests.xctest */ = {
			isa = PBXReferenceProxy;
			fileType = wrapper.cfbundle;
			path = "AlamofireImage tvOS Tests.xctest";
			remoteRef = 807572021C88B8E200E7DA8A /* PBXContainerItemProxy */;
			sourceTree = BUILT_PRODUCTS_DIR;
		};
		807572051C88B8E200E7DA8A /* AlamofireImage.framework */ = {
			isa = PBXReferenceProxy;
			fileType = wrapper.framework;
			path = AlamofireImage.framework;
			remoteRef = 807572041C88B8E200E7DA8A /* PBXContainerItemProxy */;
			sourceTree = BUILT_PRODUCTS_DIR;
		};
		807572351C88DD8B00E7DA8A /* ReactiveExtensions.framework */ = {
			isa = PBXReferenceProxy;
			fileType = wrapper.framework;
			path = ReactiveExtensions.framework;
			remoteRef = 807572341C88DD8B00E7DA8A /* PBXContainerItemProxy */;
			sourceTree = BUILT_PRODUCTS_DIR;
		};
		807572371C88DD8B00E7DA8A /* ReactiveExtensions-iOSTests.xctest */ = {
			isa = PBXReferenceProxy;
			fileType = wrapper.cfbundle;
			path = "ReactiveExtensions-iOSTests.xctest";
			remoteRef = 807572361C88DD8B00E7DA8A /* PBXContainerItemProxy */;
			sourceTree = BUILT_PRODUCTS_DIR;
		};
		807572391C88DD8B00E7DA8A /* ReactiveExtensions.framework */ = {
			isa = PBXReferenceProxy;
			fileType = wrapper.framework;
			path = ReactiveExtensions.framework;
			remoteRef = 807572381C88DD8B00E7DA8A /* PBXContainerItemProxy */;
			sourceTree = BUILT_PRODUCTS_DIR;
		};
		8075723B1C88DD8B00E7DA8A /* ReactiveExtensions-tvOSTests.xctest */ = {
			isa = PBXReferenceProxy;
			fileType = wrapper.cfbundle;
			path = "ReactiveExtensions-tvOSTests.xctest";
			remoteRef = 8075723A1C88DD8B00E7DA8A /* PBXContainerItemProxy */;
			sourceTree = BUILT_PRODUCTS_DIR;
		};
		A782BA9A1C9F5EBA007B13C8 /* KsApi_TestHelpers.framework */ = {
			isa = PBXReferenceProxy;
			fileType = wrapper.framework;
			path = KsApi_TestHelpers.framework;
			remoteRef = A782BA991C9F5EBA007B13C8 /* PBXContainerItemProxy */;
			sourceTree = BUILT_PRODUCTS_DIR;
		};
		A782BA9C1C9F5EBA007B13C8 /* KsApi_TestHelpers.framework */ = {
			isa = PBXReferenceProxy;
			fileType = wrapper.framework;
			path = KsApi_TestHelpers.framework;
			remoteRef = A782BA9B1C9F5EBA007B13C8 /* PBXContainerItemProxy */;
			sourceTree = BUILT_PRODUCTS_DIR;
		};
		A782BAB01C9F5EBA007B13C8 /* ReactiveExtensions_TestHelpers.framework */ = {
			isa = PBXReferenceProxy;
			fileType = wrapper.framework;
			path = ReactiveExtensions_TestHelpers.framework;
			remoteRef = A782BAAF1C9F5EBA007B13C8 /* PBXContainerItemProxy */;
			sourceTree = BUILT_PRODUCTS_DIR;
		};
		A782BAB21C9F5EBA007B13C8 /* ReactiveExtensions_TestHelpers.framework */ = {
			isa = PBXReferenceProxy;
			fileType = wrapper.framework;
			path = ReactiveExtensions_TestHelpers.framework;
			remoteRef = A782BAB11C9F5EBA007B13C8 /* PBXContainerItemProxy */;
			sourceTree = BUILT_PRODUCTS_DIR;
		};
		A799C9901CB7D99000ED75CA /* Models.framework */ = {
			isa = PBXReferenceProxy;
			fileType = wrapper.framework;
			path = Models.framework;
			remoteRef = A799C98F1CB7D99000ED75CA /* PBXContainerItemProxy */;
			sourceTree = BUILT_PRODUCTS_DIR;
		};
		A799C9921CB7D99000ED75CA /* Models-iOSTests.xctest */ = {
			isa = PBXReferenceProxy;
			fileType = wrapper.cfbundle;
			path = "Models-iOSTests.xctest";
			remoteRef = A799C9911CB7D99000ED75CA /* PBXContainerItemProxy */;
			sourceTree = BUILT_PRODUCTS_DIR;
		};
		A799C9941CB7D99000ED75CA /* Models.framework */ = {
			isa = PBXReferenceProxy;
			fileType = wrapper.framework;
			path = Models.framework;
			remoteRef = A799C9931CB7D99000ED75CA /* PBXContainerItemProxy */;
			sourceTree = BUILT_PRODUCTS_DIR;
		};
		A799C9961CB7D99000ED75CA /* Models-tvOSTests.xctest */ = {
			isa = PBXReferenceProxy;
			fileType = wrapper.cfbundle;
			path = "Models-tvOSTests.xctest";
			remoteRef = A799C9951CB7D99000ED75CA /* PBXContainerItemProxy */;
			sourceTree = BUILT_PRODUCTS_DIR;
		};
		A799C9981CB7D99000ED75CA /* Models_TestHelpers.framework */ = {
			isa = PBXReferenceProxy;
			fileType = wrapper.framework;
			path = Models_TestHelpers.framework;
			remoteRef = A799C9971CB7D99000ED75CA /* PBXContainerItemProxy */;
			sourceTree = BUILT_PRODUCTS_DIR;
		};
		A799C99A1CB7D99000ED75CA /* Models_TestHelpers.framework */ = {
			isa = PBXReferenceProxy;
			fileType = wrapper.framework;
			path = Models_TestHelpers.framework;
			remoteRef = A799C9991CB7D99000ED75CA /* PBXContainerItemProxy */;
			sourceTree = BUILT_PRODUCTS_DIR;
		};
		A799C9AD1CB7D9DE00ED75CA /* ReactiveCocoa.framework */ = {
			isa = PBXReferenceProxy;
			fileType = wrapper.framework;
			path = ReactiveCocoa.framework;
			remoteRef = A799C9AC1CB7D9DE00ED75CA /* PBXContainerItemProxy */;
			sourceTree = BUILT_PRODUCTS_DIR;
		};
		A799C9AF1CB7D9DE00ED75CA /* ReactiveCocoaTests.xctest */ = {
			isa = PBXReferenceProxy;
			fileType = wrapper.cfbundle;
			path = ReactiveCocoaTests.xctest;
			remoteRef = A799C9AE1CB7D9DE00ED75CA /* PBXContainerItemProxy */;
			sourceTree = BUILT_PRODUCTS_DIR;
		};
		A799C9B11CB7D9DE00ED75CA /* ReactiveCocoa.framework */ = {
			isa = PBXReferenceProxy;
			fileType = wrapper.framework;
			path = ReactiveCocoa.framework;
			remoteRef = A799C9B01CB7D9DE00ED75CA /* PBXContainerItemProxy */;
			sourceTree = BUILT_PRODUCTS_DIR;
		};
		A799C9B31CB7D9DE00ED75CA /* ReactiveCocoaTests.xctest */ = {
			isa = PBXReferenceProxy;
			fileType = wrapper.cfbundle;
			path = ReactiveCocoaTests.xctest;
			remoteRef = A799C9B21CB7D9DE00ED75CA /* PBXContainerItemProxy */;
			sourceTree = BUILT_PRODUCTS_DIR;
		};
		A799C9B51CB7D9DE00ED75CA /* ReactiveCocoa.framework */ = {
			isa = PBXReferenceProxy;
			fileType = wrapper.framework;
			path = ReactiveCocoa.framework;
			remoteRef = A799C9B41CB7D9DE00ED75CA /* PBXContainerItemProxy */;
			sourceTree = BUILT_PRODUCTS_DIR;
		};
		A799C9B71CB7D9DE00ED75CA /* ReactiveCocoa.framework */ = {
			isa = PBXReferenceProxy;
			fileType = wrapper.framework;
			path = ReactiveCocoa.framework;
			remoteRef = A799C9B61CB7D9DE00ED75CA /* PBXContainerItemProxy */;
			sourceTree = BUILT_PRODUCTS_DIR;
		};
		A799C9C91CB7DA7400ED75CA /* Result.framework */ = {
			isa = PBXReferenceProxy;
			fileType = wrapper.framework;
			path = Result.framework;
			remoteRef = A799C9C81CB7DA7400ED75CA /* PBXContainerItemProxy */;
			sourceTree = BUILT_PRODUCTS_DIR;
		};
		A799C9CB1CB7DA7400ED75CA /* Result-MacTests.xctest */ = {
			isa = PBXReferenceProxy;
			fileType = wrapper.cfbundle;
			path = "Result-MacTests.xctest";
			remoteRef = A799C9CA1CB7DA7400ED75CA /* PBXContainerItemProxy */;
			sourceTree = BUILT_PRODUCTS_DIR;
		};
		A799C9CD1CB7DA7400ED75CA /* Result.framework */ = {
			isa = PBXReferenceProxy;
			fileType = wrapper.framework;
			path = Result.framework;
			remoteRef = A799C9CC1CB7DA7400ED75CA /* PBXContainerItemProxy */;
			sourceTree = BUILT_PRODUCTS_DIR;
		};
		A799C9CF1CB7DA7400ED75CA /* Result-iOSTests.xctest */ = {
			isa = PBXReferenceProxy;
			fileType = wrapper.cfbundle;
			path = "Result-iOSTests.xctest";
			remoteRef = A799C9CE1CB7DA7400ED75CA /* PBXContainerItemProxy */;
			sourceTree = BUILT_PRODUCTS_DIR;
		};
		A799C9D11CB7DA7400ED75CA /* Result.framework */ = {
			isa = PBXReferenceProxy;
			fileType = wrapper.framework;
			path = Result.framework;
			remoteRef = A799C9D01CB7DA7400ED75CA /* PBXContainerItemProxy */;
			sourceTree = BUILT_PRODUCTS_DIR;
		};
		A799C9D31CB7DA7400ED75CA /* Result-tvOSTests.xctest */ = {
			isa = PBXReferenceProxy;
			fileType = wrapper.cfbundle;
			path = "Result-tvOSTests.xctest";
			remoteRef = A799C9D21CB7DA7400ED75CA /* PBXContainerItemProxy */;
			sourceTree = BUILT_PRODUCTS_DIR;
		};
		A799C9D51CB7DA7400ED75CA /* Result.framework */ = {
			isa = PBXReferenceProxy;
			fileType = wrapper.framework;
			path = Result.framework;
			remoteRef = A799C9D41CB7DA7400ED75CA /* PBXContainerItemProxy */;
			sourceTree = BUILT_PRODUCTS_DIR;
		};
		A799C9D71CB7DA7400ED75CA /* Result-watchOSTests.xctest */ = {
			isa = PBXReferenceProxy;
			fileType = wrapper.cfbundle;
			path = "Result-watchOSTests.xctest";
			remoteRef = A799C9D61CB7DA7400ED75CA /* PBXContainerItemProxy */;
			sourceTree = BUILT_PRODUCTS_DIR;
		};
		A799C9E41CB7DAC500ED75CA /* Curry.framework */ = {
			isa = PBXReferenceProxy;
			fileType = wrapper.framework;
			path = Curry.framework;
			remoteRef = A799C9E31CB7DAC500ED75CA /* PBXContainerItemProxy */;
			sourceTree = BUILT_PRODUCTS_DIR;
		};
		A799C9E61CB7DAC500ED75CA /* Curry.framework */ = {
			isa = PBXReferenceProxy;
			fileType = wrapper.framework;
			path = Curry.framework;
			remoteRef = A799C9E51CB7DAC500ED75CA /* PBXContainerItemProxy */;
			sourceTree = BUILT_PRODUCTS_DIR;
		};
		A799C9E81CB7DAC500ED75CA /* Curry.framework */ = {
			isa = PBXReferenceProxy;
			fileType = wrapper.framework;
			path = Curry.framework;
			remoteRef = A799C9E71CB7DAC500ED75CA /* PBXContainerItemProxy */;
			sourceTree = BUILT_PRODUCTS_DIR;
		};
		A799C9EA1CB7DAC500ED75CA /* Curry.framework */ = {
			isa = PBXReferenceProxy;
			fileType = wrapper.framework;
			path = Curry.framework;
			remoteRef = A799C9E91CB7DAC500ED75CA /* PBXContainerItemProxy */;
			sourceTree = BUILT_PRODUCTS_DIR;
		};
		A799C9F61CB7DACA00ED75CA /* Argo.framework */ = {
			isa = PBXReferenceProxy;
			fileType = wrapper.framework;
			path = Argo.framework;
			remoteRef = A799C9F51CB7DACA00ED75CA /* PBXContainerItemProxy */;
			sourceTree = BUILT_PRODUCTS_DIR;
		};
		A799C9F81CB7DACA00ED75CA /* ArgoTests.xctest */ = {
			isa = PBXReferenceProxy;
			fileType = wrapper.cfbundle;
			path = ArgoTests.xctest;
			remoteRef = A799C9F71CB7DACA00ED75CA /* PBXContainerItemProxy */;
			sourceTree = BUILT_PRODUCTS_DIR;
		};
		A799C9FA1CB7DACA00ED75CA /* Argo.framework */ = {
			isa = PBXReferenceProxy;
			fileType = wrapper.framework;
			path = Argo.framework;
			remoteRef = A799C9F91CB7DACA00ED75CA /* PBXContainerItemProxy */;
			sourceTree = BUILT_PRODUCTS_DIR;
		};
		A799C9FC1CB7DACA00ED75CA /* Argo-MacTests.xctest */ = {
			isa = PBXReferenceProxy;
			fileType = wrapper.cfbundle;
			path = "Argo-MacTests.xctest";
			remoteRef = A799C9FB1CB7DACA00ED75CA /* PBXContainerItemProxy */;
			sourceTree = BUILT_PRODUCTS_DIR;
		};
		A799C9FE1CB7DACA00ED75CA /* Argo.framework */ = {
			isa = PBXReferenceProxy;
			fileType = wrapper.framework;
			path = Argo.framework;
			remoteRef = A799C9FD1CB7DACA00ED75CA /* PBXContainerItemProxy */;
			sourceTree = BUILT_PRODUCTS_DIR;
		};
		A799CA001CB7DACA00ED75CA /* Argo.framework */ = {
			isa = PBXReferenceProxy;
			fileType = wrapper.framework;
			path = Argo.framework;
			remoteRef = A799C9FF1CB7DACA00ED75CA /* PBXContainerItemProxy */;
			sourceTree = BUILT_PRODUCTS_DIR;
		};
		A799CA021CB7DACA00ED75CA /* Argo-tvOSTests.xctest */ = {
			isa = PBXReferenceProxy;
			fileType = wrapper.cfbundle;
			path = "Argo-tvOSTests.xctest";
			remoteRef = A799CA011CB7DACA00ED75CA /* PBXContainerItemProxy */;
			sourceTree = BUILT_PRODUCTS_DIR;
		};
		A799CA161CB7DB2C00ED75CA /* Alamofire.framework */ = {
			isa = PBXReferenceProxy;
			fileType = wrapper.framework;
			path = Alamofire.framework;
			remoteRef = A799CA151CB7DB2C00ED75CA /* PBXContainerItemProxy */;
			sourceTree = BUILT_PRODUCTS_DIR;
		};
		A799CA181CB7DB2C00ED75CA /* Alamofire iOS Tests.xctest */ = {
			isa = PBXReferenceProxy;
			fileType = wrapper.cfbundle;
			path = "Alamofire iOS Tests.xctest";
			remoteRef = A799CA171CB7DB2C00ED75CA /* PBXContainerItemProxy */;
			sourceTree = BUILT_PRODUCTS_DIR;
		};
		A799CA1A1CB7DB2C00ED75CA /* Alamofire.framework */ = {
			isa = PBXReferenceProxy;
			fileType = wrapper.framework;
			path = Alamofire.framework;
			remoteRef = A799CA191CB7DB2C00ED75CA /* PBXContainerItemProxy */;
			sourceTree = BUILT_PRODUCTS_DIR;
		};
		A799CA1C1CB7DB2C00ED75CA /* Alamofire OSX Tests.xctest */ = {
			isa = PBXReferenceProxy;
			fileType = wrapper.cfbundle;
			path = "Alamofire OSX Tests.xctest";
			remoteRef = A799CA1B1CB7DB2C00ED75CA /* PBXContainerItemProxy */;
			sourceTree = BUILT_PRODUCTS_DIR;
		};
		A799CA1E1CB7DB2C00ED75CA /* Alamofire.framework */ = {
			isa = PBXReferenceProxy;
			fileType = wrapper.framework;
			path = Alamofire.framework;
			remoteRef = A799CA1D1CB7DB2C00ED75CA /* PBXContainerItemProxy */;
			sourceTree = BUILT_PRODUCTS_DIR;
		};
		A799CA201CB7DB2C00ED75CA /* Alamofire tvOS Tests.xctest */ = {
			isa = PBXReferenceProxy;
			fileType = wrapper.cfbundle;
			path = "Alamofire tvOS Tests.xctest";
			remoteRef = A799CA1F1CB7DB2C00ED75CA /* PBXContainerItemProxy */;
			sourceTree = BUILT_PRODUCTS_DIR;
		};
		A799CA221CB7DB2C00ED75CA /* Alamofire.framework */ = {
			isa = PBXReferenceProxy;
			fileType = wrapper.framework;
			path = Alamofire.framework;
			remoteRef = A799CA211CB7DB2C00ED75CA /* PBXContainerItemProxy */;
			sourceTree = BUILT_PRODUCTS_DIR;
		};
		A7D1F8EC1C84FB55000D41D5 /* KsApi.framework */ = {
			isa = PBXReferenceProxy;
			fileType = wrapper.framework;
			path = KsApi.framework;
			remoteRef = A7D1F8EB1C84FB55000D41D5 /* PBXContainerItemProxy */;
			sourceTree = BUILT_PRODUCTS_DIR;
		};
		A7D1F8EE1C84FB55000D41D5 /* KsApi-iOSTests.xctest */ = {
			isa = PBXReferenceProxy;
			fileType = wrapper.cfbundle;
			path = "KsApi-iOSTests.xctest";
			remoteRef = A7D1F8ED1C84FB55000D41D5 /* PBXContainerItemProxy */;
			sourceTree = BUILT_PRODUCTS_DIR;
		};
		A7D1F8F01C84FB55000D41D5 /* KsApi.framework */ = {
			isa = PBXReferenceProxy;
			fileType = wrapper.framework;
			path = KsApi.framework;
			remoteRef = A7D1F8EF1C84FB55000D41D5 /* PBXContainerItemProxy */;
			sourceTree = BUILT_PRODUCTS_DIR;
		};
		A7D1F8F21C84FB55000D41D5 /* KsApi-tvOSTests.xctest */ = {
			isa = PBXReferenceProxy;
			fileType = wrapper.cfbundle;
			path = "KsApi-tvOSTests.xctest";
			remoteRef = A7D1F8F11C84FB55000D41D5 /* PBXContainerItemProxy */;
			sourceTree = BUILT_PRODUCTS_DIR;
		};
/* End PBXReferenceProxy section */

/* Begin PBXResourcesBuildPhase section */
		A755113A1C8642B3005355CF /* Resources */ = {
			isa = PBXResourcesBuildPhase;
			buildActionMask = 2147483647;
			files = (
				A7B6942E1C87A06200C49A4F /* HockeySDKResources.bundle in Resources */,
			);
			runOnlyForDeploymentPostprocessing = 0;
		};
		A75511431C8642B3005355CF /* Resources */ = {
			isa = PBXResourcesBuildPhase;
			buildActionMask = 2147483647;
			files = (
			);
			runOnlyForDeploymentPostprocessing = 0;
		};
		A75511D21C8647D9005355CF /* Resources */ = {
			isa = PBXResourcesBuildPhase;
			buildActionMask = 2147483647;
			files = (
			);
			runOnlyForDeploymentPostprocessing = 0;
		};
		A75511FC1C865321005355CF /* Resources */ = {
			isa = PBXResourcesBuildPhase;
			buildActionMask = 2147483647;
			files = (
			);
			runOnlyForDeploymentPostprocessing = 0;
		};
		A7C7959C1C873A870081977F /* Resources */ = {
			isa = PBXResourcesBuildPhase;
			buildActionMask = 2147483647;
			files = (
				0148EF631CDD2811000DEFF8 /* Checkout.storyboard in Resources */,
				A7A0534B1CD18D01005AF5E2 /* Comments.storyboard in Resources */,
				A7FC8C291C8F2DCF00C3B49B /* Project.storyboard in Resources */,
				A775B5541CA886C500BBB587 /* Dashboard.storyboard in Resources */,
				A71003AC1CDCF4C300B4F4D7 /* Messages.storyboard in Resources */,
				A762F01A1C8CC7C1005581A4 /* Main.storyboard in Resources */,
				A775B5501CA8869B00BBB587 /* Profile.storyboard in Resources */,
				A775B5581CA886DD00BBB587 /* Search.storyboard in Resources */,
				A7FC8C0B1C8F2CF600C3B49B /* Activity.storyboard in Resources */,
				A7FC8C0F1C8F2D6300C3B49B /* Discovery.storyboard in Resources */,
			);
			runOnlyForDeploymentPostprocessing = 0;
		};
		A7C795CB1C873BD50081977F /* Resources */ = {
			isa = PBXResourcesBuildPhase;
			buildActionMask = 2147483647;
			files = (
			);
			runOnlyForDeploymentPostprocessing = 0;
		};
		A7D1F9431C850B7C000D41D5 /* Resources */ = {
			isa = PBXResourcesBuildPhase;
			buildActionMask = 2147483647;
			files = (
				A775B54F1CA8869B00BBB587 /* Profile.storyboard in Resources */,
				A7D1F9541C850B7C000D41D5 /* LaunchScreen.storyboard in Resources */,
				A721DF801C8D1F3C000CB97C /* koala-endpoint.config in Resources */,
				A7D1F9511C850B7C000D41D5 /* Assets.xcassets in Resources */,
				A7FC8C0E1C8F2D6300C3B49B /* Discovery.storyboard in Resources */,
				A71003AB1CDCF4C300B4F4D7 /* Messages.storyboard in Resources */,
				A7D1F94F1C850B7C000D41D5 /* Main.storyboard in Resources */,
				A775B5531CA886C500BBB587 /* Dashboard.storyboard in Resources */,
				A7FC8C0A1C8F2CF600C3B49B /* Activity.storyboard in Resources */,
				A7B6942D1C87A05D00C49A4F /* HockeySDKResources.bundle in Resources */,
				A7FC8C281C8F2DCF00C3B49B /* Project.storyboard in Resources */,
				A775B5571CA886DD00BBB587 /* Search.storyboard in Resources */,
				A745D61D1CAC722900C12802 /* Login.storyboard in Resources */,
				0148EF621CDD2811000DEFF8 /* Checkout.storyboard in Resources */,
				A7A0534A1CD18D01005AF5E2 /* Comments.storyboard in Resources */,
			);
			runOnlyForDeploymentPostprocessing = 0;
		};
		A7D1F9581C850B7C000D41D5 /* Resources */ = {
			isa = PBXResourcesBuildPhase;
			buildActionMask = 2147483647;
			files = (
			);
			runOnlyForDeploymentPostprocessing = 0;
		};
		A7E06C771C5A6EB300EBDCC2 /* Resources */ = {
			isa = PBXResourcesBuildPhase;
			buildActionMask = 2147483647;
			files = (
				A7E06D2D1C5BFB3800EBDCC2 /* PlaylistTrayViewController.xib in Resources */,
				A7E06D291C5BFB3800EBDCC2 /* LoginViewController.xib in Resources */,
				A7E06D341C5BFB3800EBDCC2 /* ProjectViewController.xib in Resources */,
				A7E06D231C5BFB3800EBDCC2 /* ProjectRewardsCollectionViewCell.xib in Resources */,
				A7E06D151C5BFB3800EBDCC2 /* DiscoveryProjectCell.xib in Resources */,
				A7E06D271C5BFB3800EBDCC2 /* HomeViewController.xib in Resources */,
				A7E06D131C5BFB3800EBDCC2 /* Localizable.strings in Resources */,
				A7E06D041C5BFB3800EBDCC2 /* ionicons.ttf in Resources */,
				A7E06C841C5A6EB300EBDCC2 /* Assets.xcassets in Resources */,
				A7E06C821C5A6EB300EBDCC2 /* Main.storyboard in Resources */,
				A7E06D211C5BFB3800EBDCC2 /* ProjectRewardCell.xib in Resources */,
				A7E06D171C5BFB3800EBDCC2 /* HomePlaylistCell.xib in Resources */,
				A7E06D191C5BFB3800EBDCC2 /* PlaylistTrayCell.xib in Resources */,
				A7E06D2F1C5BFB3800EBDCC2 /* PlaylistViewController.xib in Resources */,
				A7E06D1D1C5BFB3800EBDCC2 /* ProjectMoreInfoCell.xib in Resources */,
				A7E06D1B1C5BFB3800EBDCC2 /* ProjectCell.xib in Resources */,
				A7E06D2B1C5BFB3800EBDCC2 /* PlaylistExplorerViewController.xib in Resources */,
				A7E06D361C5BFB3800EBDCC2 /* SearchViewController.xib in Resources */,
				A7E06D251C5BFB3800EBDCC2 /* ProjectShelfCell.xib in Resources */,
				A7E06D311C5BFB3800EBDCC2 /* ProfileViewController.xib in Resources */,
				A7E06D1F1C5BFB3800EBDCC2 /* ProjectRecommendationsCell.xib in Resources */,
			);
			runOnlyForDeploymentPostprocessing = 0;
		};
		A7E06C881C5A6EB300EBDCC2 /* Resources */ = {
			isa = PBXResourcesBuildPhase;
			buildActionMask = 2147483647;
			files = (
			);
			runOnlyForDeploymentPostprocessing = 0;
		};
/* End PBXResourcesBuildPhase section */

/* Begin PBXShellScriptBuildPhase section */
		A785397E1CB6E8EB00385B73 /* swiftlint */ = {
			isa = PBXShellScriptBuildPhase;
			buildActionMask = 2147483647;
			files = (
			);
			inputPaths = (
			);
			name = swiftlint;
			outputPaths = (
			);
			runOnlyForDeploymentPostprocessing = 0;
			shellPath = /bin/sh;
			shellScript = "if which swiftlint >/dev/null; then\nswiftlint\nelse\necho \"SwiftLint does not exist, download from https://github.com/realm/SwiftLint\"\nfi";
		};
		A785398B1CB6E91100385B73 /* swiftlint */ = {
			isa = PBXShellScriptBuildPhase;
			buildActionMask = 2147483647;
			files = (
			);
			inputPaths = (
			);
			name = swiftlint;
			outputPaths = (
			);
			runOnlyForDeploymentPostprocessing = 0;
			shellPath = /bin/sh;
			shellScript = "if which swiftlint >/dev/null; then\nswiftlint\nelse\necho \"SwiftLint does not exist, download from https://github.com/realm/SwiftLint\"\nfi";
		};
		A7B693E81C87740900C49A4F /* HockeyApp */ = {
			isa = PBXShellScriptBuildPhase;
			buildActionMask = 2147483647;
			files = (
			);
			inputPaths = (
			);
			name = HockeyApp;
			outputPaths = (
			);
			runOnlyForDeploymentPostprocessing = 0;
			shellPath = /bin/sh;
			shellScript = "FILE=\"${SRCROOT}/Frameworks/HockeySDK/iOS/BuildAgent\"\nif [ -f \"$FILE\" ]; then\n  \"$FILE\"\nfi\n";
		};
/* End PBXShellScriptBuildPhase section */

/* Begin PBXSourcesBuildPhase section */
		A75511371C8642B3005355CF /* Sources */ = {
			isa = PBXSourcesBuildPhase;
			buildActionMask = 2147483647;
			files = (
				0154A93B1CA1A17800DB9BA4 /* UIColor.swift in Sources */,
				A760780A1CAEE0A6001B39D0 /* IsValidEmail.swift in Sources */,
				A755115B1C8642C3005355CF /* AppEnvironment.swift in Sources */,
				A755115C1C8642C3005355CF /* AssetImageGeneratorType.swift in Sources */,
				A721DF6B1C8CFAF6000CB97C /* MockTrackingClient.swift in Sources */,
				A755115D1C8642C3005355CF /* AVPlayerView.swift in Sources */,
				A78537BC1CB5416700385B73 /* UIDeviceType.swift in Sources */,
				A755115E1C8642C3005355CF /* Environment.swift in Sources */,
				A755115F1C8642C3005355CF /* Format.swift in Sources */,
				A76126B31C90C94000EDCCB9 /* SimpleDataSource.swift in Sources */,
				A72E75971CC313A400983066 /* ValueCell.swift in Sources */,
				A75511601C8642C3005355CF /* GradientView.swift in Sources */,
				A75511611C8642C3005355CF /* Language.swift in Sources */,
				A75511621C8642C3005355CF /* LaunchedCountries.swift in Sources */,
				A76126B71C90C94000EDCCB9 /* UICollectionView-Extensions.swift in Sources */,
				A76126AD1C90C94000EDCCB9 /* ValueCellDataSource.swift in Sources */,
				A75511631C8642C3005355CF /* LocalizedString.swift in Sources */,
				017E88BA1CD2A609003FE5D6 /* UIActivityViewController.swift in Sources */,
				0151AEB31C8F6FE90067F1BE /* StyledLabel.swift in Sources */,
				0151AEB51C8F6FFE0067F1BE /* Styles.swift in Sources */,
				A7FC8C061C8F1DEA00C3B49B /* CircleAvatarImageView.swift in Sources */,
				A75511641C8642C3005355CF /* NSBundleType.swift in Sources */,
				A75511651C8642C3005355CF /* String+SimpleHTML.swift in Sources */,
				A76126B91C90C94000EDCCB9 /* UIView-Extensions.swift in Sources */,
				A77D7B071CBAAF5D0077586B /* Paginate.swift in Sources */,
				A75CFB081CCE7FCF004CD5FA /* StaticTableViewCell.swift in Sources */,
				A78537F81CB5803B00385B73 /* NSHTTPCookieStorageType.swift in Sources */,
				A75511661C8642C3005355CF /* Strings.swift in Sources */,
				A75511671C8642C3005355CF /* UIButton+LocalizedKey.swift in Sources */,
				A75511681C8642C3005355CF /* UIGestureRecognizer-Extensions.swift in Sources */,
				A75511691C8642C3005355CF /* UILabel+IBClear.swift in Sources */,
				A72AFFDA1CD7ED6B008F052B /* Keyboard.swift in Sources */,
				A755116A1C8642C3005355CF /* UILabel+LocalizedKey.swift in Sources */,
				A755116B1C8642C3005355CF /* UILabel+SimpleHTML.swift in Sources */,
				A721DF621C8CF503000CB97C /* TrackingClientType.swift in Sources */,
				A7DC83961C9DBBE700BB2B44 /* RefTag.swift in Sources */,
				A72E75FF1CC3B76700983066 /* UIViewController-BindToViewModel.swift in Sources */,
				A755116C1C8642C3005355CF /* UIPress-Extensions.swift in Sources */,
				01A7A4C01C9690220036E553 /* UITextField+LocalizedPlaceholderKey.swift in Sources */,
				01A1DC4D1C965C7D005761A8 /* UIAlertController.swift in Sources */,
				0176E13B1C9742FD009CA092 /* UIBarButtonItem.swift in Sources */,
				A76126B51C90C94000EDCCB9 /* SimpleViewModel.swift in Sources */,
				A721DF651C8CF5A3000CB97C /* KoalaTrackingClient.swift in Sources */,
				A76126BB1C90C94000EDCCB9 /* UITableView-Extensions.swift in Sources */,
				A78537E21CB5422100385B73 /* UIScreenType.swift in Sources */,
				A7208C3E1CCAC86800E3DAB3 /* FacebookAppDelegateProtocol.swift in Sources */,
				A7B693FF1C8789C100C49A4F /* HockeyManagerType.swift in Sources */,
				A721DF681C8CFAEB000CB97C /* Koala.swift in Sources */,
				A71404391CAF215900A2795B /* KeyValueStoreType.swift in Sources */,
				0151AEBA1C8F811C0067F1BE /* BorderButton.swift in Sources */,
			);
			runOnlyForDeploymentPostprocessing = 0;
		};
		A75511411C8642B3005355CF /* Sources */ = {
			isa = PBXSourcesBuildPhase;
			buildActionMask = 2147483647;
			files = (
				A75511981C8645A0005355CF /* LaunchedCountriesTests.swift in Sources */,
				A75511961C8645A0005355CF /* FormatTests.swift in Sources */,
				01EFBCAF1C92036E0094EEC2 /* StyledLabelTests.swift in Sources */,
				A75511A71C86460B005355CF /* XCTestCase+AppEnvironment.swift in Sources */,
				A75511971C8645A0005355CF /* LanguageTests.swift in Sources */,
				A761275E1C93052400EDCCB9 /* CGColorRef.swift in Sources */,
				A755119C1C8645A0005355CF /* UILabel+IBClearTests.swift in Sources */,
				A755119A1C8645A0005355CF /* String+SimpleHTMLTests.swift in Sources */,
				A755119D1C8645A0005355CF /* UILabel+LocalizedKeyTests.swift in Sources */,
				A75511A51C86460B005355CF /* MockBundle.swift in Sources */,
				A755119E1C8645A0005355CF /* UILabel+SimpleHTMLTests.swift in Sources */,
				A75511941C8645A0005355CF /* AppEnvironmentTests.swift in Sources */,
				0176E19B1C976703009CA092 /* UITextfield+LocalizedPlaceholderKeyTests.swift in Sources */,
				A77519221C8CB0360022F175 /* CircleAvatarImageViewTests.swift in Sources */,
				A78537931CB46CFB00385B73 /* KoalaTests.swift in Sources */,
				A75511991C8645A0005355CF /* LocalizedStringTests.swift in Sources */,
				A75511951C8645A0005355CF /* EnvironmentTests.swift in Sources */,
				A77D7B351CBAC5F90077586B /* PaginateTests.swift in Sources */,
				017E88BB1CD2A609003FE5D6 /* UIActivityViewController.swift in Sources */,
				01EFBC891C91FB770094EEC2 /* UIColorTests.swift in Sources */,
				A72D929A1CB1F7DA00A88249 /* TestCase.swift in Sources */,
				A7A29F4A1CC3DE5F002BE580 /* ValueCellDataSourceTests.swift in Sources */,
				A76078301CAEE0DD001B39D0 /* IsValidEmailTests.swift in Sources */,
				A7DC83991C9DBEFA00BB2B44 /* RefTagTests.swift in Sources */,
				01EFBCB31C920A7E0094EEC2 /* BorderButtonTests.swift in Sources */,
				A755119B1C8645A0005355CF /* UIButton+LocalizedKeyTests.swift in Sources */,
				01EFBCB61C921EA20094EEC2 /* StylesTests.swift in Sources */,
			);
			runOnlyForDeploymentPostprocessing = 0;
		};
		A75511AB1C8647D9005355CF /* Sources */ = {
			isa = PBXSourcesBuildPhase;
			buildActionMask = 2147483647;
			files = (
				01B6ABBE1CA1E01E003DB4C8 /* UIColor.swift in Sources */,
				A75511AC1C8647D9005355CF /* AppEnvironment.swift in Sources */,
				A75511AD1C8647D9005355CF /* AssetImageGeneratorType.swift in Sources */,
				A721DF6C1C8CFAF6000CB97C /* MockTrackingClient.swift in Sources */,
				A75511AE1C8647D9005355CF /* AVPlayerView.swift in Sources */,
				A75CFB091CCE7FCF004CD5FA /* StaticTableViewCell.swift in Sources */,
				A714043A1CAF215900A2795B /* KeyValueStoreType.swift in Sources */,
				A78537F91CB5803B00385B73 /* NSHTTPCookieStorageType.swift in Sources */,
				A75511AF1C8647D9005355CF /* Environment.swift in Sources */,
				A75511B01C8647D9005355CF /* Format.swift in Sources */,
				A72AFFDB1CD7ED6B008F052B /* Keyboard.swift in Sources */,
				A76126B41C90C94000EDCCB9 /* SimpleDataSource.swift in Sources */,
				A75511B11C8647D9005355CF /* GradientView.swift in Sources */,
				A75511B21C8647D9005355CF /* Language.swift in Sources */,
				A75511B31C8647D9005355CF /* LaunchedCountries.swift in Sources */,
				A76126B81C90C94000EDCCB9 /* UICollectionView-Extensions.swift in Sources */,
				A76126AE1C90C94000EDCCB9 /* ValueCellDataSource.swift in Sources */,
				A760780B1CAEE0A6001B39D0 /* IsValidEmail.swift in Sources */,
				A75511B41C8647D9005355CF /* LocalizedString.swift in Sources */,
				0151AEB41C8F6FEC0067F1BE /* StyledLabel.swift in Sources */,
				0151AEB61C8F70000067F1BE /* Styles.swift in Sources */,
				A7FC8C071C8F1DEA00C3B49B /* CircleAvatarImageView.swift in Sources */,
				A75511B51C8647D9005355CF /* NSBundleType.swift in Sources */,
				A75511B61C8647D9005355CF /* String+SimpleHTML.swift in Sources */,
				A76126BA1C90C94000EDCCB9 /* UIView-Extensions.swift in Sources */,
				A75511B71C8647D9005355CF /* Strings.swift in Sources */,
				A75511B81C8647D9005355CF /* UIButton+LocalizedKey.swift in Sources */,
				A75511B91C8647D9005355CF /* UIGestureRecognizer-Extensions.swift in Sources */,
				A75511BA1C8647D9005355CF /* UILabel+IBClear.swift in Sources */,
				A75511BB1C8647D9005355CF /* UILabel+LocalizedKey.swift in Sources */,
				A7208C3F1CCAC86800E3DAB3 /* FacebookAppDelegateProtocol.swift in Sources */,
				A72E76001CC3B76700983066 /* UIViewController-BindToViewModel.swift in Sources */,
				A75511BC1C8647D9005355CF /* UILabel+SimpleHTML.swift in Sources */,
				A721DF631C8CF503000CB97C /* TrackingClientType.swift in Sources */,
				A7DC83971C9DBBE700BB2B44 /* RefTag.swift in Sources */,
				A75511BD1C8647D9005355CF /* UIPress-Extensions.swift in Sources */,
				01A7A4C11C9690220036E553 /* UITextField+LocalizedPlaceholderKey.swift in Sources */,
				01A1DC4E1C965C7D005761A8 /* UIAlertController.swift in Sources */,
				A76126B61C90C94000EDCCB9 /* SimpleViewModel.swift in Sources */,
				A72E75981CC313A400983066 /* ValueCell.swift in Sources */,
				A721DF661C8CF5A3000CB97C /* KoalaTrackingClient.swift in Sources */,
				A76126BC1C90C94000EDCCB9 /* UITableView-Extensions.swift in Sources */,
				A7B694001C8789C100C49A4F /* HockeyManagerType.swift in Sources */,
				A78537E31CB5422100385B73 /* UIScreenType.swift in Sources */,
				A78537BD1CB5416700385B73 /* UIDeviceType.swift in Sources */,
				A77D7B081CBAAF5D0077586B /* Paginate.swift in Sources */,
				A721DF691C8CFAEB000CB97C /* Koala.swift in Sources */,
				0151AEBB1C8F811C0067F1BE /* BorderButton.swift in Sources */,
			);
			runOnlyForDeploymentPostprocessing = 0;
		};
		A75511E91C865321005355CF /* Sources */ = {
			isa = PBXSourcesBuildPhase;
			buildActionMask = 2147483647;
			files = (
				A7B6947E1C87F50300C49A4F /* LaunchedCountriesTests.swift in Sources */,
				A75511EB1C865321005355CF /* FormatTests.swift in Sources */,
				A75511EC1C865321005355CF /* XCTestCase+AppEnvironment.swift in Sources */,
				A75511ED1C865321005355CF /* LanguageTests.swift in Sources */,
				A75511EE1C865321005355CF /* UILabel+IBClearTests.swift in Sources */,
				A761275F1C93052400EDCCB9 /* CGColorRef.swift in Sources */,
				A75511EF1C865321005355CF /* String+SimpleHTMLTests.swift in Sources */,
				A75511F01C865321005355CF /* UILabel+LocalizedKeyTests.swift in Sources */,
				A75511F11C865321005355CF /* MockBundle.swift in Sources */,
				A75511F21C865321005355CF /* UILabel+SimpleHTMLTests.swift in Sources */,
				01EFBCB01C92036E0094EEC2 /* StyledLabelTests.swift in Sources */,
				A75511F31C865321005355CF /* AppEnvironmentTests.swift in Sources */,
				0176E19C1C976703009CA092 /* UITextfield+LocalizedPlaceholderKeyTests.swift in Sources */,
				A77519231C8CB11B0022F175 /* CircleAvatarImageViewTests.swift in Sources */,
				A78537941CB46CFB00385B73 /* KoalaTests.swift in Sources */,
				A75511F41C865321005355CF /* LocalizedStringTests.swift in Sources */,
				A75511F51C865321005355CF /* EnvironmentTests.swift in Sources */,
				A77D7B361CBAC5F90077586B /* PaginateTests.swift in Sources */,
				01EFBCB11C9203750094EEC2 /* UIColorTests.swift in Sources */,
				A72D929C1CB1F7DA00A88249 /* TestCase.swift in Sources */,
				A7A29F4B1CC3DE5F002BE580 /* ValueCellDataSourceTests.swift in Sources */,
				A76078311CAEE0DD001B39D0 /* IsValidEmailTests.swift in Sources */,
				A7DC839A1C9DBEFA00BB2B44 /* RefTagTests.swift in Sources */,
				01EFBCB41C920A7E0094EEC2 /* BorderButtonTests.swift in Sources */,
				A75511F61C865321005355CF /* UIButton+LocalizedKeyTests.swift in Sources */,
				01EFBCB71C921EA20094EEC2 /* StylesTests.swift in Sources */,
			);
			runOnlyForDeploymentPostprocessing = 0;
		};
		A7C795991C873A870081977F /* Sources */ = {
			isa = PBXSourcesBuildPhase;
			buildActionMask = 2147483647;
			files = (
				018F1FAA1C8E1A8200643DAA /* LoginToutViewModel.swift in Sources */,
				014A8D971CE38942003BF51C /* SLComposeViewController.swift in Sources */,
				019E42951CD0088E00AA82D3 /* ThanksViewModel.swift in Sources */,
				A7285C9C1C8E8DCF00D83297 /* ProjectViewController.swift in Sources */,
				5993DEBF1CE296F000925494 /* ProfileHeaderView.swift in Sources */,
				A762F0191C8CC672005581A4 /* ActivityFriendFollowViewModel.swift in Sources */,
				A75A29221CDD64A400D35E5C /* MessagesViewModel.swift in Sources */,
				A750DEC71CC6711D00983F7C /* ProjectMainCellViewModel.swift in Sources */,
				019DDFED1CB6FF4500BDC113 /* ResetPasswordViewController.swift in Sources */,
				A7FC8C551C8F447D00C3B49B /* ProjectSubpagesViewModel.swift in Sources */,
				A74FFE691CE3FFE200C7BCB9 /* SearchMessagesViewController.swift in Sources */,
				A74FFDF31CE3E4C500C7BCB9 /* MessageDialogViewModel.swift in Sources */,
				A775B5471CA871D700BBB587 /* RootViewModel.swift in Sources */,
				A7E315C61C88AAA8000DD85A /* DiscoveryProjectsDataSource.swift in Sources */,
				0146E3231CC0296900082C5B /* FacebookConfirmationViewController.swift in Sources */,
				0127FC5D1C98C11500E335C6 /* SFSafariViewController.swift in Sources */,
				014A8DEB1CE3C350003BF51C /* ThanksProjectsDataSource.swift in Sources */,
				014A8D9A1CE38959003BF51C /* ProjectActivityItemProvider.swift in Sources */,
				0127FC541C98C0F900E335C6 /* HelpType.swift in Sources */,
<<<<<<< HEAD
				9D1336CC1CEFBB7A00E860A0 /* SignupViewController.swift in Sources */,
=======
				A74FFDF01CE3E33300C7BCB9 /* MessageDialogViewController.swift in Sources */,
>>>>>>> c0b6c4ff
				A7208C961CCBD76300E3DAB3 /* ActivityEmptyStateCell.swift in Sources */,
				A762EFF31C8CC663005581A4 /* ActivityFriendFollowCell.swift in Sources */,
				A7E315B41C88A8A2000DD85A /* DiscoveryViewModel.swift in Sources */,
				A7376B4B1CE3D890003B50E3 /* MessageCellViewModel.swift in Sources */,
				014A8D941CE38924003BF51C /* UIActivityViewController.swift in Sources */,
				A745D0221CA897FF00C12802 /* SearchViewController.swift in Sources */,
				A745D0481CA8985B00C12802 /* DashboardViewController.swift in Sources */,
				A731719A1C8EA20300AC07C5 /* ProjectDataSource.swift in Sources */,
				A7E315CC1C88AC91000DD85A /* DiscoveryProjectCell.swift in Sources */,
				A75CFA7E1CCE56C4004CD5FA /* SearchProjectCell.swift in Sources */,
				A7A0534E1CD19C68005AF5E2 /* CommentDialogViewController.swift in Sources */,
				A75AB2231C8A85D1002FC3E6 /* ActivityUpdateCell.swift in Sources */,
				A7FC8C581C8F449500C3B49B /* ProjectSubpagesCell.swift in Sources */,
				01B6AC321CA49972003DB4C8 /* TwoFactorViewModel.swift in Sources */,
				A7285CC21C8E8DDB00D83297 /* ProjectViewModel.swift in Sources */,
				A75A292E1CE0B95300D35E5C /* MessagesDataSource.swift in Sources */,
				A71003E01CDD06E600B4F4D7 /* MessageThreadCell.swift in Sources */,
				A74FFE6C1CE404F200C7BCB9 /* BackingCellViewModel.swift in Sources */,
				A7285CC51C8E915B00D83297 /* ProjectMainCell.swift in Sources */,
				A71003DD1CDD068F00B4F4D7 /* MessageThreadsDataSource.swift in Sources */,
				A745D04B1CA8986E00C12802 /* ProfileViewController.swift in Sources */,
				A75A29281CE0B7DD00D35E5C /* BackingCell.swift in Sources */,
				A714051F1CAF631C00A2795B /* CommentDialogViewModel.swift in Sources */,
				A7C795B21C873AC90081977F /* AppDelegate.swift in Sources */,
				A75A29251CE0AE5A00D35E5C /* MessagesViewController.swift in Sources */,
				A71003E31CDD077200B4F4D7 /* MessageCell.swift in Sources */,
				A7C795B31C873AC90081977F /* ActivitiesViewController.swift in Sources */,
				59322F071CD27B1000C90CC6 /* ProfileDataSource.swift in Sources */,
				A7FC8C521C8F442D00C3B49B /* ProjectRewardCell.swift in Sources */,
				A7A051E61CD12D9A005AF5E2 /* CommentsDataSource.swift in Sources */,
				A7A1CAAA1CDCD3C70037AB20 /* MessageThreadsViewModel.swift in Sources */,
				0127FC571C98C10400E335C6 /* LoginIntent.swift in Sources */,
				A71003E61CDD07BB00B4F4D7 /* MessageThreadCellViewModel.swift in Sources */,
				A77519011C8C97510022F175 /* ActivityFriendBackingViewModel.swift in Sources */,
				A71003DA1CDCFA2500B4F4D7 /* MessageThreadsViewController.swift in Sources */,
				01F8AE021CEB61D80026F220 /* UpdateActivityItemProvider.swift in Sources */,
				A77518FE1C8C8ADA0022F175 /* ActivityUpdateViewModel.swift in Sources */,
				A74FFEC71CE4F43B00C7BCB9 /* MessagesSearchViewModel.swift in Sources */,
				01BC58371CAD7A98000289E8 /* FacebookConfirmationViewModel.swift in Sources */,
				A7180BAA1CCED598001711CA /* CommentsViewController.swift in Sources */,
				A7FC8C4F1C8F43E400C3B49B /* ProjectRewardCellViewModel.swift in Sources */,
				A75A292B1CE0B7EA00D35E5C /* ProjectBannerCell.swift in Sources */,
				0148EF911CDD2879000DEFF8 /* ThanksViewController.swift in Sources */,
				01BF210C1CA5D6D100184A38 /* ResetPasswordViewModel.swift in Sources */,
				9DE6C07B1C9B5C8600FCC7B1 /* SearchViewModel.swift in Sources */,
				A762F01D1C8CD2B3005581A4 /* ActivitySuccessCell.swift in Sources */,
				A75CBDE81C8A26F800758C55 /* AppDelegateViewModel.swift in Sources */,
				0127FC5A1C98C10D00E335C6 /* MFMailComposeViewController.swift in Sources */,
				A7C795B41C873AC90081977F /* DiscoveryViewController.swift in Sources */,
				A715ACC31CE7ED3600605F02 /* ActivityNegativeStateChangeCell.swift in Sources */,
				018F1F841C8E182200643DAA /* LoginViewController.swift in Sources */,
				014A8E191CE3CD86003BF51C /* ThanksProjectCell.swift in Sources */,
				59B6B70B1CCEBC1000953319 /* ProfileProjectCell.swift in Sources */,
				A745D1411CAAB48F00C12802 /* LoginToutViewController.swift in Sources */,
				A715ACF11CE7F3D300605F02 /* ActivityLaunchCell.swift in Sources */,
				019502031C8E3EF700F31304 /* LoginViewModel.swift in Sources */,
				01DEFB961CB44A5D003709C0 /* TwoFactorViewController.swift in Sources */,
				A75AB2261C8B407F002FC3E6 /* ActivityFriendBackingCell.swift in Sources */,
				A75AB1FA1C8A84B5002FC3E6 /* ActivitiesDataSource.swift in Sources */,
				A76077D21CADD3A9001B39D0 /* Notifications.swift in Sources */,
				A711FD241CECC8E600659DB4 /* ActivitySuccessViewModel.swift in Sources */,
				01F8ADFF1CEA63000026F220 /* SafariActivity.swift in Sources */,
				014A8E1C1CE3CE34003BF51C /* ThanksCategoryCell.swift in Sources */,
				A7E315C91C88ABAC000DD85A /* DiscoveryProjectViewModel.swift in Sources */,
				A74FFECA1CE4FB9900C7BCB9 /* SearchMessagesDataSource.swift in Sources */,
				A7A052171CD12E0B005AF5E2 /* CommentCellViewModel.swift in Sources */,
				A75AB1E21C8A8255002FC3E6 /* ActivitiesViewModel.swift in Sources */,
				A775B5211CA8705B00BBB587 /* RootTabBarViewController.swift in Sources */,
				A75CFA501CCDB322004CD5FA /* SearchDataSource.swift in Sources */,
				A7A052141CD12DD7005AF5E2 /* CommentCell.swift in Sources */,
			);
			runOnlyForDeploymentPostprocessing = 0;
		};
		A7C795C81C873BD50081977F /* Sources */ = {
			isa = PBXSourcesBuildPhase;
			buildActionMask = 2147483647;
			files = (
				A7C795DB1C873C160081977F /* AppDelegate.swift in Sources */,
				A7C795DC1C873C160081977F /* ViewController.swift in Sources */,
				A7C795DD1C873C160081977F /* DiscoveryProjectData.swift in Sources */,
				A7C795DE1C873C160081977F /* HomePlaylistsDataSource.swift in Sources */,
				A7C795DF1C873C160081977F /* PlaylistTrayDataSource.swift in Sources */,
				A7C795E01C873C160081977F /* ProjectsDataSource.swift in Sources */,
				A7C795E11C873C160081977F /* ProjectViewDataSource.swift in Sources */,
				A7C795E21C873C160081977F /* SearchDataSource.swift in Sources */,
				A7C795E31C873C160081977F /* Playlist.swift in Sources */,
				A7C795EE1C873C160081977F /* EmptyViewModel.swift in Sources */,
				A7C795EF1C873C160081977F /* HomePlaylistViewModel.swift in Sources */,
				A7C795F01C873C160081977F /* HomeViewModel.swift in Sources */,
				A7C795F11C873C160081977F /* LoginViewModel.swift in Sources */,
				A7C795F21C873C160081977F /* PlaylistExplorerViewModel.swift in Sources */,
				A7C795F31C873C160081977F /* PlaylistsMenuViewModel.swift in Sources */,
				A7C795F41C873C160081977F /* PlaylistTrayViewModel.swift in Sources */,
				A7C795F51C873C160081977F /* PlaylistViewModel.swift in Sources */,
				A7C795F61C873C160081977F /* ProfileViewModel.swift in Sources */,
				A7C795F71C873C160081977F /* ProjectPlayerViewModel.swift in Sources */,
				A7C795F81C873C160081977F /* ProjectViewModel.swift in Sources */,
				A7C795F91C873C160081977F /* SearchViewModel.swift in Sources */,
				A7C795FA1C873C160081977F /* DiscoveryProjectCell.swift in Sources */,
				A7C795FB1C873C160081977F /* HomePlaylistCell.swift in Sources */,
				A7C795FC1C873C160081977F /* PlaylistTrayCell.swift in Sources */,
				A7C795FD1C873C160081977F /* ProjectCell.swift in Sources */,
				A7C795FE1C873C160081977F /* ProjectMoreInfoCell.swift in Sources */,
				A7C795FF1C873C160081977F /* ProjectRecommendationsCell.swift in Sources */,
				A7C796001C873C160081977F /* ProjectRewardCell.swift in Sources */,
				A7C796011C873C160081977F /* ProjectRewardsCollectionViewCell.swift in Sources */,
				A7C796021C873C160081977F /* ProjectShelfCell.swift in Sources */,
				A7C796031C873C160081977F /* HomeViewController.swift in Sources */,
				A7C796041C873C160081977F /* LoginViewController.swift in Sources */,
				A7C796051C873C160081977F /* PlaylistExplorerViewController.swift in Sources */,
				A7C796061C873C160081977F /* PlaylistTrayViewController.swift in Sources */,
				A7C796071C873C160081977F /* PlaylistViewController.swift in Sources */,
				A7C796081C873C160081977F /* ProfileViewController.swift in Sources */,
				A7C796091C873C160081977F /* ProjectPlayerViewController.swift in Sources */,
				A7C7960A1C873C160081977F /* ProjectViewController.swift in Sources */,
				A7C7960B1C873C160081977F /* SearchViewController.swift in Sources */,
				A7C7960C1C873C160081977F /* FocusGuideView.swift in Sources */,
				A7C7960D1C873C160081977F /* PlaylistExplorerTransitionAnimator.swift in Sources */,
				A7C7960E1C873C160081977F /* ProjectTrayTransitionAnimator.swift in Sources */,
				A7C7960F1C873C160081977F /* ProjectVideoTransitionAnimator.swift in Sources */,
			);
			runOnlyForDeploymentPostprocessing = 0;
		};
		A7D1F9411C850B7C000D41D5 /* Sources */ = {
			isa = PBXSourcesBuildPhase;
			buildActionMask = 2147483647;
			files = (
				A74FFDEF1CE3E33300C7BCB9 /* MessageDialogViewController.swift in Sources */,
				59D9432F1CE3E3E400358D7E /* ProfileHeaderViewModel.swift in Sources */,
				0127FC5C1C98C11500E335C6 /* SFSafariViewController.swift in Sources */,
				A775B5461CA871D700BBB587 /* RootViewModel.swift in Sources */,
				A71003D91CDCFA2500B4F4D7 /* MessageThreadsViewController.swift in Sources */,
				A74FFE681CE3FFE200C7BCB9 /* SearchMessagesViewController.swift in Sources */,
				01EA879B1C9335C5004E738B /* LoginToutViewController.swift in Sources */,
				018F1FA91C8E1A8200643DAA /* LoginToutViewModel.swift in Sources */,
				9D1336CB1CEFBB7A00E860A0 /* SignupViewController.swift in Sources */,
				A7285C9B1C8E8DCF00D83297 /* ProjectViewController.swift in Sources */,
				A762F0181C8CC672005581A4 /* ActivityFriendFollowViewModel.swift in Sources */,
				A74FFE6B1CE404F200C7BCB9 /* BackingCellViewModel.swift in Sources */,
				A7DB1C301C9E225F008244DA /* CommentsViewModel.swift in Sources */,
				A7FC8C541C8F447D00C3B49B /* ProjectSubpagesViewModel.swift in Sources */,
				A745D0471CA8985B00C12802 /* DashboardViewController.swift in Sources */,
				A7E315C51C88AAA8000DD85A /* DiscoveryProjectsDataSource.swift in Sources */,
				A762EFF21C8CC663005581A4 /* ActivityFriendFollowCell.swift in Sources */,
				A7E315B31C88A8A2000DD85A /* DiscoveryViewModel.swift in Sources */,
				A7376B4A1CE3D890003B50E3 /* MessageCellViewModel.swift in Sources */,
				0127FC561C98C10400E335C6 /* LoginIntent.swift in Sources */,
				A73171991C8EA20300AC07C5 /* ProjectDataSource.swift in Sources */,
				59395EB51CC578FA008393B1 /* ProfileViewModel.swift in Sources */,
				5993DEBE1CE296F000925494 /* ProfileHeaderView.swift in Sources */,
				A7E315CB1C88AC91000DD85A /* DiscoveryProjectCell.swift in Sources */,
				A75A292A1CE0B7EA00D35E5C /* ProjectBannerCell.swift in Sources */,
				A75AB2221C8A85D1002FC3E6 /* ActivityUpdateCell.swift in Sources */,
				A7A0534D1CD19C68005AF5E2 /* CommentDialogViewController.swift in Sources */,
				01DEFB951CB44A5D003709C0 /* TwoFactorViewController.swift in Sources */,
				01F8AE011CEB61D80026F220 /* UpdateActivityItemProvider.swift in Sources */,
				A7FC8C571C8F449500C3B49B /* ProjectSubpagesCell.swift in Sources */,
				014A8D961CE38942003BF51C /* SLComposeViewController.swift in Sources */,
				A75CFA7D1CCE56C4004CD5FA /* SearchProjectCell.swift in Sources */,
				A7285CC11C8E8DDB00D83297 /* ProjectViewModel.swift in Sources */,
				A75A292D1CE0B95300D35E5C /* MessagesDataSource.swift in Sources */,
				0148EF901CDD2879000DEFF8 /* ThanksViewController.swift in Sources */,
				014A8DEA1CE3C350003BF51C /* ThanksProjectsDataSource.swift in Sources */,
				0146E3221CC0296900082C5B /* FacebookConfirmationViewController.swift in Sources */,
				59322F061CD27B1000C90CC6 /* ProfileDataSource.swift in Sources */,
				A7A052161CD12E0B005AF5E2 /* CommentCellViewModel.swift in Sources */,
				01F8ADFE1CEA63000026F220 /* SafariActivity.swift in Sources */,
				014A8E181CE3CD86003BF51C /* ThanksProjectCell.swift in Sources */,
				A7285CC41C8E915B00D83297 /* ProjectMainCell.swift in Sources */,
				A775B5201CA8705B00BBB587 /* RootTabBarViewController.swift in Sources */,
				59322EB01CD14CA300C90CC6 /* ProfileProjectCellViewModel.swift in Sources */,
				0127FC591C98C10D00E335C6 /* MFMailComposeViewController.swift in Sources */,
				0127FC531C98C0F900E335C6 /* HelpType.swift in Sources */,
				A7D1F9481C850B7C000D41D5 /* AppDelegate.swift in Sources */,
				A745D0211CA897FF00C12802 /* SearchViewController.swift in Sources */,
				A7F761751C85FA40005405ED /* ActivitiesViewController.swift in Sources */,
<<<<<<< HEAD
				9D727A291CC04BE200B28C5F /* SignupViewModel.swift in Sources */,
=======
				599603D31CE5220900E1B1EC /* ProfileEmptyStateCell.swift in Sources */,
>>>>>>> c0b6c4ff
				A7FC8C511C8F442D00C3B49B /* ProjectRewardCell.swift in Sources */,
				A715ACC21CE7ED3600605F02 /* ActivityNegativeStateChangeCell.swift in Sources */,
				01BC58361CAD7A98000289E8 /* FacebookConfirmationViewModel.swift in Sources */,
				A714051E1CAF631C00A2795B /* CommentDialogViewModel.swift in Sources */,
				59B6B70A1CCEBC1000953319 /* ProfileProjectCell.swift in Sources */,
				A77519001C8C97510022F175 /* ActivityFriendBackingViewModel.swift in Sources */,
				A715ACF01CE7F3D300605F02 /* ActivityLaunchCell.swift in Sources */,
				A7208C951CCBD76300E3DAB3 /* ActivityEmptyStateCell.swift in Sources */,
				A77518FD1C8C8ADA0022F175 /* ActivityUpdateViewModel.swift in Sources */,
				014A8D931CE38924003BF51C /* UIActivityViewController.swift in Sources */,
				A7FC8C4E1C8F43E400C3B49B /* ProjectRewardCellViewModel.swift in Sources */,
				A71003DC1CDD068F00B4F4D7 /* MessageThreadsDataSource.swift in Sources */,
				01BF210B1CA5D6D100184A38 /* ResetPasswordViewModel.swift in Sources */,
				9D39C0471C9B5662004E0943 /* SearchViewModel.swift in Sources */,
				A7A052131CD12DD7005AF5E2 /* CommentCell.swift in Sources */,
				A711FD221CECC8E600659DB4 /* ActivitySuccessCell.swift in Sources */,
				A74FFDF21CE3E4C500C7BCB9 /* MessageDialogViewModel.swift in Sources */,
				A75CBDE71C8A26F800758C55 /* AppDelegateViewModel.swift in Sources */,
				A75CFA4F1CCDB322004CD5FA /* SearchDataSource.swift in Sources */,
				019E42941CD0088E00AA82D3 /* ThanksViewModel.swift in Sources */,
				A75A29211CDD64A400D35E5C /* MessagesViewModel.swift in Sources */,
				A751A51F1C85EC0B009C5DEA /* DiscoveryViewController.swift in Sources */,
				018F1F831C8E182200643DAA /* LoginViewController.swift in Sources */,
				019502021C8E3EF700F31304 /* LoginViewModel.swift in Sources */,
				A7A051E51CD12D9A005AF5E2 /* CommentsDataSource.swift in Sources */,
				A74FFEC61CE4F43B00C7BCB9 /* MessagesSearchViewModel.swift in Sources */,
				A750DEC61CC6711D00983F7C /* ProjectMainCellViewModel.swift in Sources */,
				014A8D991CE38959003BF51C /* ProjectActivityItemProvider.swift in Sources */,
				A75AB2251C8B407F002FC3E6 /* ActivityFriendBackingCell.swift in Sources */,
				A71003E21CDD077200B4F4D7 /* MessageCell.swift in Sources */,
				A71003DF1CDD06E600B4F4D7 /* MessageThreadCell.swift in Sources */,
				014A8E1B1CE3CE34003BF51C /* ThanksCategoryCell.swift in Sources */,
				A75AB1F91C8A84B5002FC3E6 /* ActivitiesDataSource.swift in Sources */,
				A76077D11CADD3A9001B39D0 /* Notifications.swift in Sources */,
				A745D04A1CA8986E00C12802 /* ProfileViewController.swift in Sources */,
				A711FD231CECC8E600659DB4 /* ActivitySuccessViewModel.swift in Sources */,
				A74FFEC91CE4FB9900C7BCB9 /* SearchMessagesDataSource.swift in Sources */,
				A7A1CAA91CDCD3C70037AB20 /* MessageThreadsViewModel.swift in Sources */,
				01B6AC311CA49972003DB4C8 /* TwoFactorViewModel.swift in Sources */,
				A75A29241CE0AE5A00D35E5C /* MessagesViewController.swift in Sources */,
				A71003E51CDD07BB00B4F4D7 /* MessageThreadCellViewModel.swift in Sources */,
				A7E315C81C88ABAC000DD85A /* DiscoveryProjectViewModel.swift in Sources */,
				A75AB1E11C8A8255002FC3E6 /* ActivitiesViewModel.swift in Sources */,
				A7180BA91CCED598001711CA /* CommentsViewController.swift in Sources */,
				019DDFEC1CB6FF4500BDC113 /* ResetPasswordViewController.swift in Sources */,
				A75A29271CE0B7DD00D35E5C /* BackingCell.swift in Sources */,
			);
			runOnlyForDeploymentPostprocessing = 0;
		};
		A7D1F9561C850B7C000D41D5 /* Sources */ = {
			isa = PBXSourcesBuildPhase;
			buildActionMask = 2147483647;
			files = (
				01B6ABE61CA2F233003DB4C8 /* LoginToutViewModelTests.swift in Sources */,
				59D943021CE3DCE000358D7E /* ProfileProjectCellViewModelTests.swift in Sources */,
				01BF20D31CA49E3800184A38 /* TwoFactorViewModelTests.swift in Sources */,
				A775B54C1CA87C8500BBB587 /* RootViewModelTests.swift in Sources */,
				0154A93E1CA1AF3400DB9BA4 /* LoginViewModelTests.swift in Sources */,
				019E42C21CD008CC00AA82D3 /* ThanksViewModelTests.swift in Sources */,
				A74FFEDE1CE527A800C7BCB9 /* MessageCellViewModelTests.swift in Sources */,
				A78323801CB949EF000B094C /* DiscoveryViewModelTests.swift in Sources */,
				A74FFEE21CE52ABD00C7BCB9 /* MessageDialogViewModelTests.swift in Sources */,
				A74FFEE01CE5295700C7BCB9 /* BackingCellViewModelTests.swift in Sources */,
				A750DEF41CC681A000983F7C /* ProjectMainCellViewModelTests.swift in Sources */,
				A77519121C8CADE20022F175 /* AppDelegateViewModelTests.swift in Sources */,
				9D7279FC1CC04BCA00B28C5F /* SignupViewModelTests.swift in Sources */,
				01BF21311CA5E81C00184A38 /* ResetPasswordViewModelTests.swift in Sources */,
				A74FFECF1CE5097B00C7BCB9 /* MessagesViewModelTests.swift in Sources */,
				599604001CE6286900E1B1EC /* ProfileDataSourceTests.swift in Sources */,
				592879AD1CE4FEB600362264 /* ProfileHeaderViewModelTests.swift in Sources */,
				A77519141C8CADFE0022F175 /* ActivitiesViewModelTests.swift in Sources */,
				A72D943B1CB3477000A88249 /* MockBundle.swift in Sources */,
				A72D92991CB1F7DA00A88249 /* TestCase.swift in Sources */,
				59395EE21CC57989008393B1 /* ProfileViewModelTests.swift in Sources */,
				A70119451CD92261009F8F65 /* CommentsDataSourceTests.swift in Sources */,
				A7D1F9931C850CB2000D41D5 /* KickstarterTests.swift in Sources */,
				01BC58111CAD765B000289E8 /* FacebookConfirmationViewModelTests.swift in Sources */,
				A7DB1C551C9E226F008244DA /* CommentsViewModelTests.swift in Sources */,
				A71405211CAF633500A2795B /* CommentDialogViewModelTests.swift in Sources */,
				A71003E81CDD105900B4F4D7 /* MessageThreadCellViewModelTests.swift in Sources */,
				9DE6C0571C9B5C7700FCC7B1 /* SearchViewModelTests.swift in Sources */,
				01F8ADFC1CEA5B070026F220 /* ThanksProjectsDataSourceTests.swift in Sources */,
				A75CF8811CC6D4BE00BBBB7F /* ProjectRewardCellViewModelTests.swift in Sources */,
				A7E8FAEF1CD6806800DBF142 /* SearchDataSourceTests.swift in Sources */,
				A72D92301CB1E08800A88249 /* XCTestCase+AppEnvironment.swift in Sources */,
				A70119471CD9273A009F8F65 /* CommentCellViewModelTests.swift in Sources */,
				A7CA0DD91CE695F10030092C /* MessagesSearchViewModelTests.swift in Sources */,
				9DE6C0891C9B5FCA00FCC7B1 /* (null) in Sources */,
				A7208CC41CCBDA7900E3DAB3 /* ActivitiesDataSourceTests.swift in Sources */,
				A7DC836E1C9DB6EE00BB2B44 /* ProjectViewModelTests.swift in Sources */,
				A7A1CAD71CDCD5620037AB20 /* MessageThreadsViewModelTests.swift in Sources */,
				A7DC83921C9DB9BC00BB2B44 /* (null) in Sources */,
			);
			runOnlyForDeploymentPostprocessing = 0;
		};
		A7E06C751C5A6EB300EBDCC2 /* Sources */ = {
			isa = PBXSourcesBuildPhase;
			buildActionMask = 2147483647;
			files = (
				A7E06D1C1C5BFB3800EBDCC2 /* ProjectMoreInfoCell.swift in Sources */,
				A7E06D0C1C5BFB3800EBDCC2 /* PlaylistsMenuViewModel.swift in Sources */,
				A7E06D261C5BFB3800EBDCC2 /* HomeViewController.swift in Sources */,
				A7E06C7F1C5A6EB300EBDCC2 /* ViewController.swift in Sources */,
				A7E06D021C5BFB3800EBDCC2 /* ProjectViewDataSource.swift in Sources */,
				A7E06D181C5BFB3800EBDCC2 /* PlaylistTrayCell.swift in Sources */,
				A7E06D301C5BFB3800EBDCC2 /* ProfileViewController.swift in Sources */,
				A7E06D0E1C5BFB3800EBDCC2 /* PlaylistViewModel.swift in Sources */,
				A7E06D111C5BFB3800EBDCC2 /* ProjectViewModel.swift in Sources */,
				A7E06D101C5BFB3800EBDCC2 /* ProjectPlayerViewModel.swift in Sources */,
				A7E06D241C5BFB3800EBDCC2 /* ProjectShelfCell.swift in Sources */,
				A7E06D3A1C5BFB3800EBDCC2 /* ProjectVideoTransitionAnimator.swift in Sources */,
				A7E06D071C5BFB3800EBDCC2 /* EmptyViewModel.swift in Sources */,
				A7E06D0D1C5BFB3800EBDCC2 /* PlaylistTrayViewModel.swift in Sources */,
				A7E06D281C5BFB3800EBDCC2 /* LoginViewController.swift in Sources */,
				A7E06D051C5BFB3800EBDCC2 /* Playlist.swift in Sources */,
				A7E06D081C5BFB3800EBDCC2 /* HomePlaylistViewModel.swift in Sources */,
				A7E06D031C5BFB3800EBDCC2 /* SearchDataSource.swift in Sources */,
				A7E06D381C5BFB3800EBDCC2 /* PlaylistExplorerTransitionAnimator.swift in Sources */,
				A7E06D2E1C5BFB3800EBDCC2 /* PlaylistViewController.swift in Sources */,
				A7E06D001C5BFB3800EBDCC2 /* PlaylistTrayDataSource.swift in Sources */,
				A7E06D1A1C5BFB3800EBDCC2 /* ProjectCell.swift in Sources */,
				A7E06D1E1C5BFB3800EBDCC2 /* ProjectRecommendationsCell.swift in Sources */,
				A7E06D351C5BFB3800EBDCC2 /* SearchViewController.swift in Sources */,
				A7E06D141C5BFB3800EBDCC2 /* DiscoveryProjectCell.swift in Sources */,
				A7E06D091C5BFB3800EBDCC2 /* HomeViewModel.swift in Sources */,
				A7E06D391C5BFB3800EBDCC2 /* ProjectTrayTransitionAnimator.swift in Sources */,
				A7E06D0A1C5BFB3800EBDCC2 /* LoginViewModel.swift in Sources */,
				A7E06D221C5BFB3800EBDCC2 /* ProjectRewardsCollectionViewCell.swift in Sources */,
				A7E06D321C5BFB3800EBDCC2 /* ProjectPlayerViewController.swift in Sources */,
				A7E06D0F1C5BFB3800EBDCC2 /* ProfileViewModel.swift in Sources */,
				A7E06D121C5BFB3800EBDCC2 /* SearchViewModel.swift in Sources */,
				A7E06D0B1C5BFB3800EBDCC2 /* PlaylistExplorerViewModel.swift in Sources */,
				A7E06D201C5BFB3800EBDCC2 /* ProjectRewardCell.swift in Sources */,
				A7E06D331C5BFB3800EBDCC2 /* ProjectViewController.swift in Sources */,
				A7E06D371C5BFB3800EBDCC2 /* FocusGuideView.swift in Sources */,
				A7E06D011C5BFB3800EBDCC2 /* ProjectsDataSource.swift in Sources */,
				A7E06CFF1C5BFB3800EBDCC2 /* HomePlaylistsDataSource.swift in Sources */,
				A7E06C7D1C5A6EB300EBDCC2 /* AppDelegate.swift in Sources */,
				A7E06D2A1C5BFB3800EBDCC2 /* PlaylistExplorerViewController.swift in Sources */,
				A7E06D161C5BFB3800EBDCC2 /* HomePlaylistCell.swift in Sources */,
				A7E06D2C1C5BFB3800EBDCC2 /* PlaylistTrayViewController.swift in Sources */,
				A7E06CFE1C5BFB3800EBDCC2 /* DiscoveryProjectData.swift in Sources */,
			);
			runOnlyForDeploymentPostprocessing = 0;
		};
		A7E06C861C5A6EB300EBDCC2 /* Sources */ = {
			isa = PBXSourcesBuildPhase;
			buildActionMask = 2147483647;
			files = (
				A72D943C1CB3477100A88249 /* MockBundle.swift in Sources */,
				A7D1F9871C850C34000D41D5 /* MockAssetImageGenerators.swift in Sources */,
				A7D1F9851C850C34000D41D5 /* PlaylistViewModelTests.swift in Sources */,
				A72D929B1CB1F7DA00A88249 /* TestCase.swift in Sources */,
				A7D1F9811C850C34000D41D5 /* kickstartertvTests.swift in Sources */,
				A72D92311CB1E08A00A88249 /* XCTestCase+AppEnvironment.swift in Sources */,
				A7D1F97F1C850C34000D41D5 /* HomeViewModelTests.swift in Sources */,
			);
			runOnlyForDeploymentPostprocessing = 0;
		};
/* End PBXSourcesBuildPhase section */

/* Begin PBXTargetDependency section */
		8075727F1C88DE1A00E7DA8A /* PBXTargetDependency */ = {
			isa = PBXTargetDependency;
			name = "AlamofireImage iOS";
			targetProxy = 8075727E1C88DE1A00E7DA8A /* PBXContainerItemProxy */;
		};
		8075728F1C88DE1C00E7DA8A /* PBXTargetDependency */ = {
			isa = PBXTargetDependency;
			name = "ReactiveExtensions-iOS";
			targetProxy = 8075728E1C88DE1C00E7DA8A /* PBXContainerItemProxy */;
		};
		80FE73021C88F29E00BE0137 /* PBXTargetDependency */ = {
			isa = PBXTargetDependency;
			name = "AlamofireImage tvOS";
			targetProxy = 80FE73011C88F29E00BE0137 /* PBXContainerItemProxy */;
		};
		80FE73161C88F29E00BE0137 /* PBXTargetDependency */ = {
			isa = PBXTargetDependency;
			name = "ReactiveExtensions-tvOS";
			targetProxy = 80FE73151C88F29E00BE0137 /* PBXContainerItemProxy */;
		};
		A71356BD1CC6AAD9007C3C23 /* PBXTargetDependency */ = {
			isa = PBXTargetDependency;
			name = "ReactiveExtensions-TestHelpers-tvOS";
			targetProxy = A71356BC1CC6AAD9007C3C23 /* PBXContainerItemProxy */;
		};
		A71356EB1CC6AAE7007C3C23 /* PBXTargetDependency */ = {
			isa = PBXTargetDependency;
			name = "KsApi-TestHelpers-tvOS";
			targetProxy = A71356EA1CC6AAE7007C3C23 /* PBXContainerItemProxy */;
		};
		A75511481C8642B3005355CF /* PBXTargetDependency */ = {
			isa = PBXTargetDependency;
			target = A755113B1C8642B3005355CF /* Library-iOS */;
			targetProxy = A75511471C8642B3005355CF /* PBXContainerItemProxy */;
		};
		A75511841C8643E7005355CF /* PBXTargetDependency */ = {
			isa = PBXTargetDependency;
			target = A755113B1C8642B3005355CF /* Library-iOS */;
			targetProxy = A75511831C8643E7005355CF /* PBXContainerItemProxy */;
		};
		A75511E31C864974005355CF /* PBXTargetDependency */ = {
			isa = PBXTargetDependency;
			target = A75511AA1C8647D9005355CF /* Library-tvOS */;
			targetProxy = A75511E21C864974005355CF /* PBXContainerItemProxy */;
		};
		A76127BF1C93100800EDCCB9 /* PBXTargetDependency */ = {
			isa = PBXTargetDependency;
			target = A755113B1C8642B3005355CF /* Library-iOS */;
			targetProxy = A76127BE1C93100800EDCCB9 /* PBXContainerItemProxy */;
		};
		A782BABC1C9F5F3B007B13C8 /* PBXTargetDependency */ = {
			isa = PBXTargetDependency;
			name = "KsApi-TestHelpers-iOS";
			targetProxy = A782BABB1C9F5F3B007B13C8 /* PBXContainerItemProxy */;
		};
		A782BAC01C9F5F3B007B13C8 /* PBXTargetDependency */ = {
			isa = PBXTargetDependency;
			name = "ReactiveExtensions-TestHelpers-iOS";
			targetProxy = A782BABF1C9F5F3B007B13C8 /* PBXContainerItemProxy */;
		};
		A782BAC51C9F5FAF007B13C8 /* PBXTargetDependency */ = {
			isa = PBXTargetDependency;
			name = "KsApi-TestHelpers-tvOS";
			targetProxy = A782BAC41C9F5FAF007B13C8 /* PBXContainerItemProxy */;
		};
		A782BAC91C9F5FAF007B13C8 /* PBXTargetDependency */ = {
			isa = PBXTargetDependency;
			name = "ReactiveExtensions-TestHelpers-tvOS";
			targetProxy = A782BAC81C9F5FAF007B13C8 /* PBXContainerItemProxy */;
		};
		A782BAEC1C9F613F007B13C8 /* PBXTargetDependency */ = {
			isa = PBXTargetDependency;
			name = "KsApi-tvOS";
			targetProxy = A782BAEB1C9F613F007B13C8 /* PBXContainerItemProxy */;
		};
		A799C9A01CB7D99D00ED75CA /* PBXTargetDependency */ = {
			isa = PBXTargetDependency;
			name = "Models-iOS";
			targetProxy = A799C99F1CB7D99D00ED75CA /* PBXContainerItemProxy */;
		};
		A799C9B91CB7D9EC00ED75CA /* PBXTargetDependency */ = {
			isa = PBXTargetDependency;
			name = "ReactiveCocoa-iOS";
			targetProxy = A799C9B81CB7D9EC00ED75CA /* PBXContainerItemProxy */;
		};
		A799C9D91CB7DA7F00ED75CA /* PBXTargetDependency */ = {
			isa = PBXTargetDependency;
			name = "Result-iOS";
			targetProxy = A799C9D81CB7DA7F00ED75CA /* PBXContainerItemProxy */;
		};
		A799CA061CB7DADB00ED75CA /* PBXTargetDependency */ = {
			isa = PBXTargetDependency;
			name = "Argo-iOS";
			targetProxy = A799CA051CB7DADB00ED75CA /* PBXContainerItemProxy */;
		};
		A799CA081CB7DAE300ED75CA /* PBXTargetDependency */ = {
			isa = PBXTargetDependency;
			name = "Curry-iOS";
			targetProxy = A799CA071CB7DAE300ED75CA /* PBXContainerItemProxy */;
		};
		A799CA241CB7DB3700ED75CA /* PBXTargetDependency */ = {
			isa = PBXTargetDependency;
			name = "Alamofire iOS";
			targetProxy = A799CA231CB7DB3700ED75CA /* PBXContainerItemProxy */;
		};
		A7A29F4D1CC3E0DF002BE580 /* PBXTargetDependency */ = {
			isa = PBXTargetDependency;
			name = "KsApi-TestHelpers-iOS";
			targetProxy = A7A29F4C1CC3E0DF002BE580 /* PBXContainerItemProxy */;
		};
		A7A29F501CC3E0F9002BE580 /* PBXTargetDependency */ = {
			isa = PBXTargetDependency;
			name = "ReactiveExtensions-TestHelpers-iOS";
			targetProxy = A7A29F4F1CC3E0F9002BE580 /* PBXContainerItemProxy */;
		};
		A7A542311C8E461400273B58 /* PBXTargetDependency */ = {
			isa = PBXTargetDependency;
			name = "ReactiveExtensions-iOS";
			targetProxy = A7A542301C8E461400273B58 /* PBXContainerItemProxy */;
		};
		A7A542571C8E462A00273B58 /* PBXTargetDependency */ = {
			isa = PBXTargetDependency;
			name = "ReactiveExtensions-tvOS";
			targetProxy = A7A542561C8E462A00273B58 /* PBXContainerItemProxy */;
		};
		A7B694111C87942600C49A4F /* PBXTargetDependency */ = {
			isa = PBXTargetDependency;
			target = A755113B1C8642B3005355CF /* Library-iOS */;
			targetProxy = A7B694101C87942600C49A4F /* PBXContainerItemProxy */;
		};
		A7B694231C879F4B00C49A4F /* PBXTargetDependency */ = {
			isa = PBXTargetDependency;
			target = A75511AA1C8647D9005355CF /* Library-tvOS */;
			targetProxy = A7B694221C879F4B00C49A4F /* PBXContainerItemProxy */;
		};
		A7B694801C87F51900C49A4F /* PBXTargetDependency */ = {
			isa = PBXTargetDependency;
			target = A75511AA1C8647D9005355CF /* Library-tvOS */;
			targetProxy = A7B6947F1C87F51900C49A4F /* PBXContainerItemProxy */;
		};
		A7C795DA1C873BE60081977F /* PBXTargetDependency */ = {
			isa = PBXTargetDependency;
			target = A75511AA1C8647D9005355CF /* Library-tvOS */;
			targetProxy = A7C795D91C873BE60081977F /* PBXContainerItemProxy */;
		};
		A7D1F9211C84FB74000D41D5 /* PBXTargetDependency */ = {
			isa = PBXTargetDependency;
			name = "KsApi-tvOS";
			targetProxy = A7D1F9201C84FB74000D41D5 /* PBXContainerItemProxy */;
		};
		A7D1F95C1C850B7C000D41D5 /* PBXTargetDependency */ = {
			isa = PBXTargetDependency;
			target = A7D1F9441C850B7C000D41D5 /* Kickstarter-iOS */;
			targetProxy = A7D1F95B1C850B7C000D41D5 /* PBXContainerItemProxy */;
		};
		A7D1F9951C850D5B000D41D5 /* PBXTargetDependency */ = {
			isa = PBXTargetDependency;
			name = "KsApi-iOS";
			targetProxy = A7D1F9941C850D5B000D41D5 /* PBXContainerItemProxy */;
		};
		A7D1F9B51C850DDE000D41D5 /* PBXTargetDependency */ = {
			isa = PBXTargetDependency;
			name = "KsApi-iOS";
			targetProxy = A7D1F9B41C850DDE000D41D5 /* PBXContainerItemProxy */;
		};
		A7E06C8C1C5A6EB300EBDCC2 /* PBXTargetDependency */ = {
			isa = PBXTargetDependency;
			target = A7E06C781C5A6EB300EBDCC2 /* Kickstarter-tvOS */;
			targetProxy = A7E06C8B1C5A6EB300EBDCC2 /* PBXContainerItemProxy */;
		};
		A7E315811C8882D1000DD85A /* PBXTargetDependency */ = {
			isa = PBXTargetDependency;
			name = "KsApi-iOS";
			targetProxy = A7E315801C8882D1000DD85A /* PBXContainerItemProxy */;
		};
		A7E315911C8882EA000DD85A /* PBXTargetDependency */ = {
			isa = PBXTargetDependency;
			name = "KsApi-tvOS";
			targetProxy = A7E315901C8882EA000DD85A /* PBXContainerItemProxy */;
		};
/* End PBXTargetDependency section */

/* Begin PBXVariantGroup section */
		01BDFFB01C87AAD0002E8D34 /* Login.storyboard */ = {
			isa = PBXVariantGroup;
			children = (
				01BDFFB11C87AAD0002E8D34 /* Base */,
			);
			name = Login.storyboard;
			sourceTree = "<group>";
		};
		A775B54D1CA8869B00BBB587 /* Profile.storyboard */ = {
			isa = PBXVariantGroup;
			children = (
				A775B54E1CA8869B00BBB587 /* Base */,
			);
			name = Profile.storyboard;
			sourceTree = "<group>";
		};
		A775B5511CA886C500BBB587 /* Dashboard.storyboard */ = {
			isa = PBXVariantGroup;
			children = (
				A775B5521CA886C500BBB587 /* Base */,
			);
			name = Dashboard.storyboard;
			sourceTree = "<group>";
		};
		A775B5551CA886DD00BBB587 /* Search.storyboard */ = {
			isa = PBXVariantGroup;
			children = (
				A775B5561CA886DD00BBB587 /* Base */,
			);
			name = Search.storyboard;
			sourceTree = "<group>";
		};
		A7D1F94D1C850B7C000D41D5 /* Main.storyboard */ = {
			isa = PBXVariantGroup;
			children = (
				A7D1F94E1C850B7C000D41D5 /* Base */,
			);
			name = Main.storyboard;
			sourceTree = "<group>";
		};
		A7D1F9521C850B7C000D41D5 /* LaunchScreen.storyboard */ = {
			isa = PBXVariantGroup;
			children = (
				A7D1F9531C850B7C000D41D5 /* Base */,
			);
			name = LaunchScreen.storyboard;
			sourceTree = "<group>";
		};
		A7E06C801C5A6EB300EBDCC2 /* Main.storyboard */ = {
			isa = PBXVariantGroup;
			children = (
				A7E06C811C5A6EB300EBDCC2 /* Base */,
			);
			name = Main.storyboard;
			sourceTree = "<group>";
		};
		A7E06CC21C5BFB3800EBDCC2 /* Localizable.strings */ = {
			isa = PBXVariantGroup;
			children = (
				A7E06CC31C5BFB3800EBDCC2 /* Base */,
				A7E06CC41C5BFB3800EBDCC2 /* de */,
				A7E06CC51C5BFB3800EBDCC2 /* es */,
				A7E06CC61C5BFB3800EBDCC2 /* fr */,
			);
			name = Localizable.strings;
			sourceTree = "<group>";
		};
		A7FC8C081C8F2CF600C3B49B /* Activity.storyboard */ = {
			isa = PBXVariantGroup;
			children = (
				A7FC8C091C8F2CF600C3B49B /* Base */,
			);
			name = Activity.storyboard;
			sourceTree = "<group>";
		};
		A7FC8C0C1C8F2D6300C3B49B /* Discovery.storyboard */ = {
			isa = PBXVariantGroup;
			children = (
				A7FC8C0D1C8F2D6300C3B49B /* Base */,
			);
			name = Discovery.storyboard;
			sourceTree = "<group>";
		};
		A7FC8C261C8F2DCF00C3B49B /* Project.storyboard */ = {
			isa = PBXVariantGroup;
			children = (
				A7FC8C271C8F2DCF00C3B49B /* Base */,
			);
			name = Project.storyboard;
			sourceTree = "<group>";
		};
/* End PBXVariantGroup section */

/* Begin XCBuildConfiguration section */
		A745D1D41CAAD0A400C12802 /* Hockey */ = {
			isa = XCBuildConfiguration;
			baseConfigurationReference = 802800571C88F64D00141235 /* Base.xcconfig */;
			buildSettings = {
				ALWAYS_SEARCH_USER_PATHS = NO;
				CLANG_CXX_LANGUAGE_STANDARD = "gnu++0x";
				CLANG_CXX_LIBRARY = "libc++";
				CLANG_ENABLE_MODULES = YES;
				CLANG_ENABLE_OBJC_ARC = YES;
				CLANG_WARN_BOOL_CONVERSION = YES;
				CLANG_WARN_CONSTANT_CONVERSION = YES;
				CLANG_WARN_DIRECT_OBJC_ISA_USAGE = YES_ERROR;
				CLANG_WARN_EMPTY_BODY = YES;
				CLANG_WARN_ENUM_CONVERSION = YES;
				CLANG_WARN_INT_CONVERSION = YES;
				CLANG_WARN_OBJC_ROOT_CLASS = YES_ERROR;
				CLANG_WARN_UNREACHABLE_CODE = YES;
				CLANG_WARN__DUPLICATE_METHOD_MATCH = YES;
				CODE_SIGN_IDENTITY = "iPhone Distribution";
				EMBEDDED_CONTENT_CONTAINS_SWIFT = NO;
				ENABLE_NS_ASSERTIONS = NO;
				ENABLE_STRICT_OBJC_MSGSEND = YES;
				FRAMEWORK_SEARCH_PATHS = "$(inherited)";
				"FRAMEWORK_SEARCH_PATHS[sdk=appletv*]" = (
					"$(SYMROOT)/Release$(EFFECTIVE_PLATFORM_NAME)",
					"$(PROJECT_DIR)/Frameworks/HockeySDK/tvOS/HockeySDK.embeddedframework",
				);
				"FRAMEWORK_SEARCH_PATHS[sdk=iphone*]" = (
					"$(SYMROOT)/Release$(EFFECTIVE_PLATFORM_NAME)",
					"$(PROJECT_DIR)/Frameworks/HockeySDK/iOS/HockeySDK.embeddedframework",
				);
				GCC_C_LANGUAGE_STANDARD = gnu99;
				GCC_NO_COMMON_BLOCKS = YES;
				GCC_WARN_64_TO_32_BIT_CONVERSION = YES;
				GCC_WARN_ABOUT_RETURN_TYPE = YES_ERROR;
				GCC_WARN_UNDECLARED_SELECTOR = YES;
				GCC_WARN_UNINITIALIZED_AUTOS = YES_AGGRESSIVE;
				GCC_WARN_UNUSED_FUNCTION = YES;
				GCC_WARN_UNUSED_VARIABLE = YES;
				IPHONEOS_DEPLOYMENT_TARGET = 9.0;
				MTL_ENABLE_DEBUG_INFO = NO;
				OTHER_SWIFT_FLAGS = "-D HOCKEY";
				PRODUCT_NAME = Kickstarter;
				SDKROOT = appletvos;
				STRIP_BITCODE_FROM_COPIED_FILES = NO;
				STRIP_STYLE = debugging;
				TARGETED_DEVICE_FAMILY = 3;
				TVOS_DEPLOYMENT_TARGET = 9.0;
				VALIDATE_PRODUCT = YES;
			};
			name = Hockey;
		};
		A745D1D51CAAD0A400C12802 /* Hockey */ = {
			isa = XCBuildConfiguration;
			buildSettings = {
				ASSETCATALOG_COMPILER_APPICON_NAME = "app-icon-beta";
				DEFINES_MODULE = YES;
				FRAMEWORK_SEARCH_PATHS = "$(inherited)";
				"FRAMEWORK_SEARCH_PATHS[sdk=iphone*]" = (
					"$(SYMROOT)/Release$(EFFECTIVE_PLATFORM_NAME)",
					"$(PROJECT_DIR)/Frameworks/HockeySDK/iOS/HockeySDK.embeddedframework",
					"$(PROJECT_DIR)/Frameworks/FBSDK/iOS",
				);
				INFOPLIST_FILE = "Kickstarter-iOS/Info.plist";
				LD_RUNPATH_SEARCH_PATHS = "$(inherited) @executable_path/Frameworks";
				PRODUCT_BUNDLE_IDENTIFIER = com.kickstarter.kickstarter.beta;
				PRODUCT_MODULE_NAME = Kickstarter_iOS;
				PRODUCT_NAME = KickBeta;
				PROVISIONING_PROFILE = "";
				SDKROOT = iphoneos;
				TARGETED_DEVICE_FAMILY = "1,2";
			};
			name = Hockey;
		};
		A745D1D61CAAD0A400C12802 /* Hockey */ = {
			isa = XCBuildConfiguration;
			buildSettings = {
				APPLICATION_EXTENSION_API_ONLY = NO;
				BUNDLE_LOADER = "$(TEST_HOST)";
				"CODE_SIGN_IDENTITY[sdk=iphoneos*]" = "iPhone Developer";
				FRAMEWORK_SEARCH_PATHS = (
					"$(inherited)",
					"$(PROJECT_DIR)/Frameworks/FBSDK",
					"$(PROJECT_DIR)/Frameworks/FBSDK/iOS",
				);
				INFOPLIST_FILE = "Kickstarter-iOS/Tests/Info.plist";
				LD_RUNPATH_SEARCH_PATHS = "$(inherited) @executable_path/Frameworks @loader_path/Frameworks";
				PRODUCT_BUNDLE_IDENTIFIER = com.KickstarterTests;
				PRODUCT_NAME = "$(TARGET_NAME)";
				SDKROOT = iphoneos;
				TEST_HOST = "$(BUILT_PRODUCTS_DIR)/KickBeta.app/KickBeta";
			};
			name = Hockey;
		};
		A745D1D71CAAD0A400C12802 /* Hockey */ = {
			isa = XCBuildConfiguration;
			buildSettings = {
				CODE_SIGN_IDENTITY = "iPhone Distribution";
				CURRENT_PROJECT_VERSION = 1;
				DEFINES_MODULE = YES;
				DYLIB_COMPATIBILITY_VERSION = 1;
				DYLIB_CURRENT_VERSION = 1;
				DYLIB_INSTALL_NAME_BASE = "@rpath";
				FRAMEWORK_SEARCH_PATHS = "$(inherited)";
				"FRAMEWORK_SEARCH_PATHS[sdk=appletv*]" = (
					"$(SYMROOT)/Release$(EFFECTIVE_PLATFORM_NAME)",
					"$(PROJECT_DIR)/Frameworks/HockeySDK/tvOS/HockeySDK.embeddedframework",
					"$(PROJECT_DIR)/Frameworks/FBSDK/tvOS",
				);
				"FRAMEWORK_SEARCH_PATHS[sdk=iphone*]" = (
					"$(SYMROOT)/Release$(EFFECTIVE_PLATFORM_NAME)",
					"$(PROJECT_DIR)/Frameworks/HockeySDK/iOS/HockeySDK.embeddedframework",
					"$(PROJECT_DIR)/Frameworks/FBSDK/iOS",
				);
				INFOPLIST_FILE = "Kickstarter-iOS/Info.plist";
				INSTALL_PATH = "$(LOCAL_LIBRARY_DIR)/Frameworks";
				LD_RUNPATH_SEARCH_PATHS = "$(inherited) @executable_path/Frameworks @loader_path/Frameworks";
				PRODUCT_BUNDLE_IDENTIFIER = "com.Library-iOS";
				PRODUCT_NAME = Library;
				SDKROOT = iphoneos;
				SKIP_INSTALL = YES;
				TARGETED_DEVICE_FAMILY = "1,2";
				VERSIONING_SYSTEM = "apple-generic";
				VERSION_INFO_PREFIX = "";
			};
			name = Hockey;
		};
		A745D1D81CAAD0A400C12802 /* Hockey */ = {
			isa = XCBuildConfiguration;
			buildSettings = {
				APPLICATION_EXTENSION_API_ONLY = NO;
				"CODE_SIGN_IDENTITY[sdk=iphoneos*]" = "iPhone Developer";
				FRAMEWORK_SEARCH_PATHS = (
					"$(inherited)",
					"$(PROJECT_DIR)/Frameworks/FBSDK/iOS",
				);
				"FRAMEWORK_SEARCH_PATHS[sdk=appletv*]" = (
					"$(SYMROOT)/Release$(EFFECTIVE_PLATFORM_NAME)",
					"$(PROJECT_DIR)/Frameworks/HockeySDK/tvOS/HockeySDK.embeddedframework",
					"$(PROJECT_DIR)/Frameworks/FBSDK/tvOS",
				);
				"FRAMEWORK_SEARCH_PATHS[sdk=iphone*]" = (
					"$(SYMROOT)/Release$(EFFECTIVE_PLATFORM_NAME)",
					"$(PROJECT_DIR)/Frameworks/HockeySDK/iOS/HockeySDK.embeddedframework",
					"$(PROJECT_DIR)/Frameworks/FBSDK/iOS",
				);
				INFOPLIST_FILE = "Kickstarter-iOS/Tests/Info.plist";
				LD_RUNPATH_SEARCH_PATHS = "$(inherited) @executable_path/Frameworks @loader_path/Frameworks";
				PRODUCT_BUNDLE_IDENTIFIER = "com.Library-iOSTests";
				PRODUCT_NAME = "$(TARGET_NAME)";
				SDKROOT = iphoneos;
				TARGETED_DEVICE_FAMILY = "1,2";
			};
			name = Hockey;
		};
		A745D1D91CAAD0A400C12802 /* Hockey */ = {
			isa = XCBuildConfiguration;
			buildSettings = {
				CURRENT_PROJECT_VERSION = 1;
				DEFINES_MODULE = YES;
				DYLIB_COMPATIBILITY_VERSION = 1;
				DYLIB_CURRENT_VERSION = 1;
				DYLIB_INSTALL_NAME_BASE = "@rpath";
				FRAMEWORK_SEARCH_PATHS = (
					"$(inherited)",
					"$(PROJECT_DIR)/Frameworks/FBSDK/iOS",
				);
				INFOPLIST_FILE = "Kickstarter-iOS/Info.plist";
				INSTALL_PATH = "$(LOCAL_LIBRARY_DIR)/Frameworks";
				LD_RUNPATH_SEARCH_PATHS = "$(inherited) @executable_path/Frameworks @loader_path/Frameworks";
				PRODUCT_BUNDLE_IDENTIFIER = "com.Kickstarter-iOS-Framework";
				PRODUCT_NAME = Kickstarter_Framework;
				SDKROOT = iphoneos;
				SKIP_INSTALL = YES;
				TARGETED_DEVICE_FAMILY = "1,2";
				VERSIONING_SYSTEM = "apple-generic";
				VERSION_INFO_PREFIX = "";
			};
			name = Hockey;
		};
		A745D1DA1CAAD0A400C12802 /* Hockey */ = {
			isa = XCBuildConfiguration;
			buildSettings = {
				ASSETCATALOG_COMPILER_APPICON_NAME = "App Icon & Top Shelf Image";
				ASSETCATALOG_COMPILER_LAUNCHIMAGE_NAME = LaunchImage;
				DEFINES_MODULE = YES;
				FRAMEWORK_SEARCH_PATHS = (
					"$(inherited)",
					"$(PROJECT_DIR)/Frameworks/FBSDK/tvOS",
				);
				INFOPLIST_FILE = "$(SRCROOT)/Kickstarter-tvOS/Supporting Files/Info.plist";
				LD_RUNPATH_SEARCH_PATHS = "$(inherited) @executable_path/Frameworks";
				PRODUCT_BUNDLE_IDENTIFIER = com.kickstarter.kickstartertv;
				PRODUCT_MODULE_NAME = "$(PRODUCT_NAME:c99extidentifier)_tvOS";
			};
			name = Hockey;
		};
		A745D1DB1CAAD0A400C12802 /* Hockey */ = {
			isa = XCBuildConfiguration;
			buildSettings = {
				APPLICATION_EXTENSION_API_ONLY = NO;
				BUNDLE_LOADER = "$(TEST_HOST)";
				FRAMEWORK_SEARCH_PATHS = (
					"$(inherited)",
					"$(PROJECT_DIR)/Frameworks/FBSDK/tvOS",
				);
				INFOPLIST_FILE = "Kickstarter-tvOS/Tests/Info.plist";
				LD_RUNPATH_SEARCH_PATHS = "$(inherited) @executable_path/Frameworks @loader_path/Frameworks";
				PRODUCT_BUNDLE_IDENTIFIER = com.kickstarter.kickstartertvTests;
				PRODUCT_MODULE_NAME = "$(PRODUCT_NAME:c99extidentifier)_tvOSTests";
				TEST_HOST = "$(BUILT_PRODUCTS_DIR)/$(EXECUTABLE_NAME).app/$(PRODUCT_NAME)";
			};
			name = Hockey;
		};
		A745D1DC1CAAD0A400C12802 /* Hockey */ = {
			isa = XCBuildConfiguration;
			buildSettings = {
				CURRENT_PROJECT_VERSION = 1;
				DEFINES_MODULE = YES;
				DYLIB_COMPATIBILITY_VERSION = 1;
				DYLIB_CURRENT_VERSION = 1;
				DYLIB_INSTALL_NAME_BASE = "@rpath";
				FRAMEWORK_SEARCH_PATHS = (
					"$(inherited)",
					"$(PROJECT_DIR)/Frameworks/FBSDK",
					"$(PROJECT_DIR)/Frameworks/FBSDK/tvOS",
				);
				INFOPLIST_FILE = "$(SRCROOT)/Kickstarter-tvOS/Supporting Files/Info.plist";
				INSTALL_PATH = "$(LOCAL_LIBRARY_DIR)/Frameworks";
				LD_RUNPATH_SEARCH_PATHS = "$(inherited) @executable_path/Frameworks @loader_path/Frameworks";
				PRODUCT_BUNDLE_IDENTIFIER = "com.Library-tvOS";
				PRODUCT_NAME = Library;
				SDKROOT = appletvos;
				SKIP_INSTALL = YES;
				TARGETED_DEVICE_FAMILY = 3;
				VERSIONING_SYSTEM = "apple-generic";
				VERSION_INFO_PREFIX = "";
			};
			name = Hockey;
		};
		A745D1DD1CAAD0A400C12802 /* Hockey */ = {
			isa = XCBuildConfiguration;
			buildSettings = {
				APPLICATION_EXTENSION_API_ONLY = NO;
				"CODE_SIGN_IDENTITY[sdk=iphoneos*]" = "iPhone Developer";
				FRAMEWORK_SEARCH_PATHS = (
					"$(inherited)",
					"$(PROJECT_DIR)/Frameworks/FBSDK",
					"$(PROJECT_DIR)/Frameworks/FBSDK/tvOS",
				);
				INFOPLIST_FILE = "Kickstarter-tvOS/Tests/Info.plist";
				LD_RUNPATH_SEARCH_PATHS = "$(inherited) @executable_path/Frameworks @loader_path/Frameworks";
				PRODUCT_BUNDLE_IDENTIFIER = "com.Library-tvOSTests";
				PRODUCT_NAME = "$(TARGET_NAME)";
				SDKROOT = appletvos;
			};
			name = Hockey;
		};
		A745D1DE1CAAD0A400C12802 /* Hockey */ = {
			isa = XCBuildConfiguration;
			buildSettings = {
				CURRENT_PROJECT_VERSION = 1;
				DEFINES_MODULE = YES;
				DYLIB_COMPATIBILITY_VERSION = 1;
				DYLIB_CURRENT_VERSION = 1;
				DYLIB_INSTALL_NAME_BASE = "@rpath";
				FRAMEWORK_SEARCH_PATHS = (
					"$(inherited)",
					"$(PROJECT_DIR)/Frameworks/FBSDK/tvOS",
				);
				INFOPLIST_FILE = "$(SRCROOT)/Kickstarter-tvOS/Supporting Files/Info.plist";
				INSTALL_PATH = "$(LOCAL_LIBRARY_DIR)/Frameworks";
				LD_RUNPATH_SEARCH_PATHS = "$(inherited) @executable_path/Frameworks @loader_path/Frameworks";
				PRODUCT_BUNDLE_IDENTIFIER = "com.Kickstarter-tvOS-Framework";
				PRODUCT_NAME = Kickstarter_Framework;
				SKIP_INSTALL = YES;
				VERSIONING_SYSTEM = "apple-generic";
				VERSION_INFO_PREFIX = "";
			};
			name = Hockey;
		};
		A755114D1C8642B3005355CF /* Debug */ = {
			isa = XCBuildConfiguration;
			buildSettings = {
				CODE_SIGN_IDENTITY = "iPhone Developer";
				CURRENT_PROJECT_VERSION = 1;
				DEFINES_MODULE = YES;
				DYLIB_COMPATIBILITY_VERSION = 1;
				DYLIB_CURRENT_VERSION = 1;
				DYLIB_INSTALL_NAME_BASE = "@rpath";
				FRAMEWORK_SEARCH_PATHS = "$(inherited)";
				"FRAMEWORK_SEARCH_PATHS[sdk=appletv*]" = (
					"$(PROJECT_DIR)/Frameworks/HockeySDK/tvOS/HockeySDK.embeddedframework",
					"$(PROJECT_DIR)/Frameworks/FBSDK/tvOS",
				);
				"FRAMEWORK_SEARCH_PATHS[sdk=iphone*]" = (
					"$(PROJECT_DIR)/Frameworks/HockeySDK/iOS/HockeySDK.embeddedframework",
					"$(PROJECT_DIR)/Frameworks/FBSDK/iOS",
				);
				INFOPLIST_FILE = "Kickstarter-iOS/Info.plist";
				INSTALL_PATH = "$(LOCAL_LIBRARY_DIR)/Frameworks";
				LD_RUNPATH_SEARCH_PATHS = "$(inherited) @executable_path/Frameworks @loader_path/Frameworks";
				PRODUCT_BUNDLE_IDENTIFIER = "com.Library-iOS";
				PRODUCT_NAME = Library;
				SDKROOT = iphoneos;
				SKIP_INSTALL = YES;
				TARGETED_DEVICE_FAMILY = "1,2";
				VERSIONING_SYSTEM = "apple-generic";
				VERSION_INFO_PREFIX = "";
			};
			name = Debug;
		};
		A755114E1C8642B3005355CF /* Release */ = {
			isa = XCBuildConfiguration;
			buildSettings = {
				CODE_SIGN_IDENTITY = "iPhone Distribution";
				CURRENT_PROJECT_VERSION = 1;
				DEFINES_MODULE = YES;
				DYLIB_COMPATIBILITY_VERSION = 1;
				DYLIB_CURRENT_VERSION = 1;
				DYLIB_INSTALL_NAME_BASE = "@rpath";
				FRAMEWORK_SEARCH_PATHS = "$(inherited)";
				"FRAMEWORK_SEARCH_PATHS[sdk=appletv*]" = (
					"$(PROJECT_DIR)/Frameworks/HockeySDK/tvOS/HockeySDK.embeddedframework",
					"$(PROJECT_DIR)/Frameworks/FBSDK/tvOS",
				);
				"FRAMEWORK_SEARCH_PATHS[sdk=iphone*]" = (
					"$(PROJECT_DIR)/Frameworks/HockeySDK/iOS/HockeySDK.embeddedframework",
					"$(PROJECT_DIR)/Frameworks/FBSDK/iOS",
				);
				INFOPLIST_FILE = "Kickstarter-iOS/Info.plist";
				INSTALL_PATH = "$(LOCAL_LIBRARY_DIR)/Frameworks";
				LD_RUNPATH_SEARCH_PATHS = "$(inherited) @executable_path/Frameworks @loader_path/Frameworks";
				PRODUCT_BUNDLE_IDENTIFIER = "com.Library-iOS";
				PRODUCT_NAME = Library;
				SDKROOT = iphoneos;
				SKIP_INSTALL = YES;
				TARGETED_DEVICE_FAMILY = "1,2";
				VERSIONING_SYSTEM = "apple-generic";
				VERSION_INFO_PREFIX = "";
			};
			name = Release;
		};
		A755114F1C8642B3005355CF /* Debug */ = {
			isa = XCBuildConfiguration;
			buildSettings = {
				APPLICATION_EXTENSION_API_ONLY = NO;
				"CODE_SIGN_IDENTITY[sdk=iphoneos*]" = "iPhone Developer";
				FRAMEWORK_SEARCH_PATHS = (
					"$(inherited)",
					"$(PROJECT_DIR)/Frameworks/FBSDK/iOS",
				);
				"FRAMEWORK_SEARCH_PATHS[sdk=appletv*]" = (
					"$(PROJECT_DIR)/Frameworks/HockeySDK/tvOS/HockeySDK.embeddedframework",
					"$(PROJECT_DIR)/Frameworks/FBSDK/tvOS",
				);
				"FRAMEWORK_SEARCH_PATHS[sdk=iphone*]" = (
					"$(PROJECT_DIR)/Frameworks/HockeySDK/iOS/HockeySDK.embeddedframework",
					"$(PROJECT_DIR)/Frameworks/FBSDK/iOS",
				);
				INFOPLIST_FILE = "Kickstarter-iOS/Tests/Info.plist";
				LD_RUNPATH_SEARCH_PATHS = "$(inherited) @executable_path/Frameworks @loader_path/Frameworks";
				PRODUCT_BUNDLE_IDENTIFIER = "com.Library-iOSTests";
				PRODUCT_NAME = "$(TARGET_NAME)";
				SDKROOT = iphoneos;
				TARGETED_DEVICE_FAMILY = "1,2";
			};
			name = Debug;
		};
		A75511501C8642B3005355CF /* Release */ = {
			isa = XCBuildConfiguration;
			buildSettings = {
				APPLICATION_EXTENSION_API_ONLY = NO;
				"CODE_SIGN_IDENTITY[sdk=iphoneos*]" = "iPhone Developer";
				FRAMEWORK_SEARCH_PATHS = (
					"$(inherited)",
					"$(PROJECT_DIR)/Frameworks/FBSDK/iOS",
				);
				"FRAMEWORK_SEARCH_PATHS[sdk=appletv*]" = (
					"$(PROJECT_DIR)/Frameworks/HockeySDK/tvOS/HockeySDK.embeddedframework",
					"$(PROJECT_DIR)/Frameworks/FBSDK/tvOS",
				);
				"FRAMEWORK_SEARCH_PATHS[sdk=iphone*]" = (
					"$(PROJECT_DIR)/Frameworks/HockeySDK/iOS/HockeySDK.embeddedframework",
					"$(PROJECT_DIR)/Frameworks/FBSDK/iOS",
				);
				INFOPLIST_FILE = "Kickstarter-iOS/Tests/Info.plist";
				LD_RUNPATH_SEARCH_PATHS = "$(inherited) @executable_path/Frameworks @loader_path/Frameworks";
				PRODUCT_BUNDLE_IDENTIFIER = "com.Library-iOSTests";
				PRODUCT_NAME = "$(TARGET_NAME)";
				SDKROOT = iphoneos;
				TARGETED_DEVICE_FAMILY = "1,2";
			};
			name = Release;
		};
		A75511D81C8647D9005355CF /* Debug */ = {
			isa = XCBuildConfiguration;
			buildSettings = {
				CURRENT_PROJECT_VERSION = 1;
				DEFINES_MODULE = YES;
				DYLIB_COMPATIBILITY_VERSION = 1;
				DYLIB_CURRENT_VERSION = 1;
				DYLIB_INSTALL_NAME_BASE = "@rpath";
				FRAMEWORK_SEARCH_PATHS = (
					"$(inherited)",
					"$(PROJECT_DIR)/Frameworks/FBSDK",
					"$(PROJECT_DIR)/Frameworks/FBSDK/tvOS",
				);
				INFOPLIST_FILE = "$(SRCROOT)/Kickstarter-tvOS/Supporting Files/Info.plist";
				INSTALL_PATH = "$(LOCAL_LIBRARY_DIR)/Frameworks";
				LD_RUNPATH_SEARCH_PATHS = "$(inherited) @executable_path/Frameworks @loader_path/Frameworks";
				PRODUCT_BUNDLE_IDENTIFIER = "com.Library-tvOS";
				PRODUCT_NAME = Library;
				SDKROOT = appletvos;
				SKIP_INSTALL = YES;
				TARGETED_DEVICE_FAMILY = 3;
				VERSIONING_SYSTEM = "apple-generic";
				VERSION_INFO_PREFIX = "";
			};
			name = Debug;
		};
		A75511D91C8647D9005355CF /* Release */ = {
			isa = XCBuildConfiguration;
			buildSettings = {
				CURRENT_PROJECT_VERSION = 1;
				DEFINES_MODULE = YES;
				DYLIB_COMPATIBILITY_VERSION = 1;
				DYLIB_CURRENT_VERSION = 1;
				DYLIB_INSTALL_NAME_BASE = "@rpath";
				FRAMEWORK_SEARCH_PATHS = (
					"$(inherited)",
					"$(PROJECT_DIR)/Frameworks/FBSDK",
					"$(PROJECT_DIR)/Frameworks/FBSDK/tvOS",
				);
				INFOPLIST_FILE = "$(SRCROOT)/Kickstarter-tvOS/Supporting Files/Info.plist";
				INSTALL_PATH = "$(LOCAL_LIBRARY_DIR)/Frameworks";
				LD_RUNPATH_SEARCH_PATHS = "$(inherited) @executable_path/Frameworks @loader_path/Frameworks";
				PRODUCT_BUNDLE_IDENTIFIER = "com.Library-tvOS";
				PRODUCT_NAME = Library;
				SDKROOT = appletvos;
				SKIP_INSTALL = YES;
				TARGETED_DEVICE_FAMILY = 3;
				VERSIONING_SYSTEM = "apple-generic";
				VERSION_INFO_PREFIX = "";
			};
			name = Release;
		};
		A75511FF1C865321005355CF /* Debug */ = {
			isa = XCBuildConfiguration;
			buildSettings = {
				APPLICATION_EXTENSION_API_ONLY = NO;
				"CODE_SIGN_IDENTITY[sdk=iphoneos*]" = "iPhone Developer";
				FRAMEWORK_SEARCH_PATHS = (
					"$(inherited)",
					"$(PROJECT_DIR)/Frameworks/FBSDK",
					"$(PROJECT_DIR)/Frameworks/FBSDK/tvOS",
				);
				INFOPLIST_FILE = "Kickstarter-tvOS/Tests/Info.plist";
				LD_RUNPATH_SEARCH_PATHS = "$(inherited) @executable_path/Frameworks @loader_path/Frameworks";
				PRODUCT_BUNDLE_IDENTIFIER = "com.Library-tvOSTests";
				PRODUCT_NAME = "$(TARGET_NAME)";
				SDKROOT = appletvos;
			};
			name = Debug;
		};
		A75512001C865321005355CF /* Release */ = {
			isa = XCBuildConfiguration;
			buildSettings = {
				APPLICATION_EXTENSION_API_ONLY = NO;
				"CODE_SIGN_IDENTITY[sdk=iphoneos*]" = "iPhone Developer";
				FRAMEWORK_SEARCH_PATHS = (
					"$(inherited)",
					"$(PROJECT_DIR)/Frameworks/FBSDK",
					"$(PROJECT_DIR)/Frameworks/FBSDK/tvOS",
				);
				INFOPLIST_FILE = "Kickstarter-tvOS/Tests/Info.plist";
				LD_RUNPATH_SEARCH_PATHS = "$(inherited) @executable_path/Frameworks @loader_path/Frameworks";
				PRODUCT_BUNDLE_IDENTIFIER = "com.Library-tvOSTests";
				PRODUCT_NAME = "$(TARGET_NAME)";
				SDKROOT = appletvos;
			};
			name = Release;
		};
		A7C795A71C873A870081977F /* Debug */ = {
			isa = XCBuildConfiguration;
			buildSettings = {
				CODE_SIGN_IDENTITY = "iPhone Developer";
				CURRENT_PROJECT_VERSION = 1;
				DEFINES_MODULE = YES;
				DYLIB_COMPATIBILITY_VERSION = 1;
				DYLIB_CURRENT_VERSION = 1;
				DYLIB_INSTALL_NAME_BASE = "@rpath";
				FRAMEWORK_SEARCH_PATHS = (
					"$(inherited)",
					"$(PROJECT_DIR)/Frameworks/FBSDK/iOS",
				);
				INFOPLIST_FILE = "Kickstarter-iOS/Info.plist";
				INSTALL_PATH = "$(LOCAL_LIBRARY_DIR)/Frameworks";
				LD_RUNPATH_SEARCH_PATHS = "$(inherited) @executable_path/Frameworks @loader_path/Frameworks";
				PRODUCT_BUNDLE_IDENTIFIER = "com.Kickstarter-iOS-Framework";
				PRODUCT_NAME = Kickstarter_Framework;
				SDKROOT = iphoneos;
				SKIP_INSTALL = YES;
				TARGETED_DEVICE_FAMILY = "1,2";
				VERSIONING_SYSTEM = "apple-generic";
				VERSION_INFO_PREFIX = "";
			};
			name = Debug;
		};
		A7C795A81C873A870081977F /* Release */ = {
			isa = XCBuildConfiguration;
			buildSettings = {
				CURRENT_PROJECT_VERSION = 1;
				DEFINES_MODULE = YES;
				DYLIB_COMPATIBILITY_VERSION = 1;
				DYLIB_CURRENT_VERSION = 1;
				DYLIB_INSTALL_NAME_BASE = "@rpath";
				FRAMEWORK_SEARCH_PATHS = (
					"$(inherited)",
					"$(PROJECT_DIR)/Frameworks/FBSDK/iOS",
				);
				INFOPLIST_FILE = "Kickstarter-iOS/Info.plist";
				INSTALL_PATH = "$(LOCAL_LIBRARY_DIR)/Frameworks";
				LD_RUNPATH_SEARCH_PATHS = "$(inherited) @executable_path/Frameworks @loader_path/Frameworks";
				PRODUCT_BUNDLE_IDENTIFIER = "com.Kickstarter-iOS-Framework";
				PRODUCT_NAME = Kickstarter_Framework;
				SDKROOT = iphoneos;
				SKIP_INSTALL = YES;
				TARGETED_DEVICE_FAMILY = "1,2";
				VERSIONING_SYSTEM = "apple-generic";
				VERSION_INFO_PREFIX = "";
			};
			name = Release;
		};
		A7C795D71C873BD50081977F /* Debug */ = {
			isa = XCBuildConfiguration;
			buildSettings = {
				CURRENT_PROJECT_VERSION = 1;
				DEFINES_MODULE = YES;
				DYLIB_COMPATIBILITY_VERSION = 1;
				DYLIB_CURRENT_VERSION = 1;
				DYLIB_INSTALL_NAME_BASE = "@rpath";
				FRAMEWORK_SEARCH_PATHS = (
					"$(inherited)",
					"$(PROJECT_DIR)/Frameworks/FBSDK/tvOS",
				);
				INFOPLIST_FILE = "$(SRCROOT)/Kickstarter-tvOS/Supporting Files/Info.plist";
				INSTALL_PATH = "$(LOCAL_LIBRARY_DIR)/Frameworks";
				LD_RUNPATH_SEARCH_PATHS = "$(inherited) @executable_path/Frameworks @loader_path/Frameworks";
				PRODUCT_BUNDLE_IDENTIFIER = "com.Kickstarter-tvOS-Framework";
				PRODUCT_NAME = Kickstarter_Framework;
				SKIP_INSTALL = YES;
				VERSIONING_SYSTEM = "apple-generic";
				VERSION_INFO_PREFIX = "";
			};
			name = Debug;
		};
		A7C795D81C873BD50081977F /* Release */ = {
			isa = XCBuildConfiguration;
			buildSettings = {
				CURRENT_PROJECT_VERSION = 1;
				DEFINES_MODULE = YES;
				DYLIB_COMPATIBILITY_VERSION = 1;
				DYLIB_CURRENT_VERSION = 1;
				DYLIB_INSTALL_NAME_BASE = "@rpath";
				FRAMEWORK_SEARCH_PATHS = (
					"$(inherited)",
					"$(PROJECT_DIR)/Frameworks/FBSDK/tvOS",
				);
				INFOPLIST_FILE = "$(SRCROOT)/Kickstarter-tvOS/Supporting Files/Info.plist";
				INSTALL_PATH = "$(LOCAL_LIBRARY_DIR)/Frameworks";
				LD_RUNPATH_SEARCH_PATHS = "$(inherited) @executable_path/Frameworks @loader_path/Frameworks";
				PRODUCT_BUNDLE_IDENTIFIER = "com.Kickstarter-tvOS-Framework";
				PRODUCT_NAME = Kickstarter_Framework;
				SKIP_INSTALL = YES;
				VERSIONING_SYSTEM = "apple-generic";
				VERSION_INFO_PREFIX = "";
			};
			name = Release;
		};
		A7D1F9621C850B7C000D41D5 /* Debug */ = {
			isa = XCBuildConfiguration;
			buildSettings = {
				ASSETCATALOG_COMPILER_APPICON_NAME = "app-icon-debug";
				CODE_SIGN_IDENTITY = "iPhone Developer";
				DEFINES_MODULE = YES;
				FRAMEWORK_SEARCH_PATHS = "$(inherited)";
				"FRAMEWORK_SEARCH_PATHS[sdk=iphone*]" = (
					"$(PROJECT_DIR)/Frameworks/HockeySDK/iOS/HockeySDK.embeddedframework",
					"$(PROJECT_DIR)/Frameworks/FBSDK/iOS",
				);
				INFOPLIST_FILE = "Kickstarter-iOS/Info.plist";
				LD_RUNPATH_SEARCH_PATHS = "$(inherited) @executable_path/Frameworks";
				PRODUCT_BUNDLE_IDENTIFIER = com.kickstarter.kickstarter.debug;
				PRODUCT_MODULE_NAME = Kickstarter_iOS;
				PRODUCT_NAME = KickDebug;
				PROVISIONING_PROFILE = "";
				SDKROOT = iphoneos;
				TARGETED_DEVICE_FAMILY = "1,2";
			};
			name = Debug;
		};
		A7D1F9631C850B7C000D41D5 /* Release */ = {
			isa = XCBuildConfiguration;
			buildSettings = {
				ASSETCATALOG_COMPILER_APPICON_NAME = "app-icon";
				DEFINES_MODULE = YES;
				FRAMEWORK_SEARCH_PATHS = "$(inherited)";
				"FRAMEWORK_SEARCH_PATHS[sdk=iphone*]" = (
					"$(PROJECT_DIR)/Frameworks/HockeySDK/iOS/HockeySDK.embeddedframework",
					"$(PROJECT_DIR)/Frameworks/FBSDK/iOS",
				);
				INFOPLIST_FILE = "Kickstarter-iOS/Info.plist";
				LD_RUNPATH_SEARCH_PATHS = "$(inherited) @executable_path/Frameworks";
				PRODUCT_BUNDLE_IDENTIFIER = com.kickstarter.kickstarter;
				PRODUCT_MODULE_NAME = Kickstarter_iOS;
				PROVISIONING_PROFILE = "";
				SDKROOT = iphoneos;
				TARGETED_DEVICE_FAMILY = "1,2";
			};
			name = Release;
		};
		A7D1F9651C850B7C000D41D5 /* Debug */ = {
			isa = XCBuildConfiguration;
			buildSettings = {
				APPLICATION_EXTENSION_API_ONLY = NO;
				BUNDLE_LOADER = "$(TEST_HOST)";
				"CODE_SIGN_IDENTITY[sdk=iphoneos*]" = "iPhone Developer";
				FRAMEWORK_SEARCH_PATHS = (
					"$(inherited)",
					"$(PROJECT_DIR)/Frameworks/FBSDK",
					"$(PROJECT_DIR)/Frameworks/FBSDK/iOS",
				);
				INFOPLIST_FILE = "Kickstarter-iOS/Tests/Info.plist";
				LD_RUNPATH_SEARCH_PATHS = "$(inherited) @executable_path/Frameworks @loader_path/Frameworks";
				PRODUCT_BUNDLE_IDENTIFIER = com.KickstarterTests;
				PRODUCT_NAME = "$(TARGET_NAME)";
				SDKROOT = iphoneos;
				TEST_HOST = "$(BUILT_PRODUCTS_DIR)/KickDebug.app/KickDebug";
			};
			name = Debug;
		};
		A7D1F9661C850B7C000D41D5 /* Release */ = {
			isa = XCBuildConfiguration;
			buildSettings = {
				APPLICATION_EXTENSION_API_ONLY = NO;
				BUNDLE_LOADER = "$(TEST_HOST)";
				"CODE_SIGN_IDENTITY[sdk=iphoneos*]" = "iPhone Developer";
				FRAMEWORK_SEARCH_PATHS = (
					"$(inherited)",
					"$(PROJECT_DIR)/Frameworks/FBSDK",
					"$(PROJECT_DIR)/Frameworks/FBSDK/iOS",
				);
				INFOPLIST_FILE = "Kickstarter-iOS/Tests/Info.plist";
				LD_RUNPATH_SEARCH_PATHS = "$(inherited) @executable_path/Frameworks @loader_path/Frameworks";
				PRODUCT_BUNDLE_IDENTIFIER = com.KickstarterTests;
				PRODUCT_NAME = "$(TARGET_NAME)";
				SDKROOT = iphoneos;
				TEST_HOST = "$(BUILT_PRODUCTS_DIR)/Kickstarter.app/Kickstarter";
			};
			name = Release;
		};
		A7E06C9C1C5A6EB300EBDCC2 /* Debug */ = {
			isa = XCBuildConfiguration;
			baseConfigurationReference = 802800571C88F64D00141235 /* Base.xcconfig */;
			buildSettings = {
				ALWAYS_SEARCH_USER_PATHS = NO;
				CLANG_CXX_LANGUAGE_STANDARD = "gnu++0x";
				CLANG_CXX_LIBRARY = "libc++";
				CLANG_ENABLE_MODULES = YES;
				CLANG_ENABLE_OBJC_ARC = YES;
				CLANG_WARN_BOOL_CONVERSION = YES;
				CLANG_WARN_CONSTANT_CONVERSION = YES;
				CLANG_WARN_DIRECT_OBJC_ISA_USAGE = YES_ERROR;
				CLANG_WARN_EMPTY_BODY = YES;
				CLANG_WARN_ENUM_CONVERSION = YES;
				CLANG_WARN_INT_CONVERSION = YES;
				CLANG_WARN_OBJC_ROOT_CLASS = YES_ERROR;
				CLANG_WARN_UNREACHABLE_CODE = YES;
				CLANG_WARN__DUPLICATE_METHOD_MATCH = YES;
				COPY_PHASE_STRIP = NO;
				DEBUG_INFORMATION_FORMAT = dwarf;
				EMBEDDED_CONTENT_CONTAINS_SWIFT = NO;
				ENABLE_STRICT_OBJC_MSGSEND = YES;
				ENABLE_TESTABILITY = YES;
				FRAMEWORK_SEARCH_PATHS = "$(inherited)";
				GCC_C_LANGUAGE_STANDARD = gnu99;
				GCC_DYNAMIC_NO_PIC = NO;
				GCC_NO_COMMON_BLOCKS = YES;
				GCC_OPTIMIZATION_LEVEL = 0;
				GCC_PREPROCESSOR_DEFINITIONS = (
					"DEBUG=1",
					"$(inherited)",
				);
				GCC_WARN_64_TO_32_BIT_CONVERSION = YES;
				GCC_WARN_ABOUT_RETURN_TYPE = YES_ERROR;
				GCC_WARN_UNDECLARED_SELECTOR = YES;
				GCC_WARN_UNINITIALIZED_AUTOS = YES_AGGRESSIVE;
				GCC_WARN_UNUSED_FUNCTION = YES;
				GCC_WARN_UNUSED_VARIABLE = YES;
				IPHONEOS_DEPLOYMENT_TARGET = 9.0;
				MTL_ENABLE_DEBUG_INFO = YES;
				ONLY_ACTIVE_ARCH = YES;
				OTHER_SWIFT_FLAGS = "-D DEBUG -Xfrontend -debug-time-function-bodies";
				PRODUCT_NAME = Kickstarter;
				SDKROOT = appletvos;
				STRIP_BITCODE_FROM_COPIED_FILES = NO;
				STRIP_INSTALLED_PRODUCT = NO;
				STRIP_STYLE = debugging;
				SWIFT_OPTIMIZATION_LEVEL = "-Onone";
				TARGETED_DEVICE_FAMILY = 3;
				TVOS_DEPLOYMENT_TARGET = 9.0;
			};
			name = Debug;
		};
		A7E06C9D1C5A6EB300EBDCC2 /* Release */ = {
			isa = XCBuildConfiguration;
			baseConfigurationReference = 802800571C88F64D00141235 /* Base.xcconfig */;
			buildSettings = {
				ALWAYS_SEARCH_USER_PATHS = NO;
				CLANG_CXX_LANGUAGE_STANDARD = "gnu++0x";
				CLANG_CXX_LIBRARY = "libc++";
				CLANG_ENABLE_MODULES = YES;
				CLANG_ENABLE_OBJC_ARC = YES;
				CLANG_WARN_BOOL_CONVERSION = YES;
				CLANG_WARN_CONSTANT_CONVERSION = YES;
				CLANG_WARN_DIRECT_OBJC_ISA_USAGE = YES_ERROR;
				CLANG_WARN_EMPTY_BODY = YES;
				CLANG_WARN_ENUM_CONVERSION = YES;
				CLANG_WARN_INT_CONVERSION = YES;
				CLANG_WARN_OBJC_ROOT_CLASS = YES_ERROR;
				CLANG_WARN_UNREACHABLE_CODE = YES;
				CLANG_WARN__DUPLICATE_METHOD_MATCH = YES;
				CODE_SIGN_IDENTITY = "iPhone Distribution";
				EMBEDDED_CONTENT_CONTAINS_SWIFT = NO;
				ENABLE_NS_ASSERTIONS = NO;
				ENABLE_STRICT_OBJC_MSGSEND = YES;
				FRAMEWORK_SEARCH_PATHS = "$(inherited)";
				GCC_C_LANGUAGE_STANDARD = gnu99;
				GCC_NO_COMMON_BLOCKS = YES;
				GCC_WARN_64_TO_32_BIT_CONVERSION = YES;
				GCC_WARN_ABOUT_RETURN_TYPE = YES_ERROR;
				GCC_WARN_UNDECLARED_SELECTOR = YES;
				GCC_WARN_UNINITIALIZED_AUTOS = YES_AGGRESSIVE;
				GCC_WARN_UNUSED_FUNCTION = YES;
				GCC_WARN_UNUSED_VARIABLE = YES;
				IPHONEOS_DEPLOYMENT_TARGET = 9.0;
				MTL_ENABLE_DEBUG_INFO = NO;
				OTHER_SWIFT_FLAGS = "-D RELEASE";
				PRODUCT_NAME = Kickstarter;
				SDKROOT = appletvos;
				STRIP_BITCODE_FROM_COPIED_FILES = NO;
				STRIP_STYLE = debugging;
				TARGETED_DEVICE_FAMILY = 3;
				TVOS_DEPLOYMENT_TARGET = 9.0;
				VALIDATE_PRODUCT = YES;
			};
			name = Release;
		};
		A7E06C9F1C5A6EB300EBDCC2 /* Debug */ = {
			isa = XCBuildConfiguration;
			buildSettings = {
				ASSETCATALOG_COMPILER_APPICON_NAME = "App Icon & Top Shelf Image";
				ASSETCATALOG_COMPILER_LAUNCHIMAGE_NAME = LaunchImage;
				DEFINES_MODULE = YES;
				FRAMEWORK_SEARCH_PATHS = (
					"$(inherited)",
					"$(PROJECT_DIR)/Frameworks/FBSDK/tvOS",
				);
				INFOPLIST_FILE = "$(SRCROOT)/Kickstarter-tvOS/Supporting Files/Info.plist";
				LD_RUNPATH_SEARCH_PATHS = "$(inherited) @executable_path/Frameworks";
				PRODUCT_BUNDLE_IDENTIFIER = com.kickstarter.kickstartertv;
				PRODUCT_MODULE_NAME = "$(PRODUCT_NAME:c99extidentifier)_tvOS";
			};
			name = Debug;
		};
		A7E06CA01C5A6EB300EBDCC2 /* Release */ = {
			isa = XCBuildConfiguration;
			buildSettings = {
				ASSETCATALOG_COMPILER_APPICON_NAME = "App Icon & Top Shelf Image";
				ASSETCATALOG_COMPILER_LAUNCHIMAGE_NAME = LaunchImage;
				DEFINES_MODULE = YES;
				FRAMEWORK_SEARCH_PATHS = (
					"$(inherited)",
					"$(PROJECT_DIR)/Frameworks/FBSDK/tvOS",
				);
				INFOPLIST_FILE = "$(SRCROOT)/Kickstarter-tvOS/Supporting Files/Info.plist";
				LD_RUNPATH_SEARCH_PATHS = "$(inherited) @executable_path/Frameworks";
				PRODUCT_BUNDLE_IDENTIFIER = com.kickstarter.kickstartertv;
				PRODUCT_MODULE_NAME = "$(PRODUCT_NAME:c99extidentifier)_tvOS";
			};
			name = Release;
		};
		A7E06CA21C5A6EB300EBDCC2 /* Debug */ = {
			isa = XCBuildConfiguration;
			buildSettings = {
				APPLICATION_EXTENSION_API_ONLY = NO;
				BUNDLE_LOADER = "$(TEST_HOST)";
				FRAMEWORK_SEARCH_PATHS = (
					"$(inherited)",
					"$(PROJECT_DIR)/Frameworks/FBSDK/tvOS",
				);
				INFOPLIST_FILE = "Kickstarter-tvOS/Tests/Info.plist";
				LD_RUNPATH_SEARCH_PATHS = "$(inherited) @executable_path/Frameworks @loader_path/Frameworks";
				PRODUCT_BUNDLE_IDENTIFIER = com.kickstarter.kickstartertvTests;
				PRODUCT_MODULE_NAME = "$(PRODUCT_NAME:c99extidentifier)_tvOSTests";
				TEST_HOST = "$(BUILT_PRODUCTS_DIR)/$(EXECUTABLE_NAME).app/$(PRODUCT_NAME)";
			};
			name = Debug;
		};
		A7E06CA31C5A6EB300EBDCC2 /* Release */ = {
			isa = XCBuildConfiguration;
			buildSettings = {
				APPLICATION_EXTENSION_API_ONLY = NO;
				BUNDLE_LOADER = "$(TEST_HOST)";
				FRAMEWORK_SEARCH_PATHS = (
					"$(inherited)",
					"$(PROJECT_DIR)/Frameworks/FBSDK/tvOS",
				);
				INFOPLIST_FILE = "Kickstarter-tvOS/Tests/Info.plist";
				LD_RUNPATH_SEARCH_PATHS = "$(inherited) @executable_path/Frameworks @loader_path/Frameworks";
				PRODUCT_BUNDLE_IDENTIFIER = com.kickstarter.kickstartertvTests;
				PRODUCT_MODULE_NAME = "$(PRODUCT_NAME:c99extidentifier)_tvOSTests";
				TEST_HOST = "$(BUILT_PRODUCTS_DIR)/$(EXECUTABLE_NAME).app/$(PRODUCT_NAME)";
			};
			name = Release;
		};
/* End XCBuildConfiguration section */

/* Begin XCConfigurationList section */
		A75511591C8642B3005355CF /* Build configuration list for PBXNativeTarget "Library-iOS" */ = {
			isa = XCConfigurationList;
			buildConfigurations = (
				A755114D1C8642B3005355CF /* Debug */,
				A755114E1C8642B3005355CF /* Release */,
				A745D1D71CAAD0A400C12802 /* Hockey */,
			);
			defaultConfigurationIsVisible = 0;
			defaultConfigurationName = Release;
		};
		A755115A1C8642B3005355CF /* Build configuration list for PBXNativeTarget "Library-iOSTests" */ = {
			isa = XCConfigurationList;
			buildConfigurations = (
				A755114F1C8642B3005355CF /* Debug */,
				A75511501C8642B3005355CF /* Release */,
				A745D1D81CAAD0A400C12802 /* Hockey */,
			);
			defaultConfigurationIsVisible = 0;
			defaultConfigurationName = Release;
		};
		A75511D71C8647D9005355CF /* Build configuration list for PBXNativeTarget "Library-tvOS" */ = {
			isa = XCConfigurationList;
			buildConfigurations = (
				A75511D81C8647D9005355CF /* Debug */,
				A75511D91C8647D9005355CF /* Release */,
				A745D1DC1CAAD0A400C12802 /* Hockey */,
			);
			defaultConfigurationIsVisible = 0;
			defaultConfigurationName = Release;
		};
		A75511FE1C865321005355CF /* Build configuration list for PBXNativeTarget "Library-tvOSTests" */ = {
			isa = XCConfigurationList;
			buildConfigurations = (
				A75511FF1C865321005355CF /* Debug */,
				A75512001C865321005355CF /* Release */,
				A745D1DD1CAAD0A400C12802 /* Hockey */,
			);
			defaultConfigurationIsVisible = 0;
			defaultConfigurationName = Release;
		};
		A7C795B11C873A870081977F /* Build configuration list for PBXNativeTarget "Kickstarter-iOS-Framework" */ = {
			isa = XCConfigurationList;
			buildConfigurations = (
				A7C795A71C873A870081977F /* Debug */,
				A7C795A81C873A870081977F /* Release */,
				A745D1D91CAAD0A400C12802 /* Hockey */,
			);
			defaultConfigurationIsVisible = 0;
			defaultConfigurationName = Release;
		};
		A7C795D61C873BD50081977F /* Build configuration list for PBXNativeTarget "Kickstarter-tvOS-Framework" */ = {
			isa = XCConfigurationList;
			buildConfigurations = (
				A7C795D71C873BD50081977F /* Debug */,
				A7C795D81C873BD50081977F /* Release */,
				A745D1DE1CAAD0A400C12802 /* Hockey */,
			);
			defaultConfigurationIsVisible = 0;
			defaultConfigurationName = Release;
		};
		A7D1F9611C850B7C000D41D5 /* Build configuration list for PBXNativeTarget "Kickstarter-iOS" */ = {
			isa = XCConfigurationList;
			buildConfigurations = (
				A7D1F9621C850B7C000D41D5 /* Debug */,
				A7D1F9631C850B7C000D41D5 /* Release */,
				A745D1D51CAAD0A400C12802 /* Hockey */,
			);
			defaultConfigurationIsVisible = 0;
			defaultConfigurationName = Release;
		};
		A7D1F9641C850B7C000D41D5 /* Build configuration list for PBXNativeTarget "Kickstarter-iOSTests" */ = {
			isa = XCConfigurationList;
			buildConfigurations = (
				A7D1F9651C850B7C000D41D5 /* Debug */,
				A7D1F9661C850B7C000D41D5 /* Release */,
				A745D1D61CAAD0A400C12802 /* Hockey */,
			);
			defaultConfigurationIsVisible = 0;
			defaultConfigurationName = Release;
		};
		A7E06C741C5A6EB300EBDCC2 /* Build configuration list for PBXProject "Kickstarter" */ = {
			isa = XCConfigurationList;
			buildConfigurations = (
				A7E06C9C1C5A6EB300EBDCC2 /* Debug */,
				A7E06C9D1C5A6EB300EBDCC2 /* Release */,
				A745D1D41CAAD0A400C12802 /* Hockey */,
			);
			defaultConfigurationIsVisible = 0;
			defaultConfigurationName = Release;
		};
		A7E06C9E1C5A6EB300EBDCC2 /* Build configuration list for PBXNativeTarget "Kickstarter-tvOS" */ = {
			isa = XCConfigurationList;
			buildConfigurations = (
				A7E06C9F1C5A6EB300EBDCC2 /* Debug */,
				A7E06CA01C5A6EB300EBDCC2 /* Release */,
				A745D1DA1CAAD0A400C12802 /* Hockey */,
			);
			defaultConfigurationIsVisible = 0;
			defaultConfigurationName = Release;
		};
		A7E06CA11C5A6EB300EBDCC2 /* Build configuration list for PBXNativeTarget "Kickstarter-tvOSTests" */ = {
			isa = XCConfigurationList;
			buildConfigurations = (
				A7E06CA21C5A6EB300EBDCC2 /* Debug */,
				A7E06CA31C5A6EB300EBDCC2 /* Release */,
				A745D1DB1CAAD0A400C12802 /* Hockey */,
			);
			defaultConfigurationIsVisible = 0;
			defaultConfigurationName = Release;
		};
/* End XCConfigurationList section */
	};
	rootObject = A7E06C711C5A6EB300EBDCC2 /* Project object */;
}<|MERGE_RESOLUTION|>--- conflicted
+++ resolved
@@ -1886,13 +1886,10 @@
 				9D39C0461C9B5662004E0943 /* SearchViewModel.swift */,
 				019E42931CD0088E00AA82D3 /* ThanksViewModel.swift */,
 				01B6AC301CA49972003DB4C8 /* TwoFactorViewModel.swift */,
-<<<<<<< HEAD
 				9D727A281CC04BE200B28C5F /* SignupViewModel.swift */,
-=======
 				59395EB41CC578FA008393B1 /* ProfileViewModel.swift */,
 				59322EAF1CD14CA300C90CC6 /* ProfileProjectCellViewModel.swift */,
 				59D9432E1CE3E3E400358D7E /* ProfileHeaderViewModel.swift */,
->>>>>>> c0b6c4ff
 			);
 			path = ViewModels;
 			sourceTree = "<group>";
@@ -2026,23 +2023,17 @@
 				59395EE11CC57989008393B1 /* ProfileViewModelTests.swift */,
 				A750DEF31CC681A000983F7C /* ProjectMainCellViewModelTests.swift */,
 				A75CF8801CC6D4BE00BBBB7F /* ProjectRewardCellViewModelTests.swift */,
-<<<<<<< HEAD
-=======
 				A7DC836D1C9DB6EE00BB2B44 /* ProjectViewModelTests.swift */,
->>>>>>> c0b6c4ff
 				01BF21301CA5E81C00184A38 /* ResetPasswordViewModelTests.swift */,
 				A775B54B1CA87C8500BBB587 /* RootViewModelTests.swift */,
 				9DE6C0561C9B5C7700FCC7B1 /* SearchViewModelTests.swift */,
 				019E42C11CD008CC00AA82D3 /* ThanksViewModelTests.swift */,
 				01BF20D21CA49E3800184A38 /* TwoFactorViewModelTests.swift */,
-<<<<<<< HEAD
 				A77589521CC9649C0038288B /* ProjectSubpagesViewModelTests.swift */,
 				A70119461CD9273A009F8F65 /* CommentCellViewModelTests.swift */,
 				A7DC836D1C9DB6EE00BB2B44 /* ProjectViewModelTests.swift */,
 				A783237F1CB949EF000B094C /* DiscoveryViewModelTests.swift */,
 				9D7279FB1CC04BCA00B28C5F /* SignupViewModelTests.swift */,
-=======
->>>>>>> c0b6c4ff
 			);
 			path = ViewModels;
 			sourceTree = "<group>";
@@ -3658,11 +3649,8 @@
 				014A8DEB1CE3C350003BF51C /* ThanksProjectsDataSource.swift in Sources */,
 				014A8D9A1CE38959003BF51C /* ProjectActivityItemProvider.swift in Sources */,
 				0127FC541C98C0F900E335C6 /* HelpType.swift in Sources */,
-<<<<<<< HEAD
 				9D1336CC1CEFBB7A00E860A0 /* SignupViewController.swift in Sources */,
-=======
 				A74FFDF01CE3E33300C7BCB9 /* MessageDialogViewController.swift in Sources */,
->>>>>>> c0b6c4ff
 				A7208C961CCBD76300E3DAB3 /* ActivityEmptyStateCell.swift in Sources */,
 				A762EFF31C8CC663005581A4 /* ActivityFriendFollowCell.swift in Sources */,
 				A7E315B41C88A8A2000DD85A /* DiscoveryViewModel.swift in Sources */,
@@ -3839,11 +3827,8 @@
 				A7D1F9481C850B7C000D41D5 /* AppDelegate.swift in Sources */,
 				A745D0211CA897FF00C12802 /* SearchViewController.swift in Sources */,
 				A7F761751C85FA40005405ED /* ActivitiesViewController.swift in Sources */,
-<<<<<<< HEAD
 				9D727A291CC04BE200B28C5F /* SignupViewModel.swift in Sources */,
-=======
 				599603D31CE5220900E1B1EC /* ProfileEmptyStateCell.swift in Sources */,
->>>>>>> c0b6c4ff
 				A7FC8C511C8F442D00C3B49B /* ProjectRewardCell.swift in Sources */,
 				A715ACC21CE7ED3600605F02 /* ActivityNegativeStateChangeCell.swift in Sources */,
 				01BC58361CAD7A98000289E8 /* FacebookConfirmationViewModel.swift in Sources */,
