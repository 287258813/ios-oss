// !$*UTF8*$!
{
	archiveVersion = 1;
	classes = {
	};
	objectVersion = 46;
	objects = {

/* Begin PBXBuildFile section */
		0127FC591C98C10D00E335C6 /* MFMailComposeViewController.swift in Sources */ = {isa = PBXBuildFile; fileRef = 0127FC581C98C10D00E335C6 /* MFMailComposeViewController.swift */; };
		0127FC5A1C98C10D00E335C6 /* MFMailComposeViewController.swift in Sources */ = {isa = PBXBuildFile; fileRef = 0127FC581C98C10D00E335C6 /* MFMailComposeViewController.swift */; };
		0127FC5C1C98C11500E335C6 /* SFSafariViewController.swift in Sources */ = {isa = PBXBuildFile; fileRef = 0127FC5B1C98C11500E335C6 /* SFSafariViewController.swift */; };
		0127FC5D1C98C11500E335C6 /* SFSafariViewController.swift in Sources */ = {isa = PBXBuildFile; fileRef = 0127FC5B1C98C11500E335C6 /* SFSafariViewController.swift */; };
		0146E3221CC0296900082C5B /* FacebookConfirmationViewController.swift in Sources */ = {isa = PBXBuildFile; fileRef = 0146E3211CC0296900082C5B /* FacebookConfirmationViewController.swift */; };
		0146E3231CC0296900082C5B /* FacebookConfirmationViewController.swift in Sources */ = {isa = PBXBuildFile; fileRef = 0146E3211CC0296900082C5B /* FacebookConfirmationViewController.swift */; };
		0148EF621CDD2811000DEFF8 /* Checkout.storyboard in Resources */ = {isa = PBXBuildFile; fileRef = 0148EF611CDD2811000DEFF8 /* Checkout.storyboard */; };
		0148EF631CDD2811000DEFF8 /* Checkout.storyboard in Resources */ = {isa = PBXBuildFile; fileRef = 0148EF611CDD2811000DEFF8 /* Checkout.storyboard */; };
		0148EF901CDD2879000DEFF8 /* ThanksViewController.swift in Sources */ = {isa = PBXBuildFile; fileRef = 0148EF8F1CDD2879000DEFF8 /* ThanksViewController.swift */; };
		0148EF911CDD2879000DEFF8 /* ThanksViewController.swift in Sources */ = {isa = PBXBuildFile; fileRef = 0148EF8F1CDD2879000DEFF8 /* ThanksViewController.swift */; };
		014A8D931CE38924003BF51C /* UIActivityViewController.swift in Sources */ = {isa = PBXBuildFile; fileRef = 014A8D921CE38924003BF51C /* UIActivityViewController.swift */; };
		014A8D941CE38924003BF51C /* UIActivityViewController.swift in Sources */ = {isa = PBXBuildFile; fileRef = 014A8D921CE38924003BF51C /* UIActivityViewController.swift */; };
		014A8D961CE38942003BF51C /* SLComposeViewController.swift in Sources */ = {isa = PBXBuildFile; fileRef = 014A8D951CE38942003BF51C /* SLComposeViewController.swift */; };
		014A8D971CE38942003BF51C /* SLComposeViewController.swift in Sources */ = {isa = PBXBuildFile; fileRef = 014A8D951CE38942003BF51C /* SLComposeViewController.swift */; };
		014A8D991CE38959003BF51C /* ProjectActivityItemProvider.swift in Sources */ = {isa = PBXBuildFile; fileRef = 014A8D981CE38959003BF51C /* ProjectActivityItemProvider.swift */; };
		014A8D9A1CE38959003BF51C /* ProjectActivityItemProvider.swift in Sources */ = {isa = PBXBuildFile; fileRef = 014A8D981CE38959003BF51C /* ProjectActivityItemProvider.swift */; };
		014A8DEA1CE3C350003BF51C /* ThanksProjectsDataSource.swift in Sources */ = {isa = PBXBuildFile; fileRef = 014A8DE91CE3C350003BF51C /* ThanksProjectsDataSource.swift */; };
		014A8DEB1CE3C350003BF51C /* ThanksProjectsDataSource.swift in Sources */ = {isa = PBXBuildFile; fileRef = 014A8DE91CE3C350003BF51C /* ThanksProjectsDataSource.swift */; };
		014A8E181CE3CD86003BF51C /* ThanksProjectCell.swift in Sources */ = {isa = PBXBuildFile; fileRef = 014A8E171CE3CD86003BF51C /* ThanksProjectCell.swift */; };
		014A8E191CE3CD86003BF51C /* ThanksProjectCell.swift in Sources */ = {isa = PBXBuildFile; fileRef = 014A8E171CE3CD86003BF51C /* ThanksProjectCell.swift */; };
		014A8E1B1CE3CE34003BF51C /* ThanksCategoryCell.swift in Sources */ = {isa = PBXBuildFile; fileRef = 014A8E1A1CE3CE34003BF51C /* ThanksCategoryCell.swift */; };
		014A8E1C1CE3CE34003BF51C /* ThanksCategoryCell.swift in Sources */ = {isa = PBXBuildFile; fileRef = 014A8E1A1CE3CE34003BF51C /* ThanksCategoryCell.swift */; };
		0151AEB31C8F6FE90067F1BE /* StyledLabel.swift in Sources */ = {isa = PBXBuildFile; fileRef = 0151AEB01C8F6FD80067F1BE /* StyledLabel.swift */; };
		0151AEB41C8F6FEC0067F1BE /* StyledLabel.swift in Sources */ = {isa = PBXBuildFile; fileRef = 0151AEB01C8F6FD80067F1BE /* StyledLabel.swift */; };
		0151AEB51C8F6FFE0067F1BE /* Styles.swift in Sources */ = {isa = PBXBuildFile; fileRef = 0151AEAD1C8F61870067F1BE /* Styles.swift */; };
		0151AEB61C8F70000067F1BE /* Styles.swift in Sources */ = {isa = PBXBuildFile; fileRef = 0151AEAD1C8F61870067F1BE /* Styles.swift */; };
		0151AEBA1C8F811C0067F1BE /* BorderButton.swift in Sources */ = {isa = PBXBuildFile; fileRef = 0151AEB91C8F811C0067F1BE /* BorderButton.swift */; };
		0151AEBB1C8F811C0067F1BE /* BorderButton.swift in Sources */ = {isa = PBXBuildFile; fileRef = 0151AEB91C8F811C0067F1BE /* BorderButton.swift */; };
		0154A93B1CA1A17800DB9BA4 /* UIColor.swift in Sources */ = {isa = PBXBuildFile; fileRef = 0151AE871C8F60370067F1BE /* UIColor.swift */; };
		0176E13B1C9742FD009CA092 /* UIBarButtonItem.swift in Sources */ = {isa = PBXBuildFile; fileRef = 0176E13A1C9742FD009CA092 /* UIBarButtonItem.swift */; };
		0176E19B1C976703009CA092 /* UITextfield+LocalizedPlaceholderKeyTests.swift in Sources */ = {isa = PBXBuildFile; fileRef = 0176E19A1C976703009CA092 /* UITextfield+LocalizedPlaceholderKeyTests.swift */; };
		0176E19C1C976703009CA092 /* UITextfield+LocalizedPlaceholderKeyTests.swift in Sources */ = {isa = PBXBuildFile; fileRef = 0176E19A1C976703009CA092 /* UITextfield+LocalizedPlaceholderKeyTests.swift */; };
		017E88B31CD29C9D003FE5D6 /* FBSDKLoginKit.framework in Frameworks */ = {isa = PBXBuildFile; fileRef = 01D31A371CCA786A0037A178 /* FBSDKLoginKit.framework */; };
		017E88B41CD29CA1003FE5D6 /* FBSDKCoreKit.framework in Frameworks */ = {isa = PBXBuildFile; fileRef = 01D31A361CCA786A0037A178 /* FBSDKCoreKit.framework */; };
		017E88BA1CD2A609003FE5D6 /* UIActivityViewController.swift in Sources */ = {isa = PBXBuildFile; fileRef = 017E88B91CD2A609003FE5D6 /* UIActivityViewController.swift */; };
		017E88BB1CD2A609003FE5D6 /* UIActivityViewController.swift in Sources */ = {isa = PBXBuildFile; fileRef = 017E88B91CD2A609003FE5D6 /* UIActivityViewController.swift */; };
		018F1F831C8E182200643DAA /* LoginViewController.swift in Sources */ = {isa = PBXBuildFile; fileRef = 018F1F821C8E182200643DAA /* LoginViewController.swift */; };
		018F1F841C8E182200643DAA /* LoginViewController.swift in Sources */ = {isa = PBXBuildFile; fileRef = 018F1F821C8E182200643DAA /* LoginViewController.swift */; };
		019DDFEC1CB6FF4500BDC113 /* ResetPasswordViewController.swift in Sources */ = {isa = PBXBuildFile; fileRef = 019DDFEB1CB6FF4500BDC113 /* ResetPasswordViewController.swift */; };
		019DDFED1CB6FF4500BDC113 /* ResetPasswordViewController.swift in Sources */ = {isa = PBXBuildFile; fileRef = 019DDFEB1CB6FF4500BDC113 /* ResetPasswordViewController.swift */; };
		01A1DC4D1C965C7D005761A8 /* UIAlertController.swift in Sources */ = {isa = PBXBuildFile; fileRef = 01A1DC4C1C965C7D005761A8 /* UIAlertController.swift */; };
		01A1DC4E1C965C7D005761A8 /* UIAlertController.swift in Sources */ = {isa = PBXBuildFile; fileRef = 01A1DC4C1C965C7D005761A8 /* UIAlertController.swift */; };
		01A7A4C01C9690220036E553 /* UITextField+LocalizedPlaceholderKey.swift in Sources */ = {isa = PBXBuildFile; fileRef = 01A7A4BF1C9690220036E553 /* UITextField+LocalizedPlaceholderKey.swift */; };
		01A7A4C11C9690220036E553 /* UITextField+LocalizedPlaceholderKey.swift in Sources */ = {isa = PBXBuildFile; fileRef = 01A7A4BF1C9690220036E553 /* UITextField+LocalizedPlaceholderKey.swift */; };
		01B6ABBE1CA1E01E003DB4C8 /* UIColor.swift in Sources */ = {isa = PBXBuildFile; fileRef = 0151AE871C8F60370067F1BE /* UIColor.swift */; };
		01D31A381CCA786A0037A178 /* FBSDKCoreKit.framework in Frameworks */ = {isa = PBXBuildFile; fileRef = 01D31A361CCA786A0037A178 /* FBSDKCoreKit.framework */; };
		01D31A3A1CCA786A0037A178 /* FBSDKCoreKit.framework in Frameworks */ = {isa = PBXBuildFile; fileRef = 01D31A361CCA786A0037A178 /* FBSDKCoreKit.framework */; };
		01D31A3D1CCA786A0037A178 /* FBSDKLoginKit.framework in Frameworks */ = {isa = PBXBuildFile; fileRef = 01D31A371CCA786A0037A178 /* FBSDKLoginKit.framework */; };
		01D31A3F1CCA786A0037A178 /* FBSDKLoginKit.framework in Frameworks */ = {isa = PBXBuildFile; fileRef = 01D31A371CCA786A0037A178 /* FBSDKLoginKit.framework */; };
		01D31A431CCA78A00037A178 /* FBSDKCoreKit.framework in Frameworks */ = {isa = PBXBuildFile; fileRef = 01D31A421CCA78A00037A178 /* FBSDKCoreKit.framework */; };
		01D31A451CCA78A00037A178 /* FBSDKCoreKit.framework in Frameworks */ = {isa = PBXBuildFile; fileRef = 01D31A421CCA78A00037A178 /* FBSDKCoreKit.framework */; };
		01D31A471CCA78A00037A178 /* FBSDKCoreKit.framework in Frameworks */ = {isa = PBXBuildFile; fileRef = 01D31A421CCA78A00037A178 /* FBSDKCoreKit.framework */; };
		01DEFB951CB44A5D003709C0 /* TwoFactorViewController.swift in Sources */ = {isa = PBXBuildFile; fileRef = 01DEFB941CB44A5D003709C0 /* TwoFactorViewController.swift */; };
		01DEFB961CB44A5D003709C0 /* TwoFactorViewController.swift in Sources */ = {isa = PBXBuildFile; fileRef = 01DEFB941CB44A5D003709C0 /* TwoFactorViewController.swift */; };
		01EA879B1C9335C5004E738B /* LoginToutViewController.swift in Sources */ = {isa = PBXBuildFile; fileRef = A7F761761C85FACB005405ED /* LoginToutViewController.swift */; };
		01EFBC891C91FB770094EEC2 /* UIColorTests.swift in Sources */ = {isa = PBXBuildFile; fileRef = 01EFBC881C91FB770094EEC2 /* UIColorTests.swift */; };
		01EFBCAF1C92036E0094EEC2 /* StyledLabelTests.swift in Sources */ = {isa = PBXBuildFile; fileRef = 01EFBCAE1C92036E0094EEC2 /* StyledLabelTests.swift */; };
		01EFBCB01C92036E0094EEC2 /* StyledLabelTests.swift in Sources */ = {isa = PBXBuildFile; fileRef = 01EFBCAE1C92036E0094EEC2 /* StyledLabelTests.swift */; };
		01EFBCB11C9203750094EEC2 /* UIColorTests.swift in Sources */ = {isa = PBXBuildFile; fileRef = 01EFBC881C91FB770094EEC2 /* UIColorTests.swift */; };
		01EFBCB31C920A7E0094EEC2 /* BorderButtonTests.swift in Sources */ = {isa = PBXBuildFile; fileRef = 01EFBCB21C920A7E0094EEC2 /* BorderButtonTests.swift */; };
		01EFBCB41C920A7E0094EEC2 /* BorderButtonTests.swift in Sources */ = {isa = PBXBuildFile; fileRef = 01EFBCB21C920A7E0094EEC2 /* BorderButtonTests.swift */; };
		01EFBCB61C921EA20094EEC2 /* StylesTests.swift in Sources */ = {isa = PBXBuildFile; fileRef = 01EFBCB51C921EA20094EEC2 /* StylesTests.swift */; };
		01EFBCB71C921EA20094EEC2 /* StylesTests.swift in Sources */ = {isa = PBXBuildFile; fileRef = 01EFBCB51C921EA20094EEC2 /* StylesTests.swift */; };
		01F8ADFC1CEA5B070026F220 /* ThanksProjectsDataSourceTests.swift in Sources */ = {isa = PBXBuildFile; fileRef = 01F8ADCE1CEA58AE0026F220 /* ThanksProjectsDataSourceTests.swift */; };
		01F8ADFE1CEA63000026F220 /* SafariActivity.swift in Sources */ = {isa = PBXBuildFile; fileRef = 01F8ADFD1CEA63000026F220 /* SafariActivity.swift */; };
		01F8ADFF1CEA63000026F220 /* SafariActivity.swift in Sources */ = {isa = PBXBuildFile; fileRef = 01F8ADFD1CEA63000026F220 /* SafariActivity.swift */; };
		01F8AE011CEB61D80026F220 /* UpdateActivityItemProvider.swift in Sources */ = {isa = PBXBuildFile; fileRef = 01F8AE001CEB61D80026F220 /* UpdateActivityItemProvider.swift */; };
		01F8AE021CEB61D80026F220 /* UpdateActivityItemProvider.swift in Sources */ = {isa = PBXBuildFile; fileRef = 01F8AE001CEB61D80026F220 /* UpdateActivityItemProvider.swift */; };
		59322F061CD27B1000C90CC6 /* ProfileDataSource.swift in Sources */ = {isa = PBXBuildFile; fileRef = 59322F051CD27B1000C90CC6 /* ProfileDataSource.swift */; };
		59322F071CD27B1000C90CC6 /* ProfileDataSource.swift in Sources */ = {isa = PBXBuildFile; fileRef = 59322F051CD27B1000C90CC6 /* ProfileDataSource.swift */; };
		5993DEBE1CE296F000925494 /* ProfileHeaderView.swift in Sources */ = {isa = PBXBuildFile; fileRef = 5993DEBD1CE296F000925494 /* ProfileHeaderView.swift */; };
		5993DEBF1CE296F000925494 /* ProfileHeaderView.swift in Sources */ = {isa = PBXBuildFile; fileRef = 5993DEBD1CE296F000925494 /* ProfileHeaderView.swift */; };
		599603D31CE5220900E1B1EC /* ProfileEmptyStateCell.swift in Sources */ = {isa = PBXBuildFile; fileRef = 599603D21CE5220900E1B1EC /* ProfileEmptyStateCell.swift */; };
		599604001CE6286900E1B1EC /* ProfileDataSourceTests.swift in Sources */ = {isa = PBXBuildFile; fileRef = 599603FF1CE6286900E1B1EC /* ProfileDataSourceTests.swift */; };
		59B6B70A1CCEBC1000953319 /* ProfileProjectCell.swift in Sources */ = {isa = PBXBuildFile; fileRef = 59B6B7091CCEBC1000953319 /* ProfileProjectCell.swift */; };
		59B6B70B1CCEBC1000953319 /* ProfileProjectCell.swift in Sources */ = {isa = PBXBuildFile; fileRef = 59B6B7091CCEBC1000953319 /* ProfileProjectCell.swift */; };
		80FE733A1C88F3D400BE0137 /* HockeySDK.framework in Frameworks */ = {isa = PBXBuildFile; fileRef = A7B694301C87A07100C49A4F /* HockeySDK.framework */; };
<<<<<<< HEAD
		80FE733C1C88F4CA00BE0137 /* AlamofireImage.framework in Frameworks */ = {isa = PBXBuildFile; fileRef = 807571F91C88B8E200E7DA8A /* AlamofireImage.framework */; };
		9D1336CB1CEFBB7A00E860A0 /* SignupViewController.swift in Sources */ = {isa = PBXBuildFile; fileRef = 9D1336CA1CEFBB7A00E860A0 /* SignupViewController.swift */; };
		9D1336CC1CEFBB7A00E860A0 /* SignupViewController.swift in Sources */ = {isa = PBXBuildFile; fileRef = 9D1336CA1CEFBB7A00E860A0 /* SignupViewController.swift */; };
		9D39C0471C9B5662004E0943 /* SearchViewModel.swift in Sources */ = {isa = PBXBuildFile; fileRef = 9D39C0461C9B5662004E0943 /* SearchViewModel.swift */; };
		9D7279FC1CC04BCA00B28C5F /* SignupViewModelTests.swift in Sources */ = {isa = PBXBuildFile; fileRef = 9D7279FB1CC04BCA00B28C5F /* SignupViewModelTests.swift */; };
		9D727A291CC04BE200B28C5F /* SignupViewModel.swift in Sources */ = {isa = PBXBuildFile; fileRef = 9D727A281CC04BE200B28C5F /* SignupViewModel.swift */; };
		9DE6C0571C9B5C7700FCC7B1 /* SearchViewModelTests.swift in Sources */ = {isa = PBXBuildFile; fileRef = 9DE6C0561C9B5C7700FCC7B1 /* SearchViewModelTests.swift */; };
		9DE6C07B1C9B5C8600FCC7B1 /* SearchViewModel.swift in Sources */ = {isa = PBXBuildFile; fileRef = 9D39C0461C9B5662004E0943 /* SearchViewModel.swift */; };
=======
>>>>>>> 1855cca6
		9DE6C0891C9B5FCA00FCC7B1 /* (null) in Sources */ = {isa = PBXBuildFile; };
		A70119451CD92261009F8F65 /* CommentsDataSourceTests.swift in Sources */ = {isa = PBXBuildFile; fileRef = A70119171CD921D0009F8F65 /* CommentsDataSourceTests.swift */; };
		A707BAD61CFFAB9400653B2F /* HelpType.swift in Sources */ = {isa = PBXBuildFile; fileRef = A707BAD31CFFAB9400653B2F /* HelpType.swift */; };
		A707BAD71CFFAB9400653B2F /* HelpType.swift in Sources */ = {isa = PBXBuildFile; fileRef = A707BAD31CFFAB9400653B2F /* HelpType.swift */; };
		A707BAD81CFFAB9400653B2F /* LoginIntent.swift in Sources */ = {isa = PBXBuildFile; fileRef = A707BAD41CFFAB9400653B2F /* LoginIntent.swift */; };
		A707BAD91CFFAB9400653B2F /* LoginIntent.swift in Sources */ = {isa = PBXBuildFile; fileRef = A707BAD41CFFAB9400653B2F /* LoginIntent.swift */; };
		A707BADA1CFFAB9400653B2F /* Notifications.swift in Sources */ = {isa = PBXBuildFile; fileRef = A707BAD51CFFAB9400653B2F /* Notifications.swift */; };
		A707BADB1CFFAB9400653B2F /* Notifications.swift in Sources */ = {isa = PBXBuildFile; fileRef = A707BAD51CFFAB9400653B2F /* Notifications.swift */; };
		A71003AB1CDCF4C300B4F4D7 /* Messages.storyboard in Resources */ = {isa = PBXBuildFile; fileRef = A71003AA1CDCF4C300B4F4D7 /* Messages.storyboard */; };
		A71003AC1CDCF4C300B4F4D7 /* Messages.storyboard in Resources */ = {isa = PBXBuildFile; fileRef = A71003AA1CDCF4C300B4F4D7 /* Messages.storyboard */; };
		A71003D91CDCFA2500B4F4D7 /* MessageThreadsViewController.swift in Sources */ = {isa = PBXBuildFile; fileRef = A71003D81CDCFA2500B4F4D7 /* MessageThreadsViewController.swift */; };
		A71003DA1CDCFA2500B4F4D7 /* MessageThreadsViewController.swift in Sources */ = {isa = PBXBuildFile; fileRef = A71003D81CDCFA2500B4F4D7 /* MessageThreadsViewController.swift */; };
		A71003DC1CDD068F00B4F4D7 /* MessageThreadsDataSource.swift in Sources */ = {isa = PBXBuildFile; fileRef = A71003DB1CDD068F00B4F4D7 /* MessageThreadsDataSource.swift */; };
		A71003DD1CDD068F00B4F4D7 /* MessageThreadsDataSource.swift in Sources */ = {isa = PBXBuildFile; fileRef = A71003DB1CDD068F00B4F4D7 /* MessageThreadsDataSource.swift */; };
		A71003DF1CDD06E600B4F4D7 /* MessageThreadCell.swift in Sources */ = {isa = PBXBuildFile; fileRef = A71003DE1CDD06E600B4F4D7 /* MessageThreadCell.swift */; };
		A71003E01CDD06E600B4F4D7 /* MessageThreadCell.swift in Sources */ = {isa = PBXBuildFile; fileRef = A71003DE1CDD06E600B4F4D7 /* MessageThreadCell.swift */; };
		A71003E21CDD077200B4F4D7 /* MessageCell.swift in Sources */ = {isa = PBXBuildFile; fileRef = A71003E11CDD077200B4F4D7 /* MessageCell.swift */; };
		A71003E31CDD077200B4F4D7 /* MessageCell.swift in Sources */ = {isa = PBXBuildFile; fileRef = A71003E11CDD077200B4F4D7 /* MessageCell.swift */; };
		A711FD221CECC8E600659DB4 /* ActivitySuccessCell.swift in Sources */ = {isa = PBXBuildFile; fileRef = A762F01B1C8CD2B3005581A4 /* ActivitySuccessCell.swift */; };
		A71356EC1CC6AAEE007C3C23 /* KsApi_TestHelpers.framework in Frameworks */ = {isa = PBXBuildFile; fileRef = A782BA9C1C9F5EBA007B13C8 /* KsApi_TestHelpers.framework */; };
		A71404391CAF215900A2795B /* KeyValueStoreType.swift in Sources */ = {isa = PBXBuildFile; fileRef = A71404381CAF215900A2795B /* KeyValueStoreType.swift */; };
		A714043A1CAF215900A2795B /* KeyValueStoreType.swift in Sources */ = {isa = PBXBuildFile; fileRef = A71404381CAF215900A2795B /* KeyValueStoreType.swift */; };
		A715ACC21CE7ED3600605F02 /* ActivityNegativeStateChangeCell.swift in Sources */ = {isa = PBXBuildFile; fileRef = A715ACC11CE7ED3600605F02 /* ActivityNegativeStateChangeCell.swift */; };
		A715ACC31CE7ED3600605F02 /* ActivityNegativeStateChangeCell.swift in Sources */ = {isa = PBXBuildFile; fileRef = A715ACC11CE7ED3600605F02 /* ActivityNegativeStateChangeCell.swift */; };
		A715ACF01CE7F3D300605F02 /* ActivityLaunchCell.swift in Sources */ = {isa = PBXBuildFile; fileRef = A715ACEF1CE7F3D300605F02 /* ActivityLaunchCell.swift */; };
		A715ACF11CE7F3D300605F02 /* ActivityLaunchCell.swift in Sources */ = {isa = PBXBuildFile; fileRef = A715ACEF1CE7F3D300605F02 /* ActivityLaunchCell.swift */; };
		A7180BA91CCED598001711CA /* CommentsViewController.swift in Sources */ = {isa = PBXBuildFile; fileRef = A7180BA81CCED598001711CA /* CommentsViewController.swift */; };
		A7180BAA1CCED598001711CA /* CommentsViewController.swift in Sources */ = {isa = PBXBuildFile; fileRef = A7180BA81CCED598001711CA /* CommentsViewController.swift */; };
		A7208C3E1CCAC86800E3DAB3 /* FacebookAppDelegateProtocol.swift in Sources */ = {isa = PBXBuildFile; fileRef = A7208C3D1CCAC86800E3DAB3 /* FacebookAppDelegateProtocol.swift */; };
		A7208C3F1CCAC86800E3DAB3 /* FacebookAppDelegateProtocol.swift in Sources */ = {isa = PBXBuildFile; fileRef = A7208C3D1CCAC86800E3DAB3 /* FacebookAppDelegateProtocol.swift */; };
		A7208C951CCBD76300E3DAB3 /* ActivityEmptyStateCell.swift in Sources */ = {isa = PBXBuildFile; fileRef = A7208C941CCBD76300E3DAB3 /* ActivityEmptyStateCell.swift */; };
		A7208C961CCBD76300E3DAB3 /* ActivityEmptyStateCell.swift in Sources */ = {isa = PBXBuildFile; fileRef = A7208C941CCBD76300E3DAB3 /* ActivityEmptyStateCell.swift */; };
		A7208CC41CCBDA7900E3DAB3 /* ActivitiesDataSourceTests.swift in Sources */ = {isa = PBXBuildFile; fileRef = A7208CC31CCBDA7900E3DAB3 /* ActivitiesDataSourceTests.swift */; };
		A721DF621C8CF503000CB97C /* TrackingClientType.swift in Sources */ = {isa = PBXBuildFile; fileRef = A721DF611C8CF503000CB97C /* TrackingClientType.swift */; };
		A721DF631C8CF503000CB97C /* TrackingClientType.swift in Sources */ = {isa = PBXBuildFile; fileRef = A721DF611C8CF503000CB97C /* TrackingClientType.swift */; };
		A721DF651C8CF5A3000CB97C /* KoalaTrackingClient.swift in Sources */ = {isa = PBXBuildFile; fileRef = A721DF641C8CF5A3000CB97C /* KoalaTrackingClient.swift */; };
		A721DF661C8CF5A3000CB97C /* KoalaTrackingClient.swift in Sources */ = {isa = PBXBuildFile; fileRef = A721DF641C8CF5A3000CB97C /* KoalaTrackingClient.swift */; };
		A721DF681C8CFAEB000CB97C /* Koala.swift in Sources */ = {isa = PBXBuildFile; fileRef = A721DF671C8CFAEB000CB97C /* Koala.swift */; };
		A721DF691C8CFAEB000CB97C /* Koala.swift in Sources */ = {isa = PBXBuildFile; fileRef = A721DF671C8CFAEB000CB97C /* Koala.swift */; };
		A721DF6B1C8CFAF6000CB97C /* MockTrackingClient.swift in Sources */ = {isa = PBXBuildFile; fileRef = A721DF6A1C8CFAF6000CB97C /* MockTrackingClient.swift */; };
		A721DF6C1C8CFAF6000CB97C /* MockTrackingClient.swift in Sources */ = {isa = PBXBuildFile; fileRef = A721DF6A1C8CFAF6000CB97C /* MockTrackingClient.swift */; };
		A721DF801C8D1F3C000CB97C /* koala-endpoint.config in Resources */ = {isa = PBXBuildFile; fileRef = A721DF7F1C8D1F3C000CB97C /* koala-endpoint.config */; };
		A7285C9B1C8E8DCF00D83297 /* ProjectViewController.swift in Sources */ = {isa = PBXBuildFile; fileRef = A7285C9A1C8E8DCF00D83297 /* ProjectViewController.swift */; };
		A7285C9C1C8E8DCF00D83297 /* ProjectViewController.swift in Sources */ = {isa = PBXBuildFile; fileRef = A7285C9A1C8E8DCF00D83297 /* ProjectViewController.swift */; };
		A7285CC41C8E915B00D83297 /* ProjectMainCell.swift in Sources */ = {isa = PBXBuildFile; fileRef = A7285CC31C8E915B00D83297 /* ProjectMainCell.swift */; };
		A7285CC51C8E915B00D83297 /* ProjectMainCell.swift in Sources */ = {isa = PBXBuildFile; fileRef = A7285CC31C8E915B00D83297 /* ProjectMainCell.swift */; };
		A72A4FF11D00A18600894A36 /* ProfileEmptyStateCell.swift in Sources */ = {isa = PBXBuildFile; fileRef = 599603D21CE5220900E1B1EC /* ProfileEmptyStateCell.swift */; };
		A72A50981D00B25500894A36 /* KsApi_TestHelpers.framework in Frameworks */ = {isa = PBXBuildFile; fileRef = A782BA9A1C9F5EBA007B13C8 /* KsApi_TestHelpers.framework */; };
		A72AFFDA1CD7ED6B008F052B /* Keyboard.swift in Sources */ = {isa = PBXBuildFile; fileRef = A72AFFD91CD7ED6B008F052B /* Keyboard.swift */; };
		A72AFFDB1CD7ED6B008F052B /* Keyboard.swift in Sources */ = {isa = PBXBuildFile; fileRef = A72AFFD91CD7ED6B008F052B /* Keyboard.swift */; };
		A72D92301CB1E08800A88249 /* XCTestCase+AppEnvironment.swift in Sources */ = {isa = PBXBuildFile; fileRef = A75511A31C86460B005355CF /* XCTestCase+AppEnvironment.swift */; };
		A72D92311CB1E08A00A88249 /* XCTestCase+AppEnvironment.swift in Sources */ = {isa = PBXBuildFile; fileRef = A75511A31C86460B005355CF /* XCTestCase+AppEnvironment.swift */; };
		A72D92991CB1F7DA00A88249 /* TestCase.swift in Sources */ = {isa = PBXBuildFile; fileRef = A72D92981CB1F7DA00A88249 /* TestCase.swift */; };
		A72D929A1CB1F7DA00A88249 /* TestCase.swift in Sources */ = {isa = PBXBuildFile; fileRef = A72D92981CB1F7DA00A88249 /* TestCase.swift */; };
		A72D929B1CB1F7DA00A88249 /* TestCase.swift in Sources */ = {isa = PBXBuildFile; fileRef = A72D92981CB1F7DA00A88249 /* TestCase.swift */; };
		A72D929C1CB1F7DA00A88249 /* TestCase.swift in Sources */ = {isa = PBXBuildFile; fileRef = A72D92981CB1F7DA00A88249 /* TestCase.swift */; };
		A72D943B1CB3477000A88249 /* MockBundle.swift in Sources */ = {isa = PBXBuildFile; fileRef = A75511A11C86460B005355CF /* MockBundle.swift */; };
		A72D943C1CB3477100A88249 /* MockBundle.swift in Sources */ = {isa = PBXBuildFile; fileRef = A75511A11C86460B005355CF /* MockBundle.swift */; };
		A72E75971CC313A400983066 /* ValueCell.swift in Sources */ = {isa = PBXBuildFile; fileRef = A72E75961CC313A400983066 /* ValueCell.swift */; };
		A72E75981CC313A400983066 /* ValueCell.swift in Sources */ = {isa = PBXBuildFile; fileRef = A72E75961CC313A400983066 /* ValueCell.swift */; };
		A72E75FF1CC3B76700983066 /* UIViewController-BindToViewModel.swift in Sources */ = {isa = PBXBuildFile; fileRef = A72E75FE1CC3B76700983066 /* UIViewController-BindToViewModel.swift */; };
		A72E76001CC3B76700983066 /* UIViewController-BindToViewModel.swift in Sources */ = {isa = PBXBuildFile; fileRef = A72E75FE1CC3B76700983066 /* UIViewController-BindToViewModel.swift */; };
		A73171991C8EA20300AC07C5 /* ProjectDataSource.swift in Sources */ = {isa = PBXBuildFile; fileRef = A73171981C8EA20300AC07C5 /* ProjectDataSource.swift */; };
		A731719A1C8EA20300AC07C5 /* ProjectDataSource.swift in Sources */ = {isa = PBXBuildFile; fileRef = A73171981C8EA20300AC07C5 /* ProjectDataSource.swift */; };
		A745D0211CA897FF00C12802 /* SearchViewController.swift in Sources */ = {isa = PBXBuildFile; fileRef = A745D0201CA897FF00C12802 /* SearchViewController.swift */; };
		A745D0221CA897FF00C12802 /* SearchViewController.swift in Sources */ = {isa = PBXBuildFile; fileRef = A745D0201CA897FF00C12802 /* SearchViewController.swift */; };
		A745D0471CA8985B00C12802 /* DashboardViewController.swift in Sources */ = {isa = PBXBuildFile; fileRef = A745D0461CA8985B00C12802 /* DashboardViewController.swift */; };
		A745D0481CA8985B00C12802 /* DashboardViewController.swift in Sources */ = {isa = PBXBuildFile; fileRef = A745D0461CA8985B00C12802 /* DashboardViewController.swift */; };
		A745D04A1CA8986E00C12802 /* ProfileViewController.swift in Sources */ = {isa = PBXBuildFile; fileRef = A745D0491CA8986E00C12802 /* ProfileViewController.swift */; };
		A745D04B1CA8986E00C12802 /* ProfileViewController.swift in Sources */ = {isa = PBXBuildFile; fileRef = A745D0491CA8986E00C12802 /* ProfileViewController.swift */; };
		A745D1411CAAB48F00C12802 /* LoginToutViewController.swift in Sources */ = {isa = PBXBuildFile; fileRef = A7F761761C85FACB005405ED /* LoginToutViewController.swift */; };
		A745D61D1CAC722900C12802 /* Login.storyboard in Resources */ = {isa = PBXBuildFile; fileRef = 01BDFFB01C87AAD0002E8D34 /* Login.storyboard */; };
		A74FFDEF1CE3E33300C7BCB9 /* MessageDialogViewController.swift in Sources */ = {isa = PBXBuildFile; fileRef = A74FFDEE1CE3E33300C7BCB9 /* MessageDialogViewController.swift */; };
		A74FFDF01CE3E33300C7BCB9 /* MessageDialogViewController.swift in Sources */ = {isa = PBXBuildFile; fileRef = A74FFDEE1CE3E33300C7BCB9 /* MessageDialogViewController.swift */; };
		A74FFE681CE3FFE200C7BCB9 /* SearchMessagesViewController.swift in Sources */ = {isa = PBXBuildFile; fileRef = A74FFE671CE3FFE200C7BCB9 /* SearchMessagesViewController.swift */; };
		A74FFE691CE3FFE200C7BCB9 /* SearchMessagesViewController.swift in Sources */ = {isa = PBXBuildFile; fileRef = A74FFE671CE3FFE200C7BCB9 /* SearchMessagesViewController.swift */; };
		A74FFEC91CE4FB9900C7BCB9 /* SearchMessagesDataSource.swift in Sources */ = {isa = PBXBuildFile; fileRef = A74FFEC81CE4FB9900C7BCB9 /* SearchMessagesDataSource.swift */; };
		A74FFECA1CE4FB9900C7BCB9 /* SearchMessagesDataSource.swift in Sources */ = {isa = PBXBuildFile; fileRef = A74FFEC81CE4FB9900C7BCB9 /* SearchMessagesDataSource.swift */; };
		A751A51F1C85EC0B009C5DEA /* DiscoveryViewController.swift in Sources */ = {isa = PBXBuildFile; fileRef = A751A51E1C85EC0B009C5DEA /* DiscoveryViewController.swift */; };
		A75511461C8642B3005355CF /* Library.framework in Frameworks */ = {isa = PBXBuildFile; fileRef = A755113C1C8642B3005355CF /* Library.framework */; };
		A755115B1C8642C3005355CF /* AppEnvironment.swift in Sources */ = {isa = PBXBuildFile; fileRef = A7C725781C85D36D005A016B /* AppEnvironment.swift */; };
		A755115C1C8642C3005355CF /* AssetImageGeneratorType.swift in Sources */ = {isa = PBXBuildFile; fileRef = A7C725791C85D36D005A016B /* AssetImageGeneratorType.swift */; };
		A755115D1C8642C3005355CF /* AVPlayerView.swift in Sources */ = {isa = PBXBuildFile; fileRef = A7C7257A1C85D36D005A016B /* AVPlayerView.swift */; };
		A755115E1C8642C3005355CF /* Environment.swift in Sources */ = {isa = PBXBuildFile; fileRef = A7C7257F1C85D36D005A016B /* Environment.swift */; };
		A755115F1C8642C3005355CF /* Format.swift in Sources */ = {isa = PBXBuildFile; fileRef = A7C725801C85D36D005A016B /* Format.swift */; };
		A75511601C8642C3005355CF /* GradientView.swift in Sources */ = {isa = PBXBuildFile; fileRef = A7C725811C85D36D005A016B /* GradientView.swift */; };
		A75511611C8642C3005355CF /* Language.swift in Sources */ = {isa = PBXBuildFile; fileRef = A7C725821C85D36D005A016B /* Language.swift */; };
		A75511621C8642C3005355CF /* LaunchedCountries.swift in Sources */ = {isa = PBXBuildFile; fileRef = A7C725831C85D36D005A016B /* LaunchedCountries.swift */; };
		A75511631C8642C3005355CF /* LocalizedString.swift in Sources */ = {isa = PBXBuildFile; fileRef = A7C725841C85D36D005A016B /* LocalizedString.swift */; };
		A75511641C8642C3005355CF /* NSBundleType.swift in Sources */ = {isa = PBXBuildFile; fileRef = A7C725911C85D36D005A016B /* NSBundleType.swift */; };
		A75511651C8642C3005355CF /* String+SimpleHTML.swift in Sources */ = {isa = PBXBuildFile; fileRef = A7C725921C85D36D005A016B /* String+SimpleHTML.swift */; };
		A75511661C8642C3005355CF /* Strings.swift in Sources */ = {isa = PBXBuildFile; fileRef = A7C725931C85D36D005A016B /* Strings.swift */; };
		A75511671C8642C3005355CF /* UIButton+LocalizedKey.swift in Sources */ = {isa = PBXBuildFile; fileRef = A7C725941C85D36D005A016B /* UIButton+LocalizedKey.swift */; };
		A75511681C8642C3005355CF /* UIGestureRecognizer-Extensions.swift in Sources */ = {isa = PBXBuildFile; fileRef = A7C725951C85D36D005A016B /* UIGestureRecognizer-Extensions.swift */; };
		A75511691C8642C3005355CF /* UILabel+IBClear.swift in Sources */ = {isa = PBXBuildFile; fileRef = A7C725961C85D36D005A016B /* UILabel+IBClear.swift */; };
		A755116A1C8642C3005355CF /* UILabel+LocalizedKey.swift in Sources */ = {isa = PBXBuildFile; fileRef = A7C725971C85D36D005A016B /* UILabel+LocalizedKey.swift */; };
		A755116B1C8642C3005355CF /* UILabel+SimpleHTML.swift in Sources */ = {isa = PBXBuildFile; fileRef = A7C725981C85D36D005A016B /* UILabel+SimpleHTML.swift */; };
		A755116C1C8642C3005355CF /* UIPress-Extensions.swift in Sources */ = {isa = PBXBuildFile; fileRef = A7C725991C85D36D005A016B /* UIPress-Extensions.swift */; };
		A75511941C8645A0005355CF /* AppEnvironmentTests.swift in Sources */ = {isa = PBXBuildFile; fileRef = A75511891C8645A0005355CF /* AppEnvironmentTests.swift */; };
		A75511951C8645A0005355CF /* EnvironmentTests.swift in Sources */ = {isa = PBXBuildFile; fileRef = A755118A1C8645A0005355CF /* EnvironmentTests.swift */; };
		A75511961C8645A0005355CF /* FormatTests.swift in Sources */ = {isa = PBXBuildFile; fileRef = A755118B1C8645A0005355CF /* FormatTests.swift */; };
		A75511971C8645A0005355CF /* LanguageTests.swift in Sources */ = {isa = PBXBuildFile; fileRef = A755118C1C8645A0005355CF /* LanguageTests.swift */; };
		A75511981C8645A0005355CF /* LaunchedCountriesTests.swift in Sources */ = {isa = PBXBuildFile; fileRef = A755118D1C8645A0005355CF /* LaunchedCountriesTests.swift */; };
		A75511991C8645A0005355CF /* LocalizedStringTests.swift in Sources */ = {isa = PBXBuildFile; fileRef = A755118E1C8645A0005355CF /* LocalizedStringTests.swift */; };
		A755119A1C8645A0005355CF /* String+SimpleHTMLTests.swift in Sources */ = {isa = PBXBuildFile; fileRef = A755118F1C8645A0005355CF /* String+SimpleHTMLTests.swift */; };
		A755119B1C8645A0005355CF /* UIButton+LocalizedKeyTests.swift in Sources */ = {isa = PBXBuildFile; fileRef = A75511901C8645A0005355CF /* UIButton+LocalizedKeyTests.swift */; };
		A755119C1C8645A0005355CF /* UILabel+IBClearTests.swift in Sources */ = {isa = PBXBuildFile; fileRef = A75511911C8645A0005355CF /* UILabel+IBClearTests.swift */; };
		A755119D1C8645A0005355CF /* UILabel+LocalizedKeyTests.swift in Sources */ = {isa = PBXBuildFile; fileRef = A75511921C8645A0005355CF /* UILabel+LocalizedKeyTests.swift */; };
		A755119E1C8645A0005355CF /* UILabel+SimpleHTMLTests.swift in Sources */ = {isa = PBXBuildFile; fileRef = A75511931C8645A0005355CF /* UILabel+SimpleHTMLTests.swift */; };
		A75511A51C86460B005355CF /* MockBundle.swift in Sources */ = {isa = PBXBuildFile; fileRef = A75511A11C86460B005355CF /* MockBundle.swift */; };
		A75511A71C86460B005355CF /* XCTestCase+AppEnvironment.swift in Sources */ = {isa = PBXBuildFile; fileRef = A75511A31C86460B005355CF /* XCTestCase+AppEnvironment.swift */; };
		A75511AC1C8647D9005355CF /* AppEnvironment.swift in Sources */ = {isa = PBXBuildFile; fileRef = A7C725781C85D36D005A016B /* AppEnvironment.swift */; };
		A75511AD1C8647D9005355CF /* AssetImageGeneratorType.swift in Sources */ = {isa = PBXBuildFile; fileRef = A7C725791C85D36D005A016B /* AssetImageGeneratorType.swift */; };
		A75511AE1C8647D9005355CF /* AVPlayerView.swift in Sources */ = {isa = PBXBuildFile; fileRef = A7C7257A1C85D36D005A016B /* AVPlayerView.swift */; };
		A75511AF1C8647D9005355CF /* Environment.swift in Sources */ = {isa = PBXBuildFile; fileRef = A7C7257F1C85D36D005A016B /* Environment.swift */; };
		A75511B01C8647D9005355CF /* Format.swift in Sources */ = {isa = PBXBuildFile; fileRef = A7C725801C85D36D005A016B /* Format.swift */; };
		A75511B11C8647D9005355CF /* GradientView.swift in Sources */ = {isa = PBXBuildFile; fileRef = A7C725811C85D36D005A016B /* GradientView.swift */; };
		A75511B21C8647D9005355CF /* Language.swift in Sources */ = {isa = PBXBuildFile; fileRef = A7C725821C85D36D005A016B /* Language.swift */; };
		A75511B31C8647D9005355CF /* LaunchedCountries.swift in Sources */ = {isa = PBXBuildFile; fileRef = A7C725831C85D36D005A016B /* LaunchedCountries.swift */; };
		A75511B41C8647D9005355CF /* LocalizedString.swift in Sources */ = {isa = PBXBuildFile; fileRef = A7C725841C85D36D005A016B /* LocalizedString.swift */; };
		A75511B51C8647D9005355CF /* NSBundleType.swift in Sources */ = {isa = PBXBuildFile; fileRef = A7C725911C85D36D005A016B /* NSBundleType.swift */; };
		A75511B61C8647D9005355CF /* String+SimpleHTML.swift in Sources */ = {isa = PBXBuildFile; fileRef = A7C725921C85D36D005A016B /* String+SimpleHTML.swift */; };
		A75511B71C8647D9005355CF /* Strings.swift in Sources */ = {isa = PBXBuildFile; fileRef = A7C725931C85D36D005A016B /* Strings.swift */; };
		A75511B81C8647D9005355CF /* UIButton+LocalizedKey.swift in Sources */ = {isa = PBXBuildFile; fileRef = A7C725941C85D36D005A016B /* UIButton+LocalizedKey.swift */; };
		A75511B91C8647D9005355CF /* UIGestureRecognizer-Extensions.swift in Sources */ = {isa = PBXBuildFile; fileRef = A7C725951C85D36D005A016B /* UIGestureRecognizer-Extensions.swift */; };
		A75511BA1C8647D9005355CF /* UILabel+IBClear.swift in Sources */ = {isa = PBXBuildFile; fileRef = A7C725961C85D36D005A016B /* UILabel+IBClear.swift */; };
		A75511BB1C8647D9005355CF /* UILabel+LocalizedKey.swift in Sources */ = {isa = PBXBuildFile; fileRef = A7C725971C85D36D005A016B /* UILabel+LocalizedKey.swift */; };
		A75511BC1C8647D9005355CF /* UILabel+SimpleHTML.swift in Sources */ = {isa = PBXBuildFile; fileRef = A7C725981C85D36D005A016B /* UILabel+SimpleHTML.swift */; };
		A75511BD1C8647D9005355CF /* UIPress-Extensions.swift in Sources */ = {isa = PBXBuildFile; fileRef = A7C725991C85D36D005A016B /* UIPress-Extensions.swift */; };
		A75511E41C864CEA005355CF /* KsApi.framework in Frameworks */ = {isa = PBXBuildFile; fileRef = A7D1F8EC1C84FB55000D41D5 /* KsApi.framework */; };
		A75511E51C864CF0005355CF /* KsApi.framework in Frameworks */ = {isa = PBXBuildFile; fileRef = A7D1F8EC1C84FB55000D41D5 /* KsApi.framework */; };
		A75511EB1C865321005355CF /* FormatTests.swift in Sources */ = {isa = PBXBuildFile; fileRef = A755118B1C8645A0005355CF /* FormatTests.swift */; };
		A75511EC1C865321005355CF /* XCTestCase+AppEnvironment.swift in Sources */ = {isa = PBXBuildFile; fileRef = A75511A31C86460B005355CF /* XCTestCase+AppEnvironment.swift */; };
		A75511ED1C865321005355CF /* LanguageTests.swift in Sources */ = {isa = PBXBuildFile; fileRef = A755118C1C8645A0005355CF /* LanguageTests.swift */; };
		A75511EE1C865321005355CF /* UILabel+IBClearTests.swift in Sources */ = {isa = PBXBuildFile; fileRef = A75511911C8645A0005355CF /* UILabel+IBClearTests.swift */; };
		A75511EF1C865321005355CF /* String+SimpleHTMLTests.swift in Sources */ = {isa = PBXBuildFile; fileRef = A755118F1C8645A0005355CF /* String+SimpleHTMLTests.swift */; };
		A75511F01C865321005355CF /* UILabel+LocalizedKeyTests.swift in Sources */ = {isa = PBXBuildFile; fileRef = A75511921C8645A0005355CF /* UILabel+LocalizedKeyTests.swift */; };
		A75511F11C865321005355CF /* MockBundle.swift in Sources */ = {isa = PBXBuildFile; fileRef = A75511A11C86460B005355CF /* MockBundle.swift */; };
		A75511F21C865321005355CF /* UILabel+SimpleHTMLTests.swift in Sources */ = {isa = PBXBuildFile; fileRef = A75511931C8645A0005355CF /* UILabel+SimpleHTMLTests.swift */; };
		A75511F31C865321005355CF /* AppEnvironmentTests.swift in Sources */ = {isa = PBXBuildFile; fileRef = A75511891C8645A0005355CF /* AppEnvironmentTests.swift */; };
		A75511F41C865321005355CF /* LocalizedStringTests.swift in Sources */ = {isa = PBXBuildFile; fileRef = A755118E1C8645A0005355CF /* LocalizedStringTests.swift */; };
		A75511F51C865321005355CF /* EnvironmentTests.swift in Sources */ = {isa = PBXBuildFile; fileRef = A755118A1C8645A0005355CF /* EnvironmentTests.swift */; };
		A75511F61C865321005355CF /* UIButton+LocalizedKeyTests.swift in Sources */ = {isa = PBXBuildFile; fileRef = A75511901C8645A0005355CF /* UIButton+LocalizedKeyTests.swift */; };
		A75A29241CE0AE5A00D35E5C /* MessagesViewController.swift in Sources */ = {isa = PBXBuildFile; fileRef = A75A29231CE0AE5A00D35E5C /* MessagesViewController.swift */; };
		A75A29251CE0AE5A00D35E5C /* MessagesViewController.swift in Sources */ = {isa = PBXBuildFile; fileRef = A75A29231CE0AE5A00D35E5C /* MessagesViewController.swift */; };
		A75A29271CE0B7DD00D35E5C /* BackingCell.swift in Sources */ = {isa = PBXBuildFile; fileRef = A75A29261CE0B7DD00D35E5C /* BackingCell.swift */; };
		A75A29281CE0B7DD00D35E5C /* BackingCell.swift in Sources */ = {isa = PBXBuildFile; fileRef = A75A29261CE0B7DD00D35E5C /* BackingCell.swift */; };
		A75A292A1CE0B7EA00D35E5C /* ProjectBannerCell.swift in Sources */ = {isa = PBXBuildFile; fileRef = A75A29291CE0B7EA00D35E5C /* ProjectBannerCell.swift */; };
		A75A292B1CE0B7EA00D35E5C /* ProjectBannerCell.swift in Sources */ = {isa = PBXBuildFile; fileRef = A75A29291CE0B7EA00D35E5C /* ProjectBannerCell.swift */; };
		A75A292D1CE0B95300D35E5C /* MessagesDataSource.swift in Sources */ = {isa = PBXBuildFile; fileRef = A75A292C1CE0B95300D35E5C /* MessagesDataSource.swift */; };
		A75A292E1CE0B95300D35E5C /* MessagesDataSource.swift in Sources */ = {isa = PBXBuildFile; fileRef = A75A292C1CE0B95300D35E5C /* MessagesDataSource.swift */; };
		A75AB1F91C8A84B5002FC3E6 /* ActivitiesDataSource.swift in Sources */ = {isa = PBXBuildFile; fileRef = A75AB1F81C8A84B5002FC3E6 /* ActivitiesDataSource.swift */; };
		A75AB1FA1C8A84B5002FC3E6 /* ActivitiesDataSource.swift in Sources */ = {isa = PBXBuildFile; fileRef = A75AB1F81C8A84B5002FC3E6 /* ActivitiesDataSource.swift */; };
		A75AB2221C8A85D1002FC3E6 /* ActivityUpdateCell.swift in Sources */ = {isa = PBXBuildFile; fileRef = A75AB2211C8A85D1002FC3E6 /* ActivityUpdateCell.swift */; };
		A75AB2231C8A85D1002FC3E6 /* ActivityUpdateCell.swift in Sources */ = {isa = PBXBuildFile; fileRef = A75AB2211C8A85D1002FC3E6 /* ActivityUpdateCell.swift */; };
		A75AB2251C8B407F002FC3E6 /* ActivityFriendBackingCell.swift in Sources */ = {isa = PBXBuildFile; fileRef = A75AB2241C8B407F002FC3E6 /* ActivityFriendBackingCell.swift */; };
		A75AB2261C8B407F002FC3E6 /* ActivityFriendBackingCell.swift in Sources */ = {isa = PBXBuildFile; fileRef = A75AB2241C8B407F002FC3E6 /* ActivityFriendBackingCell.swift */; };
		A75CBDE71C8A26F800758C55 /* AppDelegateViewModel.swift in Sources */ = {isa = PBXBuildFile; fileRef = A75CBDE61C8A26F800758C55 /* AppDelegateViewModel.swift */; };
		A75CBDE81C8A26F800758C55 /* AppDelegateViewModel.swift in Sources */ = {isa = PBXBuildFile; fileRef = A75CBDE61C8A26F800758C55 /* AppDelegateViewModel.swift */; };
		A75CFA4F1CCDB322004CD5FA /* SearchDataSource.swift in Sources */ = {isa = PBXBuildFile; fileRef = A75CFA4E1CCDB322004CD5FA /* SearchDataSource.swift */; };
		A75CFA501CCDB322004CD5FA /* SearchDataSource.swift in Sources */ = {isa = PBXBuildFile; fileRef = A75CFA4E1CCDB322004CD5FA /* SearchDataSource.swift */; };
		A75CFA7D1CCE56C4004CD5FA /* SearchProjectCell.swift in Sources */ = {isa = PBXBuildFile; fileRef = A75CFA7C1CCE56C4004CD5FA /* SearchProjectCell.swift */; };
		A75CFA7E1CCE56C4004CD5FA /* SearchProjectCell.swift in Sources */ = {isa = PBXBuildFile; fileRef = A75CFA7C1CCE56C4004CD5FA /* SearchProjectCell.swift */; };
		A75CFB081CCE7FCF004CD5FA /* StaticTableViewCell.swift in Sources */ = {isa = PBXBuildFile; fileRef = A75CFB071CCE7FCF004CD5FA /* StaticTableViewCell.swift */; };
		A75CFB091CCE7FCF004CD5FA /* StaticTableViewCell.swift in Sources */ = {isa = PBXBuildFile; fileRef = A75CFB071CCE7FCF004CD5FA /* StaticTableViewCell.swift */; };
		A760780A1CAEE0A6001B39D0 /* IsValidEmail.swift in Sources */ = {isa = PBXBuildFile; fileRef = A76078091CAEE0A6001B39D0 /* IsValidEmail.swift */; };
		A760780B1CAEE0A6001B39D0 /* IsValidEmail.swift in Sources */ = {isa = PBXBuildFile; fileRef = A76078091CAEE0A6001B39D0 /* IsValidEmail.swift */; };
		A76078301CAEE0DD001B39D0 /* IsValidEmailTests.swift in Sources */ = {isa = PBXBuildFile; fileRef = A760782F1CAEE0DD001B39D0 /* IsValidEmailTests.swift */; };
		A76078311CAEE0DD001B39D0 /* IsValidEmailTests.swift in Sources */ = {isa = PBXBuildFile; fileRef = A760782F1CAEE0DD001B39D0 /* IsValidEmailTests.swift */; };
		A76126AD1C90C94000EDCCB9 /* ValueCellDataSource.swift in Sources */ = {isa = PBXBuildFile; fileRef = A761269F1C90C94000EDCCB9 /* ValueCellDataSource.swift */; };
		A76126AE1C90C94000EDCCB9 /* ValueCellDataSource.swift in Sources */ = {isa = PBXBuildFile; fileRef = A761269F1C90C94000EDCCB9 /* ValueCellDataSource.swift */; };
		A76126B31C90C94000EDCCB9 /* SimpleDataSource.swift in Sources */ = {isa = PBXBuildFile; fileRef = A76126A21C90C94000EDCCB9 /* SimpleDataSource.swift */; };
		A76126B41C90C94000EDCCB9 /* SimpleDataSource.swift in Sources */ = {isa = PBXBuildFile; fileRef = A76126A21C90C94000EDCCB9 /* SimpleDataSource.swift */; };
		A76126B51C90C94000EDCCB9 /* SimpleViewModel.swift in Sources */ = {isa = PBXBuildFile; fileRef = A76126A31C90C94000EDCCB9 /* SimpleViewModel.swift */; };
		A76126B61C90C94000EDCCB9 /* SimpleViewModel.swift in Sources */ = {isa = PBXBuildFile; fileRef = A76126A31C90C94000EDCCB9 /* SimpleViewModel.swift */; };
		A76126B71C90C94000EDCCB9 /* UICollectionView-Extensions.swift in Sources */ = {isa = PBXBuildFile; fileRef = A76126A41C90C94000EDCCB9 /* UICollectionView-Extensions.swift */; };
		A76126B81C90C94000EDCCB9 /* UICollectionView-Extensions.swift in Sources */ = {isa = PBXBuildFile; fileRef = A76126A41C90C94000EDCCB9 /* UICollectionView-Extensions.swift */; };
		A76126B91C90C94000EDCCB9 /* UIView-Extensions.swift in Sources */ = {isa = PBXBuildFile; fileRef = A76126A51C90C94000EDCCB9 /* UIView-Extensions.swift */; };
		A76126BA1C90C94000EDCCB9 /* UIView-Extensions.swift in Sources */ = {isa = PBXBuildFile; fileRef = A76126A51C90C94000EDCCB9 /* UIView-Extensions.swift */; };
		A76126BB1C90C94000EDCCB9 /* UITableView-Extensions.swift in Sources */ = {isa = PBXBuildFile; fileRef = A76126A61C90C94000EDCCB9 /* UITableView-Extensions.swift */; };
		A76126BC1C90C94000EDCCB9 /* UITableView-Extensions.swift in Sources */ = {isa = PBXBuildFile; fileRef = A76126A61C90C94000EDCCB9 /* UITableView-Extensions.swift */; };
		A761275E1C93052400EDCCB9 /* CGColorRef.swift in Sources */ = {isa = PBXBuildFile; fileRef = A761275D1C93052400EDCCB9 /* CGColorRef.swift */; };
		A761275F1C93052400EDCCB9 /* CGColorRef.swift in Sources */ = {isa = PBXBuildFile; fileRef = A761275D1C93052400EDCCB9 /* CGColorRef.swift */; };
		A76127C01C93100C00EDCCB9 /* Library.framework in Frameworks */ = {isa = PBXBuildFile; fileRef = A755113C1C8642B3005355CF /* Library.framework */; };
		A762EFF21C8CC663005581A4 /* ActivityFriendFollowCell.swift in Sources */ = {isa = PBXBuildFile; fileRef = A762EFF11C8CC663005581A4 /* ActivityFriendFollowCell.swift */; };
		A762EFF31C8CC663005581A4 /* ActivityFriendFollowCell.swift in Sources */ = {isa = PBXBuildFile; fileRef = A762EFF11C8CC663005581A4 /* ActivityFriendFollowCell.swift */; };
		A762F01A1C8CC7C1005581A4 /* Main.storyboard in Resources */ = {isa = PBXBuildFile; fileRef = A7D1F94D1C850B7C000D41D5 /* Main.storyboard */; };
		A762F01D1C8CD2B3005581A4 /* ActivitySuccessCell.swift in Sources */ = {isa = PBXBuildFile; fileRef = A762F01B1C8CD2B3005581A4 /* ActivitySuccessCell.swift */; };
		A7698B2A1D00602800953FD3 /* LoginViewModel.swift in Sources */ = {isa = PBXBuildFile; fileRef = A7698B291D00602800953FD3 /* LoginViewModel.swift */; };
		A7698B2B1D00602800953FD3 /* LoginViewModel.swift in Sources */ = {isa = PBXBuildFile; fileRef = A7698B291D00602800953FD3 /* LoginViewModel.swift */; };
		A76E0A4A1D00BA9900EC525A /* KsApi_TestHelpers.framework in Frameworks */ = {isa = PBXBuildFile; fileRef = A782BA9C1C9F5EBA007B13C8 /* KsApi_TestHelpers.framework */; };
		A76E0A721D00CF8100EC525A /* AlamofireImage.framework in Embed Frameworks */ = {isa = PBXBuildFile; fileRef = A76E0A651D00CF7600EC525A /* AlamofireImage.framework */; settings = {ATTRIBUTES = (CodeSignOnCopy, RemoveHeadersOnCopy, ); }; };
		A76E0A731D00CF9D00EC525A /* KsApi.framework in Embed Frameworks */ = {isa = PBXBuildFile; fileRef = A7D1F8EC1C84FB55000D41D5 /* KsApi.framework */; settings = {ATTRIBUTES = (CodeSignOnCopy, RemoveHeadersOnCopy, ); }; };
		A76E0A891D00CFC100EC525A /* Models.framework in Embed Frameworks */ = {isa = PBXBuildFile; fileRef = A76E0A7E1D00CFB800EC525A /* Models.framework */; settings = {ATTRIBUTES = (CodeSignOnCopy, RemoveHeadersOnCopy, ); }; };
		A76E0A991D00CFE000EC525A /* Prelude.framework in Embed Frameworks */ = {isa = PBXBuildFile; fileRef = A76E0A921D00CFD800EC525A /* Prelude.framework */; settings = {ATTRIBUTES = (CodeSignOnCopy, RemoveHeadersOnCopy, ); }; };
		A76E0AC41D00D04400EC525A /* ReactiveCocoa.framework in Embed Frameworks */ = {isa = PBXBuildFile; fileRef = A76E0ABD1D00D02300EC525A /* ReactiveCocoa.framework */; settings = {ATTRIBUTES = (CodeSignOnCopy, RemoveHeadersOnCopy, ); }; };
		A76E0ADA1D00D06800EC525A /* ReactiveExtensions.framework in Embed Frameworks */ = {isa = PBXBuildFile; fileRef = A76E0ACF1D00D05F00EC525A /* ReactiveExtensions.framework */; settings = {ATTRIBUTES = (CodeSignOnCopy, RemoveHeadersOnCopy, ); }; };
		A76E0AF61D00D09B00EC525A /* Result.framework in Embed Frameworks */ = {isa = PBXBuildFile; fileRef = A76E0AEB1D00D09100EC525A /* Result.framework */; settings = {ATTRIBUTES = (CodeSignOnCopy, RemoveHeadersOnCopy, ); }; };
		A76E0B1E1D00D0D000EC525A /* Argo.framework in Embed Frameworks */ = {isa = PBXBuildFile; fileRef = A76E0B021D00D0B400EC525A /* Argo.framework */; settings = {ATTRIBUTES = (CodeSignOnCopy, RemoveHeadersOnCopy, ); }; };
		A76E0B1F1D00D0DD00EC525A /* Curry.framework in Embed Frameworks */ = {isa = PBXBuildFile; fileRef = A76E0B171D00D0B800EC525A /* Curry.framework */; settings = {ATTRIBUTES = (CodeSignOnCopy, RemoveHeadersOnCopy, ); }; };
		A76E0B381D00D11100EC525A /* Alamofire.framework in Embed Frameworks */ = {isa = PBXBuildFile; fileRef = A76E0B2B1D00D10A00EC525A /* Alamofire.framework */; settings = {ATTRIBUTES = (CodeSignOnCopy, RemoveHeadersOnCopy, ); }; };
		A77519121C8CADE20022F175 /* AppDelegateViewModelTests.swift in Sources */ = {isa = PBXBuildFile; fileRef = A775190F1C8CADC80022F175 /* AppDelegateViewModelTests.swift */; };
		A77519221C8CB0360022F175 /* CircleAvatarImageViewTests.swift in Sources */ = {isa = PBXBuildFile; fileRef = A77519211C8CB0360022F175 /* CircleAvatarImageViewTests.swift */; };
		A77519231C8CB11B0022F175 /* CircleAvatarImageViewTests.swift in Sources */ = {isa = PBXBuildFile; fileRef = A77519211C8CB0360022F175 /* CircleAvatarImageViewTests.swift */; };
		A775B5201CA8705B00BBB587 /* RootTabBarViewController.swift in Sources */ = {isa = PBXBuildFile; fileRef = A775B51F1CA8705B00BBB587 /* RootTabBarViewController.swift */; };
		A775B5211CA8705B00BBB587 /* RootTabBarViewController.swift in Sources */ = {isa = PBXBuildFile; fileRef = A775B51F1CA8705B00BBB587 /* RootTabBarViewController.swift */; };
		A775B5461CA871D700BBB587 /* RootViewModel.swift in Sources */ = {isa = PBXBuildFile; fileRef = A775B5451CA871D700BBB587 /* RootViewModel.swift */; };
		A775B5471CA871D700BBB587 /* RootViewModel.swift in Sources */ = {isa = PBXBuildFile; fileRef = A775B5451CA871D700BBB587 /* RootViewModel.swift */; };
		A775B54C1CA87C8500BBB587 /* RootViewModelTests.swift in Sources */ = {isa = PBXBuildFile; fileRef = A775B54B1CA87C8500BBB587 /* RootViewModelTests.swift */; };
		A775B54F1CA8869B00BBB587 /* Profile.storyboard in Resources */ = {isa = PBXBuildFile; fileRef = A775B54D1CA8869B00BBB587 /* Profile.storyboard */; };
		A775B5501CA8869B00BBB587 /* Profile.storyboard in Resources */ = {isa = PBXBuildFile; fileRef = A775B54D1CA8869B00BBB587 /* Profile.storyboard */; };
		A775B5531CA886C500BBB587 /* Dashboard.storyboard in Resources */ = {isa = PBXBuildFile; fileRef = A775B5511CA886C500BBB587 /* Dashboard.storyboard */; };
		A775B5541CA886C500BBB587 /* Dashboard.storyboard in Resources */ = {isa = PBXBuildFile; fileRef = A775B5511CA886C500BBB587 /* Dashboard.storyboard */; };
		A775B5571CA886DD00BBB587 /* Search.storyboard in Resources */ = {isa = PBXBuildFile; fileRef = A775B5551CA886DD00BBB587 /* Search.storyboard */; };
		A775B5581CA886DD00BBB587 /* Search.storyboard in Resources */ = {isa = PBXBuildFile; fileRef = A775B5551CA886DD00BBB587 /* Search.storyboard */; };
		A77D7B071CBAAF5D0077586B /* Paginate.swift in Sources */ = {isa = PBXBuildFile; fileRef = A77D7B061CBAAF5D0077586B /* Paginate.swift */; };
		A77D7B081CBAAF5D0077586B /* Paginate.swift in Sources */ = {isa = PBXBuildFile; fileRef = A77D7B061CBAAF5D0077586B /* Paginate.swift */; };
		A77D7B351CBAC5F90077586B /* PaginateTests.swift in Sources */ = {isa = PBXBuildFile; fileRef = A77D7B341CBAC5F90077586B /* PaginateTests.swift */; };
		A77D7B361CBAC5F90077586B /* PaginateTests.swift in Sources */ = {isa = PBXBuildFile; fileRef = A77D7B341CBAC5F90077586B /* PaginateTests.swift */; };
		A7830CF81D005C3F00B5B6AE /* ActivitiesViewModelTests.swift in Sources */ = {isa = PBXBuildFile; fileRef = A7830CDD1D005C3F00B5B6AE /* ActivitiesViewModelTests.swift */; };
		A7830CF91D005C3F00B5B6AE /* ActivitiesViewModelTests.swift in Sources */ = {isa = PBXBuildFile; fileRef = A7830CDD1D005C3F00B5B6AE /* ActivitiesViewModelTests.swift */; };
		A7830CFC1D005C3F00B5B6AE /* BackingCellViewModelTests.swift in Sources */ = {isa = PBXBuildFile; fileRef = A7830CDF1D005C3F00B5B6AE /* BackingCellViewModelTests.swift */; };
		A7830CFD1D005C3F00B5B6AE /* BackingCellViewModelTests.swift in Sources */ = {isa = PBXBuildFile; fileRef = A7830CDF1D005C3F00B5B6AE /* BackingCellViewModelTests.swift */; };
		A7830CFE1D005C3F00B5B6AE /* CommentCellViewModelTests.swift in Sources */ = {isa = PBXBuildFile; fileRef = A7830CE01D005C3F00B5B6AE /* CommentCellViewModelTests.swift */; };
		A7830CFF1D005C3F00B5B6AE /* CommentCellViewModelTests.swift in Sources */ = {isa = PBXBuildFile; fileRef = A7830CE01D005C3F00B5B6AE /* CommentCellViewModelTests.swift */; };
		A7830D001D005C3F00B5B6AE /* CommentDialogViewModelTests.swift in Sources */ = {isa = PBXBuildFile; fileRef = A7830CE11D005C3F00B5B6AE /* CommentDialogViewModelTests.swift */; };
		A7830D011D005C3F00B5B6AE /* CommentDialogViewModelTests.swift in Sources */ = {isa = PBXBuildFile; fileRef = A7830CE11D005C3F00B5B6AE /* CommentDialogViewModelTests.swift */; };
		A7830D021D005C3F00B5B6AE /* CommentsViewModelTests.swift in Sources */ = {isa = PBXBuildFile; fileRef = A7830CE21D005C3F00B5B6AE /* CommentsViewModelTests.swift */; };
		A7830D031D005C3F00B5B6AE /* CommentsViewModelTests.swift in Sources */ = {isa = PBXBuildFile; fileRef = A7830CE21D005C3F00B5B6AE /* CommentsViewModelTests.swift */; };
		A7830D041D005C3F00B5B6AE /* DiscoveryViewModelTests.swift in Sources */ = {isa = PBXBuildFile; fileRef = A7830CE31D005C3F00B5B6AE /* DiscoveryViewModelTests.swift */; };
		A7830D051D005C3F00B5B6AE /* DiscoveryViewModelTests.swift in Sources */ = {isa = PBXBuildFile; fileRef = A7830CE31D005C3F00B5B6AE /* DiscoveryViewModelTests.swift */; };
		A7830D061D005C3F00B5B6AE /* FacebookConfirmationViewModelTests.swift in Sources */ = {isa = PBXBuildFile; fileRef = A7830CE41D005C3F00B5B6AE /* FacebookConfirmationViewModelTests.swift */; };
		A7830D071D005C3F00B5B6AE /* FacebookConfirmationViewModelTests.swift in Sources */ = {isa = PBXBuildFile; fileRef = A7830CE41D005C3F00B5B6AE /* FacebookConfirmationViewModelTests.swift */; };
		A7830D081D005C3F00B5B6AE /* LoginToutViewModelTests.swift in Sources */ = {isa = PBXBuildFile; fileRef = A7830CE51D005C3F00B5B6AE /* LoginToutViewModelTests.swift */; };
		A7830D0A1D005C3F00B5B6AE /* LoginViewModelTests.swift in Sources */ = {isa = PBXBuildFile; fileRef = A7830CE61D005C3F00B5B6AE /* LoginViewModelTests.swift */; };
		A7830D0B1D005C3F00B5B6AE /* LoginViewModelTests.swift in Sources */ = {isa = PBXBuildFile; fileRef = A7830CE61D005C3F00B5B6AE /* LoginViewModelTests.swift */; };
		A7830D0C1D005C3F00B5B6AE /* MessageCellViewModelTests.swift in Sources */ = {isa = PBXBuildFile; fileRef = A7830CE71D005C3F00B5B6AE /* MessageCellViewModelTests.swift */; };
		A7830D0D1D005C3F00B5B6AE /* MessageCellViewModelTests.swift in Sources */ = {isa = PBXBuildFile; fileRef = A7830CE71D005C3F00B5B6AE /* MessageCellViewModelTests.swift */; };
		A7830D0E1D005C3F00B5B6AE /* MessageDialogViewModelTests.swift in Sources */ = {isa = PBXBuildFile; fileRef = A7830CE81D005C3F00B5B6AE /* MessageDialogViewModelTests.swift */; };
		A7830D0F1D005C3F00B5B6AE /* MessageDialogViewModelTests.swift in Sources */ = {isa = PBXBuildFile; fileRef = A7830CE81D005C3F00B5B6AE /* MessageDialogViewModelTests.swift */; };
		A7830D101D005C3F00B5B6AE /* MessagesSearchViewModelTests.swift in Sources */ = {isa = PBXBuildFile; fileRef = A7830CE91D005C3F00B5B6AE /* MessagesSearchViewModelTests.swift */; };
		A7830D111D005C3F00B5B6AE /* MessagesSearchViewModelTests.swift in Sources */ = {isa = PBXBuildFile; fileRef = A7830CE91D005C3F00B5B6AE /* MessagesSearchViewModelTests.swift */; };
		A7830D121D005C3F00B5B6AE /* MessagesViewModelTests.swift in Sources */ = {isa = PBXBuildFile; fileRef = A7830CEA1D005C3F00B5B6AE /* MessagesViewModelTests.swift */; };
		A7830D131D005C3F00B5B6AE /* MessagesViewModelTests.swift in Sources */ = {isa = PBXBuildFile; fileRef = A7830CEA1D005C3F00B5B6AE /* MessagesViewModelTests.swift */; };
		A7830D141D005C3F00B5B6AE /* MessageThreadCellViewModelTests.swift in Sources */ = {isa = PBXBuildFile; fileRef = A7830CEB1D005C3F00B5B6AE /* MessageThreadCellViewModelTests.swift */; };
		A7830D151D005C3F00B5B6AE /* MessageThreadCellViewModelTests.swift in Sources */ = {isa = PBXBuildFile; fileRef = A7830CEB1D005C3F00B5B6AE /* MessageThreadCellViewModelTests.swift */; };
		A7830D161D005C3F00B5B6AE /* MessageThreadsViewModelTests.swift in Sources */ = {isa = PBXBuildFile; fileRef = A7830CEC1D005C3F00B5B6AE /* MessageThreadsViewModelTests.swift */; };
		A7830D171D005C3F00B5B6AE /* MessageThreadsViewModelTests.swift in Sources */ = {isa = PBXBuildFile; fileRef = A7830CEC1D005C3F00B5B6AE /* MessageThreadsViewModelTests.swift */; };
		A7830D181D005C3F00B5B6AE /* ProfileHeaderViewModelTests.swift in Sources */ = {isa = PBXBuildFile; fileRef = A7830CED1D005C3F00B5B6AE /* ProfileHeaderViewModelTests.swift */; };
		A7830D191D005C3F00B5B6AE /* ProfileHeaderViewModelTests.swift in Sources */ = {isa = PBXBuildFile; fileRef = A7830CED1D005C3F00B5B6AE /* ProfileHeaderViewModelTests.swift */; };
		A7830D1A1D005C3F00B5B6AE /* ProfileProjectCellViewModelTests.swift in Sources */ = {isa = PBXBuildFile; fileRef = A7830CEE1D005C3F00B5B6AE /* ProfileProjectCellViewModelTests.swift */; };
		A7830D1B1D005C3F00B5B6AE /* ProfileProjectCellViewModelTests.swift in Sources */ = {isa = PBXBuildFile; fileRef = A7830CEE1D005C3F00B5B6AE /* ProfileProjectCellViewModelTests.swift */; };
		A7830D1C1D005C3F00B5B6AE /* ProfileViewModelTests.swift in Sources */ = {isa = PBXBuildFile; fileRef = A7830CEF1D005C3F00B5B6AE /* ProfileViewModelTests.swift */; };
		A7830D1D1D005C3F00B5B6AE /* ProfileViewModelTests.swift in Sources */ = {isa = PBXBuildFile; fileRef = A7830CEF1D005C3F00B5B6AE /* ProfileViewModelTests.swift */; };
		A7830D1E1D005C3F00B5B6AE /* ProjectMainCellViewModelTests.swift in Sources */ = {isa = PBXBuildFile; fileRef = A7830CF01D005C3F00B5B6AE /* ProjectMainCellViewModelTests.swift */; };
		A7830D1F1D005C3F00B5B6AE /* ProjectMainCellViewModelTests.swift in Sources */ = {isa = PBXBuildFile; fileRef = A7830CF01D005C3F00B5B6AE /* ProjectMainCellViewModelTests.swift */; };
		A7830D201D005C3F00B5B6AE /* ProjectRewardCellViewModelTests.swift in Sources */ = {isa = PBXBuildFile; fileRef = A7830CF11D005C3F00B5B6AE /* ProjectRewardCellViewModelTests.swift */; };
		A7830D211D005C3F00B5B6AE /* ProjectRewardCellViewModelTests.swift in Sources */ = {isa = PBXBuildFile; fileRef = A7830CF11D005C3F00B5B6AE /* ProjectRewardCellViewModelTests.swift */; };
		A7830D221D005C3F00B5B6AE /* ProjectViewModelTests.swift in Sources */ = {isa = PBXBuildFile; fileRef = A7830CF21D005C3F00B5B6AE /* ProjectViewModelTests.swift */; };
		A7830D231D005C3F00B5B6AE /* ProjectViewModelTests.swift in Sources */ = {isa = PBXBuildFile; fileRef = A7830CF21D005C3F00B5B6AE /* ProjectViewModelTests.swift */; };
		A7830D241D005C3F00B5B6AE /* ResetPasswordViewModelTests.swift in Sources */ = {isa = PBXBuildFile; fileRef = A7830CF31D005C3F00B5B6AE /* ResetPasswordViewModelTests.swift */; };
		A7830D251D005C3F00B5B6AE /* ResetPasswordViewModelTests.swift in Sources */ = {isa = PBXBuildFile; fileRef = A7830CF31D005C3F00B5B6AE /* ResetPasswordViewModelTests.swift */; };
		A7830D281D005C3F00B5B6AE /* SearchViewModelTests.swift in Sources */ = {isa = PBXBuildFile; fileRef = A7830CF51D005C3F00B5B6AE /* SearchViewModelTests.swift */; };
		A7830D291D005C3F00B5B6AE /* SearchViewModelTests.swift in Sources */ = {isa = PBXBuildFile; fileRef = A7830CF51D005C3F00B5B6AE /* SearchViewModelTests.swift */; };
		A7830D2A1D005C3F00B5B6AE /* ThanksViewModelTests.swift in Sources */ = {isa = PBXBuildFile; fileRef = A7830CF61D005C3F00B5B6AE /* ThanksViewModelTests.swift */; };
		A7830D2B1D005C3F00B5B6AE /* ThanksViewModelTests.swift in Sources */ = {isa = PBXBuildFile; fileRef = A7830CF61D005C3F00B5B6AE /* ThanksViewModelTests.swift */; };
		A7830D2C1D005C3F00B5B6AE /* TwoFactorViewModelTests.swift in Sources */ = {isa = PBXBuildFile; fileRef = A7830CF71D005C3F00B5B6AE /* TwoFactorViewModelTests.swift */; };
		A7830D2D1D005C3F00B5B6AE /* TwoFactorViewModelTests.swift in Sources */ = {isa = PBXBuildFile; fileRef = A7830CF71D005C3F00B5B6AE /* TwoFactorViewModelTests.swift */; };
		A78537931CB46CFB00385B73 /* KoalaTests.swift in Sources */ = {isa = PBXBuildFile; fileRef = A78537921CB46CFB00385B73 /* KoalaTests.swift */; };
		A78537941CB46CFB00385B73 /* KoalaTests.swift in Sources */ = {isa = PBXBuildFile; fileRef = A78537921CB46CFB00385B73 /* KoalaTests.swift */; };
		A78537BC1CB5416700385B73 /* UIDeviceType.swift in Sources */ = {isa = PBXBuildFile; fileRef = A78537BB1CB5416700385B73 /* UIDeviceType.swift */; };
		A78537BD1CB5416700385B73 /* UIDeviceType.swift in Sources */ = {isa = PBXBuildFile; fileRef = A78537BB1CB5416700385B73 /* UIDeviceType.swift */; };
		A78537E21CB5422100385B73 /* UIScreenType.swift in Sources */ = {isa = PBXBuildFile; fileRef = A78537E11CB5422100385B73 /* UIScreenType.swift */; };
		A78537E31CB5422100385B73 /* UIScreenType.swift in Sources */ = {isa = PBXBuildFile; fileRef = A78537E11CB5422100385B73 /* UIScreenType.swift */; };
		A78537F81CB5803B00385B73 /* NSHTTPCookieStorageType.swift in Sources */ = {isa = PBXBuildFile; fileRef = A78537F71CB5803B00385B73 /* NSHTTPCookieStorageType.swift */; };
		A78537F91CB5803B00385B73 /* NSHTTPCookieStorageType.swift in Sources */ = {isa = PBXBuildFile; fileRef = A78537F71CB5803B00385B73 /* NSHTTPCookieStorageType.swift */; };
		A7A051E51CD12D9A005AF5E2 /* CommentsDataSource.swift in Sources */ = {isa = PBXBuildFile; fileRef = A7A051E41CD12D9A005AF5E2 /* CommentsDataSource.swift */; };
		A7A051E61CD12D9A005AF5E2 /* CommentsDataSource.swift in Sources */ = {isa = PBXBuildFile; fileRef = A7A051E41CD12D9A005AF5E2 /* CommentsDataSource.swift */; };
		A7A052131CD12DD7005AF5E2 /* CommentCell.swift in Sources */ = {isa = PBXBuildFile; fileRef = A7A052121CD12DD7005AF5E2 /* CommentCell.swift */; };
		A7A052141CD12DD7005AF5E2 /* CommentCell.swift in Sources */ = {isa = PBXBuildFile; fileRef = A7A052121CD12DD7005AF5E2 /* CommentCell.swift */; };
		A7A0534A1CD18D01005AF5E2 /* Comments.storyboard in Resources */ = {isa = PBXBuildFile; fileRef = A7A053491CD18D01005AF5E2 /* Comments.storyboard */; };
		A7A0534B1CD18D01005AF5E2 /* Comments.storyboard in Resources */ = {isa = PBXBuildFile; fileRef = A7A053491CD18D01005AF5E2 /* Comments.storyboard */; };
		A7A0534D1CD19C68005AF5E2 /* CommentDialogViewController.swift in Sources */ = {isa = PBXBuildFile; fileRef = A7A0534C1CD19C68005AF5E2 /* CommentDialogViewController.swift */; };
		A7A0534E1CD19C68005AF5E2 /* CommentDialogViewController.swift in Sources */ = {isa = PBXBuildFile; fileRef = A7A0534C1CD19C68005AF5E2 /* CommentDialogViewController.swift */; };
		A7A29F4A1CC3DE5F002BE580 /* ValueCellDataSourceTests.swift in Sources */ = {isa = PBXBuildFile; fileRef = A7A29F491CC3DE5F002BE580 /* ValueCellDataSourceTests.swift */; };
		A7A29F4B1CC3DE5F002BE580 /* ValueCellDataSourceTests.swift in Sources */ = {isa = PBXBuildFile; fileRef = A7A29F491CC3DE5F002BE580 /* ValueCellDataSourceTests.swift */; };
		A7A29F4E1CC3E0E8002BE580 /* KsApi_TestHelpers.framework in Frameworks */ = {isa = PBXBuildFile; fileRef = A782BA9A1C9F5EBA007B13C8 /* KsApi_TestHelpers.framework */; };
		A7B693E61C8772A100C49A4F /* Library.framework in Frameworks */ = {isa = PBXBuildFile; fileRef = A755113C1C8642B3005355CF /* Library.framework */; };
		A7B693E71C8772CE00C49A4F /* Library.framework in Embed Frameworks */ = {isa = PBXBuildFile; fileRef = A755113C1C8642B3005355CF /* Library.framework */; settings = {ATTRIBUTES = (CodeSignOnCopy, RemoveHeadersOnCopy, ); }; };
		A7B693FF1C8789C100C49A4F /* HockeyManagerType.swift in Sources */ = {isa = PBXBuildFile; fileRef = A7B693FE1C8789C100C49A4F /* HockeyManagerType.swift */; };
		A7B694001C8789C100C49A4F /* HockeyManagerType.swift in Sources */ = {isa = PBXBuildFile; fileRef = A7B693FE1C8789C100C49A4F /* HockeyManagerType.swift */; };
		A7B6942B1C87A05100C49A4F /* HockeySDK.framework in Frameworks */ = {isa = PBXBuildFile; fileRef = A7B694271C87A04C00C49A4F /* HockeySDK.framework */; };
		A7B6942C1C87A05200C49A4F /* HockeySDK.framework in Frameworks */ = {isa = PBXBuildFile; fileRef = A7B694271C87A04C00C49A4F /* HockeySDK.framework */; };
		A7B6942D1C87A05D00C49A4F /* HockeySDKResources.bundle in Resources */ = {isa = PBXBuildFile; fileRef = A7B694291C87A04C00C49A4F /* HockeySDKResources.bundle */; };
		A7B6942E1C87A06200C49A4F /* HockeySDKResources.bundle in Resources */ = {isa = PBXBuildFile; fileRef = A7B694291C87A04C00C49A4F /* HockeySDKResources.bundle */; };
		A7B694331C87A07700C49A4F /* HockeySDK.framework in Frameworks */ = {isa = PBXBuildFile; fileRef = A7B694301C87A07100C49A4F /* HockeySDK.framework */; };
		A7B694391C87A08B00C49A4F /* HockeySDK.framework in Frameworks */ = {isa = PBXBuildFile; fileRef = A7B694301C87A07100C49A4F /* HockeySDK.framework */; };
		A7B694791C87F1F100C49A4F /* Library.framework in Frameworks */ = {isa = PBXBuildFile; fileRef = A75511DA1C8647D9005355CF /* Library.framework */; };
		A7B6947E1C87F50300C49A4F /* LaunchedCountriesTests.swift in Sources */ = {isa = PBXBuildFile; fileRef = A755118D1C8645A0005355CF /* LaunchedCountriesTests.swift */; };
		A7B694811C87F52900C49A4F /* Library.framework in Frameworks */ = {isa = PBXBuildFile; fileRef = A75511DA1C8647D9005355CF /* Library.framework */; };
		A7C795B21C873AC90081977F /* AppDelegate.swift in Sources */ = {isa = PBXBuildFile; fileRef = A7D1F9471C850B7C000D41D5 /* AppDelegate.swift */; };
		A7C795B31C873AC90081977F /* ActivitiesViewController.swift in Sources */ = {isa = PBXBuildFile; fileRef = A7F761741C85FA40005405ED /* ActivitiesViewController.swift */; };
		A7C795B41C873AC90081977F /* DiscoveryViewController.swift in Sources */ = {isa = PBXBuildFile; fileRef = A751A51E1C85EC0B009C5DEA /* DiscoveryViewController.swift */; };
		A7C795DB1C873C160081977F /* AppDelegate.swift in Sources */ = {isa = PBXBuildFile; fileRef = A7E06C7C1C5A6EB300EBDCC2 /* AppDelegate.swift */; };
		A7C795DC1C873C160081977F /* ViewController.swift in Sources */ = {isa = PBXBuildFile; fileRef = A7E06C7E1C5A6EB300EBDCC2 /* ViewController.swift */; };
		A7C795DD1C873C160081977F /* DiscoveryProjectData.swift in Sources */ = {isa = PBXBuildFile; fileRef = A7E06CA81C5BFB3800EBDCC2 /* DiscoveryProjectData.swift */; };
		A7C795DE1C873C160081977F /* HomePlaylistsDataSource.swift in Sources */ = {isa = PBXBuildFile; fileRef = A7E06CA91C5BFB3800EBDCC2 /* HomePlaylistsDataSource.swift */; };
		A7C795DF1C873C160081977F /* PlaylistTrayDataSource.swift in Sources */ = {isa = PBXBuildFile; fileRef = A7E06CAA1C5BFB3800EBDCC2 /* PlaylistTrayDataSource.swift */; };
		A7C795E01C873C160081977F /* ProjectsDataSource.swift in Sources */ = {isa = PBXBuildFile; fileRef = A7E06CAB1C5BFB3800EBDCC2 /* ProjectsDataSource.swift */; };
		A7C795E11C873C160081977F /* ProjectViewDataSource.swift in Sources */ = {isa = PBXBuildFile; fileRef = A7E06CAC1C5BFB3800EBDCC2 /* ProjectViewDataSource.swift */; };
		A7C795E21C873C160081977F /* SearchDataSource.swift in Sources */ = {isa = PBXBuildFile; fileRef = A7E06CAD1C5BFB3800EBDCC2 /* SearchDataSource.swift */; };
		A7C795E31C873C160081977F /* Playlist.swift in Sources */ = {isa = PBXBuildFile; fileRef = A7E06CB11C5BFB3800EBDCC2 /* Playlist.swift */; };
		A7C795EE1C873C160081977F /* EmptyViewModel.swift in Sources */ = {isa = PBXBuildFile; fileRef = A7E06CB51C5BFB3800EBDCC2 /* EmptyViewModel.swift */; };
		A7C795EF1C873C160081977F /* HomePlaylistViewModel.swift in Sources */ = {isa = PBXBuildFile; fileRef = A7E06CB61C5BFB3800EBDCC2 /* HomePlaylistViewModel.swift */; };
		A7C795F01C873C160081977F /* HomeViewModel.swift in Sources */ = {isa = PBXBuildFile; fileRef = A7E06CB71C5BFB3800EBDCC2 /* HomeViewModel.swift */; };
		A7C795F11C873C160081977F /* LoginViewModel.swift in Sources */ = {isa = PBXBuildFile; fileRef = A7E06CB81C5BFB3800EBDCC2 /* LoginViewModel.swift */; };
		A7C795F21C873C160081977F /* PlaylistExplorerViewModel.swift in Sources */ = {isa = PBXBuildFile; fileRef = A7E06CB91C5BFB3800EBDCC2 /* PlaylistExplorerViewModel.swift */; };
		A7C795F31C873C160081977F /* PlaylistsMenuViewModel.swift in Sources */ = {isa = PBXBuildFile; fileRef = A7E06CBA1C5BFB3800EBDCC2 /* PlaylistsMenuViewModel.swift */; };
		A7C795F41C873C160081977F /* PlaylistTrayViewModel.swift in Sources */ = {isa = PBXBuildFile; fileRef = A7E06CBB1C5BFB3800EBDCC2 /* PlaylistTrayViewModel.swift */; };
		A7C795F51C873C160081977F /* PlaylistViewModel.swift in Sources */ = {isa = PBXBuildFile; fileRef = A7E06CBC1C5BFB3800EBDCC2 /* PlaylistViewModel.swift */; };
		A7C795F61C873C160081977F /* ProfileViewModel.swift in Sources */ = {isa = PBXBuildFile; fileRef = A7E06CBD1C5BFB3800EBDCC2 /* ProfileViewModel.swift */; };
		A7C795F71C873C160081977F /* ProjectPlayerViewModel.swift in Sources */ = {isa = PBXBuildFile; fileRef = A7E06CBE1C5BFB3800EBDCC2 /* ProjectPlayerViewModel.swift */; };
		A7C795F81C873C160081977F /* ProjectViewModel.swift in Sources */ = {isa = PBXBuildFile; fileRef = A7E06CBF1C5BFB3800EBDCC2 /* ProjectViewModel.swift */; };
		A7C795F91C873C160081977F /* SearchViewModel.swift in Sources */ = {isa = PBXBuildFile; fileRef = A7E06CC01C5BFB3800EBDCC2 /* SearchViewModel.swift */; };
		A7C795FA1C873C160081977F /* DiscoveryProjectCell.swift in Sources */ = {isa = PBXBuildFile; fileRef = A7E06CC91C5BFB3800EBDCC2 /* DiscoveryProjectCell.swift */; };
		A7C795FB1C873C160081977F /* HomePlaylistCell.swift in Sources */ = {isa = PBXBuildFile; fileRef = A7E06CCB1C5BFB3800EBDCC2 /* HomePlaylistCell.swift */; };
		A7C795FC1C873C160081977F /* PlaylistTrayCell.swift in Sources */ = {isa = PBXBuildFile; fileRef = A7E06CCD1C5BFB3800EBDCC2 /* PlaylistTrayCell.swift */; };
		A7C795FD1C873C160081977F /* ProjectCell.swift in Sources */ = {isa = PBXBuildFile; fileRef = A7E06CCF1C5BFB3800EBDCC2 /* ProjectCell.swift */; };
		A7C795FE1C873C160081977F /* ProjectMoreInfoCell.swift in Sources */ = {isa = PBXBuildFile; fileRef = A7E06CD11C5BFB3800EBDCC2 /* ProjectMoreInfoCell.swift */; };
		A7C795FF1C873C160081977F /* ProjectRecommendationsCell.swift in Sources */ = {isa = PBXBuildFile; fileRef = A7E06CD31C5BFB3800EBDCC2 /* ProjectRecommendationsCell.swift */; };
		A7C796001C873C160081977F /* ProjectRewardCell.swift in Sources */ = {isa = PBXBuildFile; fileRef = A7E06CD51C5BFB3800EBDCC2 /* ProjectRewardCell.swift */; };
		A7C796011C873C160081977F /* ProjectRewardsCollectionViewCell.swift in Sources */ = {isa = PBXBuildFile; fileRef = A7E06CD71C5BFB3800EBDCC2 /* ProjectRewardsCollectionViewCell.swift */; };
		A7C796021C873C160081977F /* ProjectShelfCell.swift in Sources */ = {isa = PBXBuildFile; fileRef = A7E06CD91C5BFB3800EBDCC2 /* ProjectShelfCell.swift */; };
		A7C796031C873C160081977F /* HomeViewController.swift in Sources */ = {isa = PBXBuildFile; fileRef = A7E06CDC1C5BFB3800EBDCC2 /* HomeViewController.swift */; };
		A7C796041C873C160081977F /* LoginViewController.swift in Sources */ = {isa = PBXBuildFile; fileRef = A7E06CDE1C5BFB3800EBDCC2 /* LoginViewController.swift */; };
		A7C796051C873C160081977F /* PlaylistExplorerViewController.swift in Sources */ = {isa = PBXBuildFile; fileRef = A7E06CE01C5BFB3800EBDCC2 /* PlaylistExplorerViewController.swift */; };
		A7C796061C873C160081977F /* PlaylistTrayViewController.swift in Sources */ = {isa = PBXBuildFile; fileRef = A7E06CE21C5BFB3800EBDCC2 /* PlaylistTrayViewController.swift */; };
		A7C796071C873C160081977F /* PlaylistViewController.swift in Sources */ = {isa = PBXBuildFile; fileRef = A7E06CE41C5BFB3800EBDCC2 /* PlaylistViewController.swift */; };
		A7C796081C873C160081977F /* ProfileViewController.swift in Sources */ = {isa = PBXBuildFile; fileRef = A7E06CE61C5BFB3800EBDCC2 /* ProfileViewController.swift */; };
		A7C796091C873C160081977F /* ProjectPlayerViewController.swift in Sources */ = {isa = PBXBuildFile; fileRef = A7E06CE81C5BFB3800EBDCC2 /* ProjectPlayerViewController.swift */; };
		A7C7960A1C873C160081977F /* ProjectViewController.swift in Sources */ = {isa = PBXBuildFile; fileRef = A7E06CE91C5BFB3800EBDCC2 /* ProjectViewController.swift */; };
		A7C7960B1C873C160081977F /* SearchViewController.swift in Sources */ = {isa = PBXBuildFile; fileRef = A7E06CEB1C5BFB3800EBDCC2 /* SearchViewController.swift */; };
		A7C7960C1C873C160081977F /* FocusGuideView.swift in Sources */ = {isa = PBXBuildFile; fileRef = A7E06CED1C5BFB3800EBDCC2 /* FocusGuideView.swift */; };
		A7C7960D1C873C160081977F /* PlaylistExplorerTransitionAnimator.swift in Sources */ = {isa = PBXBuildFile; fileRef = A7E06CEE1C5BFB3800EBDCC2 /* PlaylistExplorerTransitionAnimator.swift */; };
		A7C7960E1C873C160081977F /* ProjectTrayTransitionAnimator.swift in Sources */ = {isa = PBXBuildFile; fileRef = A7E06CEF1C5BFB3800EBDCC2 /* ProjectTrayTransitionAnimator.swift */; };
		A7C7960F1C873C160081977F /* ProjectVideoTransitionAnimator.swift in Sources */ = {isa = PBXBuildFile; fileRef = A7E06CF01C5BFB3800EBDCC2 /* ProjectVideoTransitionAnimator.swift */; };
		A7C796201C873D9F0081977F /* Library.framework in Frameworks */ = {isa = PBXBuildFile; fileRef = A75511DA1C8647D9005355CF /* Library.framework */; };
		A7C796211C873D9F0081977F /* KsApi.framework in Frameworks */ = {isa = PBXBuildFile; fileRef = A7D1F8F01C84FB55000D41D5 /* KsApi.framework */; };
		A7D1F9481C850B7C000D41D5 /* AppDelegate.swift in Sources */ = {isa = PBXBuildFile; fileRef = A7D1F9471C850B7C000D41D5 /* AppDelegate.swift */; };
		A7D1F94F1C850B7C000D41D5 /* Main.storyboard in Resources */ = {isa = PBXBuildFile; fileRef = A7D1F94D1C850B7C000D41D5 /* Main.storyboard */; };
		A7D1F9511C850B7C000D41D5 /* Assets.xcassets in Resources */ = {isa = PBXBuildFile; fileRef = A7D1F9501C850B7C000D41D5 /* Assets.xcassets */; };
		A7D1F9541C850B7C000D41D5 /* LaunchScreen.storyboard in Resources */ = {isa = PBXBuildFile; fileRef = A7D1F9521C850B7C000D41D5 /* LaunchScreen.storyboard */; };
		A7D1F97F1C850C34000D41D5 /* HomeViewModelTests.swift in Sources */ = {isa = PBXBuildFile; fileRef = A7D1F96B1C850C34000D41D5 /* HomeViewModelTests.swift */; };
		A7D1F9811C850C34000D41D5 /* kickstartertvTests.swift in Sources */ = {isa = PBXBuildFile; fileRef = A7D1F96D1C850C34000D41D5 /* kickstartertvTests.swift */; };
		A7D1F9851C850C34000D41D5 /* PlaylistViewModelTests.swift in Sources */ = {isa = PBXBuildFile; fileRef = A7D1F9711C850C34000D41D5 /* PlaylistViewModelTests.swift */; };
		A7D1F9871C850C34000D41D5 /* MockAssetImageGenerators.swift in Sources */ = {isa = PBXBuildFile; fileRef = A7D1F9741C850C34000D41D5 /* MockAssetImageGenerators.swift */; };
		A7D1F9931C850CB2000D41D5 /* KickstarterTests.swift in Sources */ = {isa = PBXBuildFile; fileRef = A7D1F9911C850CB2000D41D5 /* KickstarterTests.swift */; };
		A7DC83921C9DB9BC00BB2B44 /* (null) in Sources */ = {isa = PBXBuildFile; };
		A7DC83961C9DBBE700BB2B44 /* RefTag.swift in Sources */ = {isa = PBXBuildFile; fileRef = A7DC83951C9DBBE700BB2B44 /* RefTag.swift */; };
		A7DC83971C9DBBE700BB2B44 /* RefTag.swift in Sources */ = {isa = PBXBuildFile; fileRef = A7DC83951C9DBBE700BB2B44 /* RefTag.swift */; };
		A7DC83991C9DBEFA00BB2B44 /* RefTagTests.swift in Sources */ = {isa = PBXBuildFile; fileRef = A7DC83981C9DBEFA00BB2B44 /* RefTagTests.swift */; };
		A7DC839A1C9DBEFA00BB2B44 /* RefTagTests.swift in Sources */ = {isa = PBXBuildFile; fileRef = A7DC83981C9DBEFA00BB2B44 /* RefTagTests.swift */; };
		A7E06C7D1C5A6EB300EBDCC2 /* AppDelegate.swift in Sources */ = {isa = PBXBuildFile; fileRef = A7E06C7C1C5A6EB300EBDCC2 /* AppDelegate.swift */; };
		A7E06C7F1C5A6EB300EBDCC2 /* ViewController.swift in Sources */ = {isa = PBXBuildFile; fileRef = A7E06C7E1C5A6EB300EBDCC2 /* ViewController.swift */; };
		A7E06C821C5A6EB300EBDCC2 /* Main.storyboard in Resources */ = {isa = PBXBuildFile; fileRef = A7E06C801C5A6EB300EBDCC2 /* Main.storyboard */; };
		A7E06C841C5A6EB300EBDCC2 /* Assets.xcassets in Resources */ = {isa = PBXBuildFile; fileRef = A7E06C831C5A6EB300EBDCC2 /* Assets.xcassets */; };
		A7E06CFE1C5BFB3800EBDCC2 /* DiscoveryProjectData.swift in Sources */ = {isa = PBXBuildFile; fileRef = A7E06CA81C5BFB3800EBDCC2 /* DiscoveryProjectData.swift */; };
		A7E06CFF1C5BFB3800EBDCC2 /* HomePlaylistsDataSource.swift in Sources */ = {isa = PBXBuildFile; fileRef = A7E06CA91C5BFB3800EBDCC2 /* HomePlaylistsDataSource.swift */; };
		A7E06D001C5BFB3800EBDCC2 /* PlaylistTrayDataSource.swift in Sources */ = {isa = PBXBuildFile; fileRef = A7E06CAA1C5BFB3800EBDCC2 /* PlaylistTrayDataSource.swift */; };
		A7E06D011C5BFB3800EBDCC2 /* ProjectsDataSource.swift in Sources */ = {isa = PBXBuildFile; fileRef = A7E06CAB1C5BFB3800EBDCC2 /* ProjectsDataSource.swift */; };
		A7E06D021C5BFB3800EBDCC2 /* ProjectViewDataSource.swift in Sources */ = {isa = PBXBuildFile; fileRef = A7E06CAC1C5BFB3800EBDCC2 /* ProjectViewDataSource.swift */; };
		A7E06D031C5BFB3800EBDCC2 /* SearchDataSource.swift in Sources */ = {isa = PBXBuildFile; fileRef = A7E06CAD1C5BFB3800EBDCC2 /* SearchDataSource.swift */; };
		A7E06D041C5BFB3800EBDCC2 /* ionicons.ttf in Resources */ = {isa = PBXBuildFile; fileRef = A7E06CAF1C5BFB3800EBDCC2 /* ionicons.ttf */; };
		A7E06D051C5BFB3800EBDCC2 /* Playlist.swift in Sources */ = {isa = PBXBuildFile; fileRef = A7E06CB11C5BFB3800EBDCC2 /* Playlist.swift */; };
		A7E06D071C5BFB3800EBDCC2 /* EmptyViewModel.swift in Sources */ = {isa = PBXBuildFile; fileRef = A7E06CB51C5BFB3800EBDCC2 /* EmptyViewModel.swift */; };
		A7E06D081C5BFB3800EBDCC2 /* HomePlaylistViewModel.swift in Sources */ = {isa = PBXBuildFile; fileRef = A7E06CB61C5BFB3800EBDCC2 /* HomePlaylistViewModel.swift */; };
		A7E06D091C5BFB3800EBDCC2 /* HomeViewModel.swift in Sources */ = {isa = PBXBuildFile; fileRef = A7E06CB71C5BFB3800EBDCC2 /* HomeViewModel.swift */; };
		A7E06D0A1C5BFB3800EBDCC2 /* LoginViewModel.swift in Sources */ = {isa = PBXBuildFile; fileRef = A7E06CB81C5BFB3800EBDCC2 /* LoginViewModel.swift */; };
		A7E06D0B1C5BFB3800EBDCC2 /* PlaylistExplorerViewModel.swift in Sources */ = {isa = PBXBuildFile; fileRef = A7E06CB91C5BFB3800EBDCC2 /* PlaylistExplorerViewModel.swift */; };
		A7E06D0C1C5BFB3800EBDCC2 /* PlaylistsMenuViewModel.swift in Sources */ = {isa = PBXBuildFile; fileRef = A7E06CBA1C5BFB3800EBDCC2 /* PlaylistsMenuViewModel.swift */; };
		A7E06D0D1C5BFB3800EBDCC2 /* PlaylistTrayViewModel.swift in Sources */ = {isa = PBXBuildFile; fileRef = A7E06CBB1C5BFB3800EBDCC2 /* PlaylistTrayViewModel.swift */; };
		A7E06D0E1C5BFB3800EBDCC2 /* PlaylistViewModel.swift in Sources */ = {isa = PBXBuildFile; fileRef = A7E06CBC1C5BFB3800EBDCC2 /* PlaylistViewModel.swift */; };
		A7E06D0F1C5BFB3800EBDCC2 /* ProfileViewModel.swift in Sources */ = {isa = PBXBuildFile; fileRef = A7E06CBD1C5BFB3800EBDCC2 /* ProfileViewModel.swift */; };
		A7E06D101C5BFB3800EBDCC2 /* ProjectPlayerViewModel.swift in Sources */ = {isa = PBXBuildFile; fileRef = A7E06CBE1C5BFB3800EBDCC2 /* ProjectPlayerViewModel.swift */; };
		A7E06D111C5BFB3800EBDCC2 /* ProjectViewModel.swift in Sources */ = {isa = PBXBuildFile; fileRef = A7E06CBF1C5BFB3800EBDCC2 /* ProjectViewModel.swift */; };
		A7E06D121C5BFB3800EBDCC2 /* SearchViewModel.swift in Sources */ = {isa = PBXBuildFile; fileRef = A7E06CC01C5BFB3800EBDCC2 /* SearchViewModel.swift */; };
		A7E06D131C5BFB3800EBDCC2 /* Localizable.strings in Resources */ = {isa = PBXBuildFile; fileRef = A7E06CC21C5BFB3800EBDCC2 /* Localizable.strings */; };
		A7E06D141C5BFB3800EBDCC2 /* DiscoveryProjectCell.swift in Sources */ = {isa = PBXBuildFile; fileRef = A7E06CC91C5BFB3800EBDCC2 /* DiscoveryProjectCell.swift */; };
		A7E06D151C5BFB3800EBDCC2 /* DiscoveryProjectCell.xib in Resources */ = {isa = PBXBuildFile; fileRef = A7E06CCA1C5BFB3800EBDCC2 /* DiscoveryProjectCell.xib */; };
		A7E06D161C5BFB3800EBDCC2 /* HomePlaylistCell.swift in Sources */ = {isa = PBXBuildFile; fileRef = A7E06CCB1C5BFB3800EBDCC2 /* HomePlaylistCell.swift */; };
		A7E06D171C5BFB3800EBDCC2 /* HomePlaylistCell.xib in Resources */ = {isa = PBXBuildFile; fileRef = A7E06CCC1C5BFB3800EBDCC2 /* HomePlaylistCell.xib */; };
		A7E06D181C5BFB3800EBDCC2 /* PlaylistTrayCell.swift in Sources */ = {isa = PBXBuildFile; fileRef = A7E06CCD1C5BFB3800EBDCC2 /* PlaylistTrayCell.swift */; };
		A7E06D191C5BFB3800EBDCC2 /* PlaylistTrayCell.xib in Resources */ = {isa = PBXBuildFile; fileRef = A7E06CCE1C5BFB3800EBDCC2 /* PlaylistTrayCell.xib */; };
		A7E06D1A1C5BFB3800EBDCC2 /* ProjectCell.swift in Sources */ = {isa = PBXBuildFile; fileRef = A7E06CCF1C5BFB3800EBDCC2 /* ProjectCell.swift */; };
		A7E06D1B1C5BFB3800EBDCC2 /* ProjectCell.xib in Resources */ = {isa = PBXBuildFile; fileRef = A7E06CD01C5BFB3800EBDCC2 /* ProjectCell.xib */; };
		A7E06D1C1C5BFB3800EBDCC2 /* ProjectMoreInfoCell.swift in Sources */ = {isa = PBXBuildFile; fileRef = A7E06CD11C5BFB3800EBDCC2 /* ProjectMoreInfoCell.swift */; };
		A7E06D1D1C5BFB3800EBDCC2 /* ProjectMoreInfoCell.xib in Resources */ = {isa = PBXBuildFile; fileRef = A7E06CD21C5BFB3800EBDCC2 /* ProjectMoreInfoCell.xib */; };
		A7E06D1E1C5BFB3800EBDCC2 /* ProjectRecommendationsCell.swift in Sources */ = {isa = PBXBuildFile; fileRef = A7E06CD31C5BFB3800EBDCC2 /* ProjectRecommendationsCell.swift */; };
		A7E06D1F1C5BFB3800EBDCC2 /* ProjectRecommendationsCell.xib in Resources */ = {isa = PBXBuildFile; fileRef = A7E06CD41C5BFB3800EBDCC2 /* ProjectRecommendationsCell.xib */; };
		A7E06D201C5BFB3800EBDCC2 /* ProjectRewardCell.swift in Sources */ = {isa = PBXBuildFile; fileRef = A7E06CD51C5BFB3800EBDCC2 /* ProjectRewardCell.swift */; };
		A7E06D211C5BFB3800EBDCC2 /* ProjectRewardCell.xib in Resources */ = {isa = PBXBuildFile; fileRef = A7E06CD61C5BFB3800EBDCC2 /* ProjectRewardCell.xib */; };
		A7E06D221C5BFB3800EBDCC2 /* ProjectRewardsCollectionViewCell.swift in Sources */ = {isa = PBXBuildFile; fileRef = A7E06CD71C5BFB3800EBDCC2 /* ProjectRewardsCollectionViewCell.swift */; };
		A7E06D231C5BFB3800EBDCC2 /* ProjectRewardsCollectionViewCell.xib in Resources */ = {isa = PBXBuildFile; fileRef = A7E06CD81C5BFB3800EBDCC2 /* ProjectRewardsCollectionViewCell.xib */; };
		A7E06D241C5BFB3800EBDCC2 /* ProjectShelfCell.swift in Sources */ = {isa = PBXBuildFile; fileRef = A7E06CD91C5BFB3800EBDCC2 /* ProjectShelfCell.swift */; };
		A7E06D251C5BFB3800EBDCC2 /* ProjectShelfCell.xib in Resources */ = {isa = PBXBuildFile; fileRef = A7E06CDA1C5BFB3800EBDCC2 /* ProjectShelfCell.xib */; };
		A7E06D261C5BFB3800EBDCC2 /* HomeViewController.swift in Sources */ = {isa = PBXBuildFile; fileRef = A7E06CDC1C5BFB3800EBDCC2 /* HomeViewController.swift */; };
		A7E06D271C5BFB3800EBDCC2 /* HomeViewController.xib in Resources */ = {isa = PBXBuildFile; fileRef = A7E06CDD1C5BFB3800EBDCC2 /* HomeViewController.xib */; };
		A7E06D281C5BFB3800EBDCC2 /* LoginViewController.swift in Sources */ = {isa = PBXBuildFile; fileRef = A7E06CDE1C5BFB3800EBDCC2 /* LoginViewController.swift */; };
		A7E06D291C5BFB3800EBDCC2 /* LoginViewController.xib in Resources */ = {isa = PBXBuildFile; fileRef = A7E06CDF1C5BFB3800EBDCC2 /* LoginViewController.xib */; };
		A7E06D2A1C5BFB3800EBDCC2 /* PlaylistExplorerViewController.swift in Sources */ = {isa = PBXBuildFile; fileRef = A7E06CE01C5BFB3800EBDCC2 /* PlaylistExplorerViewController.swift */; };
		A7E06D2B1C5BFB3800EBDCC2 /* PlaylistExplorerViewController.xib in Resources */ = {isa = PBXBuildFile; fileRef = A7E06CE11C5BFB3800EBDCC2 /* PlaylistExplorerViewController.xib */; };
		A7E06D2C1C5BFB3800EBDCC2 /* PlaylistTrayViewController.swift in Sources */ = {isa = PBXBuildFile; fileRef = A7E06CE21C5BFB3800EBDCC2 /* PlaylistTrayViewController.swift */; };
		A7E06D2D1C5BFB3800EBDCC2 /* PlaylistTrayViewController.xib in Resources */ = {isa = PBXBuildFile; fileRef = A7E06CE31C5BFB3800EBDCC2 /* PlaylistTrayViewController.xib */; };
		A7E06D2E1C5BFB3800EBDCC2 /* PlaylistViewController.swift in Sources */ = {isa = PBXBuildFile; fileRef = A7E06CE41C5BFB3800EBDCC2 /* PlaylistViewController.swift */; };
		A7E06D2F1C5BFB3800EBDCC2 /* PlaylistViewController.xib in Resources */ = {isa = PBXBuildFile; fileRef = A7E06CE51C5BFB3800EBDCC2 /* PlaylistViewController.xib */; };
		A7E06D301C5BFB3800EBDCC2 /* ProfileViewController.swift in Sources */ = {isa = PBXBuildFile; fileRef = A7E06CE61C5BFB3800EBDCC2 /* ProfileViewController.swift */; };
		A7E06D311C5BFB3800EBDCC2 /* ProfileViewController.xib in Resources */ = {isa = PBXBuildFile; fileRef = A7E06CE71C5BFB3800EBDCC2 /* ProfileViewController.xib */; };
		A7E06D321C5BFB3800EBDCC2 /* ProjectPlayerViewController.swift in Sources */ = {isa = PBXBuildFile; fileRef = A7E06CE81C5BFB3800EBDCC2 /* ProjectPlayerViewController.swift */; };
		A7E06D331C5BFB3800EBDCC2 /* ProjectViewController.swift in Sources */ = {isa = PBXBuildFile; fileRef = A7E06CE91C5BFB3800EBDCC2 /* ProjectViewController.swift */; };
		A7E06D341C5BFB3800EBDCC2 /* ProjectViewController.xib in Resources */ = {isa = PBXBuildFile; fileRef = A7E06CEA1C5BFB3800EBDCC2 /* ProjectViewController.xib */; };
		A7E06D351C5BFB3800EBDCC2 /* SearchViewController.swift in Sources */ = {isa = PBXBuildFile; fileRef = A7E06CEB1C5BFB3800EBDCC2 /* SearchViewController.swift */; };
		A7E06D361C5BFB3800EBDCC2 /* SearchViewController.xib in Resources */ = {isa = PBXBuildFile; fileRef = A7E06CEC1C5BFB3800EBDCC2 /* SearchViewController.xib */; };
		A7E06D371C5BFB3800EBDCC2 /* FocusGuideView.swift in Sources */ = {isa = PBXBuildFile; fileRef = A7E06CED1C5BFB3800EBDCC2 /* FocusGuideView.swift */; };
		A7E06D381C5BFB3800EBDCC2 /* PlaylistExplorerTransitionAnimator.swift in Sources */ = {isa = PBXBuildFile; fileRef = A7E06CEE1C5BFB3800EBDCC2 /* PlaylistExplorerTransitionAnimator.swift */; };
		A7E06D391C5BFB3800EBDCC2 /* ProjectTrayTransitionAnimator.swift in Sources */ = {isa = PBXBuildFile; fileRef = A7E06CEF1C5BFB3800EBDCC2 /* ProjectTrayTransitionAnimator.swift */; };
		A7E06D3A1C5BFB3800EBDCC2 /* ProjectVideoTransitionAnimator.swift in Sources */ = {isa = PBXBuildFile; fileRef = A7E06CF01C5BFB3800EBDCC2 /* ProjectVideoTransitionAnimator.swift */; };
		A7E315A21C8885EF000DD85A /* Library.framework in Embed Frameworks */ = {isa = PBXBuildFile; fileRef = A75511DA1C8647D9005355CF /* Library.framework */; settings = {ATTRIBUTES = (CodeSignOnCopy, RemoveHeadersOnCopy, ); }; };
		A7E315C51C88AAA8000DD85A /* DiscoveryProjectsDataSource.swift in Sources */ = {isa = PBXBuildFile; fileRef = A7E315C41C88AAA8000DD85A /* DiscoveryProjectsDataSource.swift */; };
		A7E315C61C88AAA8000DD85A /* DiscoveryProjectsDataSource.swift in Sources */ = {isa = PBXBuildFile; fileRef = A7E315C41C88AAA8000DD85A /* DiscoveryProjectsDataSource.swift */; };
		A7E315CB1C88AC91000DD85A /* DiscoveryProjectCell.swift in Sources */ = {isa = PBXBuildFile; fileRef = A7E315CA1C88AC91000DD85A /* DiscoveryProjectCell.swift */; };
		A7E315CC1C88AC91000DD85A /* DiscoveryProjectCell.swift in Sources */ = {isa = PBXBuildFile; fileRef = A7E315CA1C88AC91000DD85A /* DiscoveryProjectCell.swift */; };
		A7E8FAEF1CD6806800DBF142 /* SearchDataSourceTests.swift in Sources */ = {isa = PBXBuildFile; fileRef = A7E8FAC11CD67F5C00DBF142 /* SearchDataSourceTests.swift */; };
		A7F441AD1D005A9400FE6FC5 /* ActivitiesViewModel.swift in Sources */ = {isa = PBXBuildFile; fileRef = A7F4418E1D005A9400FE6FC5 /* ActivitiesViewModel.swift */; };
		A7F441AE1D005A9400FE6FC5 /* ActivitiesViewModel.swift in Sources */ = {isa = PBXBuildFile; fileRef = A7F4418E1D005A9400FE6FC5 /* ActivitiesViewModel.swift */; };
		A7F441AF1D005A9400FE6FC5 /* ActivityFriendBackingViewModel.swift in Sources */ = {isa = PBXBuildFile; fileRef = A7F4418F1D005A9400FE6FC5 /* ActivityFriendBackingViewModel.swift */; };
		A7F441B01D005A9400FE6FC5 /* ActivityFriendBackingViewModel.swift in Sources */ = {isa = PBXBuildFile; fileRef = A7F4418F1D005A9400FE6FC5 /* ActivityFriendBackingViewModel.swift */; };
		A7F441B11D005A9400FE6FC5 /* ActivityFriendFollowViewModel.swift in Sources */ = {isa = PBXBuildFile; fileRef = A7F441901D005A9400FE6FC5 /* ActivityFriendFollowViewModel.swift */; };
		A7F441B21D005A9400FE6FC5 /* ActivityFriendFollowViewModel.swift in Sources */ = {isa = PBXBuildFile; fileRef = A7F441901D005A9400FE6FC5 /* ActivityFriendFollowViewModel.swift */; };
		A7F441B31D005A9400FE6FC5 /* ActivitySuccessViewModel.swift in Sources */ = {isa = PBXBuildFile; fileRef = A7F441911D005A9400FE6FC5 /* ActivitySuccessViewModel.swift */; };
		A7F441B41D005A9400FE6FC5 /* ActivitySuccessViewModel.swift in Sources */ = {isa = PBXBuildFile; fileRef = A7F441911D005A9400FE6FC5 /* ActivitySuccessViewModel.swift */; };
		A7F441B51D005A9400FE6FC5 /* ActivityUpdateViewModel.swift in Sources */ = {isa = PBXBuildFile; fileRef = A7F441921D005A9400FE6FC5 /* ActivityUpdateViewModel.swift */; };
		A7F441B61D005A9400FE6FC5 /* ActivityUpdateViewModel.swift in Sources */ = {isa = PBXBuildFile; fileRef = A7F441921D005A9400FE6FC5 /* ActivityUpdateViewModel.swift */; };
		A7F441B71D005A9400FE6FC5 /* BackingCellViewModel.swift in Sources */ = {isa = PBXBuildFile; fileRef = A7F441931D005A9400FE6FC5 /* BackingCellViewModel.swift */; };
		A7F441B81D005A9400FE6FC5 /* BackingCellViewModel.swift in Sources */ = {isa = PBXBuildFile; fileRef = A7F441931D005A9400FE6FC5 /* BackingCellViewModel.swift */; };
		A7F441B91D005A9400FE6FC5 /* CommentCellViewModel.swift in Sources */ = {isa = PBXBuildFile; fileRef = A7F441941D005A9400FE6FC5 /* CommentCellViewModel.swift */; };
		A7F441BA1D005A9400FE6FC5 /* CommentCellViewModel.swift in Sources */ = {isa = PBXBuildFile; fileRef = A7F441941D005A9400FE6FC5 /* CommentCellViewModel.swift */; };
		A7F441BB1D005A9400FE6FC5 /* CommentDialogViewModel.swift in Sources */ = {isa = PBXBuildFile; fileRef = A7F441951D005A9400FE6FC5 /* CommentDialogViewModel.swift */; };
		A7F441BC1D005A9400FE6FC5 /* CommentDialogViewModel.swift in Sources */ = {isa = PBXBuildFile; fileRef = A7F441951D005A9400FE6FC5 /* CommentDialogViewModel.swift */; };
		A7F441BD1D005A9400FE6FC5 /* CommentsViewModel.swift in Sources */ = {isa = PBXBuildFile; fileRef = A7F441961D005A9400FE6FC5 /* CommentsViewModel.swift */; };
		A7F441BE1D005A9400FE6FC5 /* CommentsViewModel.swift in Sources */ = {isa = PBXBuildFile; fileRef = A7F441961D005A9400FE6FC5 /* CommentsViewModel.swift */; };
		A7F441BF1D005A9400FE6FC5 /* DiscoveryProjectViewModel.swift in Sources */ = {isa = PBXBuildFile; fileRef = A7F441971D005A9400FE6FC5 /* DiscoveryProjectViewModel.swift */; };
		A7F441C01D005A9400FE6FC5 /* DiscoveryProjectViewModel.swift in Sources */ = {isa = PBXBuildFile; fileRef = A7F441971D005A9400FE6FC5 /* DiscoveryProjectViewModel.swift */; };
		A7F441C11D005A9400FE6FC5 /* DiscoveryViewModel.swift in Sources */ = {isa = PBXBuildFile; fileRef = A7F441981D005A9400FE6FC5 /* DiscoveryViewModel.swift */; };
		A7F441C21D005A9400FE6FC5 /* DiscoveryViewModel.swift in Sources */ = {isa = PBXBuildFile; fileRef = A7F441981D005A9400FE6FC5 /* DiscoveryViewModel.swift */; };
		A7F441C31D005A9400FE6FC5 /* FacebookConfirmationViewModel.swift in Sources */ = {isa = PBXBuildFile; fileRef = A7F441991D005A9400FE6FC5 /* FacebookConfirmationViewModel.swift */; };
		A7F441C41D005A9400FE6FC5 /* FacebookConfirmationViewModel.swift in Sources */ = {isa = PBXBuildFile; fileRef = A7F441991D005A9400FE6FC5 /* FacebookConfirmationViewModel.swift */; };
		A7F441C51D005A9400FE6FC5 /* LoginToutViewModel.swift in Sources */ = {isa = PBXBuildFile; fileRef = A7F4419A1D005A9400FE6FC5 /* LoginToutViewModel.swift */; };
		A7F441C71D005A9400FE6FC5 /* MessageCellViewModel.swift in Sources */ = {isa = PBXBuildFile; fileRef = A7F4419B1D005A9400FE6FC5 /* MessageCellViewModel.swift */; };
		A7F441C81D005A9400FE6FC5 /* MessageCellViewModel.swift in Sources */ = {isa = PBXBuildFile; fileRef = A7F4419B1D005A9400FE6FC5 /* MessageCellViewModel.swift */; };
		A7F441C91D005A9400FE6FC5 /* MessageDialogViewModel.swift in Sources */ = {isa = PBXBuildFile; fileRef = A7F4419C1D005A9400FE6FC5 /* MessageDialogViewModel.swift */; };
		A7F441CA1D005A9400FE6FC5 /* MessageDialogViewModel.swift in Sources */ = {isa = PBXBuildFile; fileRef = A7F4419C1D005A9400FE6FC5 /* MessageDialogViewModel.swift */; };
		A7F441CB1D005A9400FE6FC5 /* MessagesSearchViewModel.swift in Sources */ = {isa = PBXBuildFile; fileRef = A7F4419D1D005A9400FE6FC5 /* MessagesSearchViewModel.swift */; };
		A7F441CC1D005A9400FE6FC5 /* MessagesSearchViewModel.swift in Sources */ = {isa = PBXBuildFile; fileRef = A7F4419D1D005A9400FE6FC5 /* MessagesSearchViewModel.swift */; };
		A7F441CD1D005A9400FE6FC5 /* MessagesViewModel.swift in Sources */ = {isa = PBXBuildFile; fileRef = A7F4419E1D005A9400FE6FC5 /* MessagesViewModel.swift */; };
		A7F441CE1D005A9400FE6FC5 /* MessagesViewModel.swift in Sources */ = {isa = PBXBuildFile; fileRef = A7F4419E1D005A9400FE6FC5 /* MessagesViewModel.swift */; };
		A7F441CF1D005A9400FE6FC5 /* MessageThreadCellViewModel.swift in Sources */ = {isa = PBXBuildFile; fileRef = A7F4419F1D005A9400FE6FC5 /* MessageThreadCellViewModel.swift */; };
		A7F441D01D005A9400FE6FC5 /* MessageThreadCellViewModel.swift in Sources */ = {isa = PBXBuildFile; fileRef = A7F4419F1D005A9400FE6FC5 /* MessageThreadCellViewModel.swift */; };
		A7F441D11D005A9400FE6FC5 /* MessageThreadsViewModel.swift in Sources */ = {isa = PBXBuildFile; fileRef = A7F441A01D005A9400FE6FC5 /* MessageThreadsViewModel.swift */; };
		A7F441D21D005A9400FE6FC5 /* MessageThreadsViewModel.swift in Sources */ = {isa = PBXBuildFile; fileRef = A7F441A01D005A9400FE6FC5 /* MessageThreadsViewModel.swift */; };
		A7F441D31D005A9400FE6FC5 /* ProfileHeaderViewModel.swift in Sources */ = {isa = PBXBuildFile; fileRef = A7F441A11D005A9400FE6FC5 /* ProfileHeaderViewModel.swift */; };
		A7F441D41D005A9400FE6FC5 /* ProfileHeaderViewModel.swift in Sources */ = {isa = PBXBuildFile; fileRef = A7F441A11D005A9400FE6FC5 /* ProfileHeaderViewModel.swift */; };
		A7F441D51D005A9400FE6FC5 /* ProfileProjectCellViewModel.swift in Sources */ = {isa = PBXBuildFile; fileRef = A7F441A21D005A9400FE6FC5 /* ProfileProjectCellViewModel.swift */; };
		A7F441D61D005A9400FE6FC5 /* ProfileProjectCellViewModel.swift in Sources */ = {isa = PBXBuildFile; fileRef = A7F441A21D005A9400FE6FC5 /* ProfileProjectCellViewModel.swift */; };
		A7F441D71D005A9400FE6FC5 /* ProfileViewModel.swift in Sources */ = {isa = PBXBuildFile; fileRef = A7F441A31D005A9400FE6FC5 /* ProfileViewModel.swift */; };
		A7F441D81D005A9400FE6FC5 /* ProfileViewModel.swift in Sources */ = {isa = PBXBuildFile; fileRef = A7F441A31D005A9400FE6FC5 /* ProfileViewModel.swift */; };
		A7F441D91D005A9400FE6FC5 /* ProjectMainCellViewModel.swift in Sources */ = {isa = PBXBuildFile; fileRef = A7F441A41D005A9400FE6FC5 /* ProjectMainCellViewModel.swift */; };
		A7F441DA1D005A9400FE6FC5 /* ProjectMainCellViewModel.swift in Sources */ = {isa = PBXBuildFile; fileRef = A7F441A41D005A9400FE6FC5 /* ProjectMainCellViewModel.swift */; };
		A7F441DB1D005A9400FE6FC5 /* ProjectRewardCellViewModel.swift in Sources */ = {isa = PBXBuildFile; fileRef = A7F441A51D005A9400FE6FC5 /* ProjectRewardCellViewModel.swift */; };
		A7F441DC1D005A9400FE6FC5 /* ProjectRewardCellViewModel.swift in Sources */ = {isa = PBXBuildFile; fileRef = A7F441A51D005A9400FE6FC5 /* ProjectRewardCellViewModel.swift */; };
		A7F441DD1D005A9400FE6FC5 /* ProjectSubpagesViewModel.swift in Sources */ = {isa = PBXBuildFile; fileRef = A7F441A61D005A9400FE6FC5 /* ProjectSubpagesViewModel.swift */; };
		A7F441DE1D005A9400FE6FC5 /* ProjectSubpagesViewModel.swift in Sources */ = {isa = PBXBuildFile; fileRef = A7F441A61D005A9400FE6FC5 /* ProjectSubpagesViewModel.swift */; };
		A7F441DF1D005A9400FE6FC5 /* ProjectViewModel.swift in Sources */ = {isa = PBXBuildFile; fileRef = A7F441A71D005A9400FE6FC5 /* ProjectViewModel.swift */; };
		A7F441E01D005A9400FE6FC5 /* ProjectViewModel.swift in Sources */ = {isa = PBXBuildFile; fileRef = A7F441A71D005A9400FE6FC5 /* ProjectViewModel.swift */; };
		A7F441E11D005A9400FE6FC5 /* ResetPasswordViewModel.swift in Sources */ = {isa = PBXBuildFile; fileRef = A7F441A81D005A9400FE6FC5 /* ResetPasswordViewModel.swift */; };
		A7F441E21D005A9400FE6FC5 /* ResetPasswordViewModel.swift in Sources */ = {isa = PBXBuildFile; fileRef = A7F441A81D005A9400FE6FC5 /* ResetPasswordViewModel.swift */; };
		A7F441E51D005A9400FE6FC5 /* SearchViewModel.swift in Sources */ = {isa = PBXBuildFile; fileRef = A7F441AA1D005A9400FE6FC5 /* SearchViewModel.swift */; };
		A7F441E61D005A9400FE6FC5 /* SearchViewModel.swift in Sources */ = {isa = PBXBuildFile; fileRef = A7F441AA1D005A9400FE6FC5 /* SearchViewModel.swift */; };
		A7F441E71D005A9400FE6FC5 /* ThanksViewModel.swift in Sources */ = {isa = PBXBuildFile; fileRef = A7F441AB1D005A9400FE6FC5 /* ThanksViewModel.swift */; };
		A7F441E81D005A9400FE6FC5 /* ThanksViewModel.swift in Sources */ = {isa = PBXBuildFile; fileRef = A7F441AB1D005A9400FE6FC5 /* ThanksViewModel.swift */; };
		A7F441E91D005A9400FE6FC5 /* TwoFactorViewModel.swift in Sources */ = {isa = PBXBuildFile; fileRef = A7F441AC1D005A9400FE6FC5 /* TwoFactorViewModel.swift */; };
		A7F441EA1D005A9400FE6FC5 /* TwoFactorViewModel.swift in Sources */ = {isa = PBXBuildFile; fileRef = A7F441AC1D005A9400FE6FC5 /* TwoFactorViewModel.swift */; };
		A7F761751C85FA40005405ED /* ActivitiesViewController.swift in Sources */ = {isa = PBXBuildFile; fileRef = A7F761741C85FA40005405ED /* ActivitiesViewController.swift */; };
		A7FC8C061C8F1DEA00C3B49B /* CircleAvatarImageView.swift in Sources */ = {isa = PBXBuildFile; fileRef = A7FC8C051C8F1DEA00C3B49B /* CircleAvatarImageView.swift */; };
		A7FC8C071C8F1DEA00C3B49B /* CircleAvatarImageView.swift in Sources */ = {isa = PBXBuildFile; fileRef = A7FC8C051C8F1DEA00C3B49B /* CircleAvatarImageView.swift */; };
		A7FC8C0A1C8F2CF600C3B49B /* Activity.storyboard in Resources */ = {isa = PBXBuildFile; fileRef = A7FC8C081C8F2CF600C3B49B /* Activity.storyboard */; };
		A7FC8C0B1C8F2CF600C3B49B /* Activity.storyboard in Resources */ = {isa = PBXBuildFile; fileRef = A7FC8C081C8F2CF600C3B49B /* Activity.storyboard */; };
		A7FC8C0E1C8F2D6300C3B49B /* Discovery.storyboard in Resources */ = {isa = PBXBuildFile; fileRef = A7FC8C0C1C8F2D6300C3B49B /* Discovery.storyboard */; };
		A7FC8C0F1C8F2D6300C3B49B /* Discovery.storyboard in Resources */ = {isa = PBXBuildFile; fileRef = A7FC8C0C1C8F2D6300C3B49B /* Discovery.storyboard */; };
		A7FC8C281C8F2DCF00C3B49B /* Project.storyboard in Resources */ = {isa = PBXBuildFile; fileRef = A7FC8C261C8F2DCF00C3B49B /* Project.storyboard */; };
		A7FC8C291C8F2DCF00C3B49B /* Project.storyboard in Resources */ = {isa = PBXBuildFile; fileRef = A7FC8C261C8F2DCF00C3B49B /* Project.storyboard */; };
		A7FC8C511C8F442D00C3B49B /* ProjectRewardCell.swift in Sources */ = {isa = PBXBuildFile; fileRef = A7FC8C501C8F442D00C3B49B /* ProjectRewardCell.swift */; };
		A7FC8C521C8F442D00C3B49B /* ProjectRewardCell.swift in Sources */ = {isa = PBXBuildFile; fileRef = A7FC8C501C8F442D00C3B49B /* ProjectRewardCell.swift */; };
		A7FC8C571C8F449500C3B49B /* ProjectSubpagesCell.swift in Sources */ = {isa = PBXBuildFile; fileRef = A7FC8C561C8F449500C3B49B /* ProjectSubpagesCell.swift */; };
		A7FC8C581C8F449500C3B49B /* ProjectSubpagesCell.swift in Sources */ = {isa = PBXBuildFile; fileRef = A7FC8C561C8F449500C3B49B /* ProjectSubpagesCell.swift */; };
/* End PBXBuildFile section */

/* Begin PBXContainerItemProxy section */
		A71356EA1CC6AAE7007C3C23 /* PBXContainerItemProxy */ = {
			isa = PBXContainerItemProxy;
			containerPortal = A7D1F8E41C84FB55000D41D5 /* KsApi.xcodeproj */;
			proxyType = 1;
			remoteGlobalIDString = A7DB1D971C9F5848008244DA;
			remoteInfo = "KsApi-TestHelpers-tvOS";
		};
		A75511471C8642B3005355CF /* PBXContainerItemProxy */ = {
			isa = PBXContainerItemProxy;
			containerPortal = A7E06C711C5A6EB300EBDCC2 /* Project object */;
			proxyType = 1;
			remoteGlobalIDString = A755113B1C8642B3005355CF;
			remoteInfo = "Library-iOS";
		};
		A75511831C8643E7005355CF /* PBXContainerItemProxy */ = {
			isa = PBXContainerItemProxy;
			containerPortal = A7E06C711C5A6EB300EBDCC2 /* Project object */;
			proxyType = 1;
			remoteGlobalIDString = A755113B1C8642B3005355CF;
			remoteInfo = "Library-iOS";
		};
		A75511E21C864974005355CF /* PBXContainerItemProxy */ = {
			isa = PBXContainerItemProxy;
			containerPortal = A7E06C711C5A6EB300EBDCC2 /* Project object */;
			proxyType = 1;
			remoteGlobalIDString = A75511AA1C8647D9005355CF;
			remoteInfo = "Library-tvOS";
		};
		A76E0A4B1D00C00500EC525A /* PBXContainerItemProxy */ = {
			isa = PBXContainerItemProxy;
			containerPortal = A7E06C711C5A6EB300EBDCC2 /* Project object */;
			proxyType = 1;
			remoteGlobalIDString = A755113B1C8642B3005355CF;
			remoteInfo = "Library-iOS";
		};
		A76E0A641D00CF7600EC525A /* PBXContainerItemProxy */ = {
			isa = PBXContainerItemProxy;
			containerPortal = A76E0A5A1D00CF7600EC525A /* AlamofireImage.xcodeproj */;
			proxyType = 2;
			remoteGlobalIDString = 4C9043771AABBFC5001B4E60;
			remoteInfo = "AlamofireImage iOS";
		};
		A76E0A661D00CF7600EC525A /* PBXContainerItemProxy */ = {
			isa = PBXContainerItemProxy;
			containerPortal = A76E0A5A1D00CF7600EC525A /* AlamofireImage.xcodeproj */;
			proxyType = 2;
			remoteGlobalIDString = 4C9043821AABBFC5001B4E60;
			remoteInfo = "AlamofireImage iOS Tests";
		};
		A76E0A681D00CF7600EC525A /* PBXContainerItemProxy */ = {
			isa = PBXContainerItemProxy;
			containerPortal = A76E0A5A1D00CF7600EC525A /* AlamofireImage.xcodeproj */;
			proxyType = 2;
			remoteGlobalIDString = 4CE611321AABC24E00D35044;
			remoteInfo = "AlamofireImage OSX";
		};
		A76E0A6A1D00CF7600EC525A /* PBXContainerItemProxy */ = {
			isa = PBXContainerItemProxy;
			containerPortal = A76E0A5A1D00CF7600EC525A /* AlamofireImage.xcodeproj */;
			proxyType = 2;
			remoteGlobalIDString = 4CE611471AABC5C900D35044;
			remoteInfo = "AlamofireImage OSX Tests";
		};
		A76E0A6C1D00CF7600EC525A /* PBXContainerItemProxy */ = {
			isa = PBXContainerItemProxy;
			containerPortal = A76E0A5A1D00CF7600EC525A /* AlamofireImage.xcodeproj */;
			proxyType = 2;
			remoteGlobalIDString = 4C16B37D1BA9399500A66EF0;
			remoteInfo = "AlamofireImage tvOS";
		};
		A76E0A6E1D00CF7600EC525A /* PBXContainerItemProxy */ = {
			isa = PBXContainerItemProxy;
			containerPortal = A76E0A5A1D00CF7600EC525A /* AlamofireImage.xcodeproj */;
			proxyType = 2;
			remoteGlobalIDString = 4C16B3861BA9399500A66EF0;
			remoteInfo = "AlamofireImage tvOS Tests";
		};
		A76E0A701D00CF7600EC525A /* PBXContainerItemProxy */ = {
			isa = PBXContainerItemProxy;
			containerPortal = A76E0A5A1D00CF7600EC525A /* AlamofireImage.xcodeproj */;
			proxyType = 2;
			remoteGlobalIDString = 4C4D4EC11B92976900C96855;
			remoteInfo = "AlamofireImage watchOS";
		};
		A76E0A7D1D00CFB800EC525A /* PBXContainerItemProxy */ = {
			isa = PBXContainerItemProxy;
			containerPortal = A76E0A741D00CFB800EC525A /* Models.xcodeproj */;
			proxyType = 2;
			remoteGlobalIDString = A7FD07AB1C81CBF600332CCB;
			remoteInfo = "Models-iOS";
		};
		A76E0A7F1D00CFB800EC525A /* PBXContainerItemProxy */ = {
			isa = PBXContainerItemProxy;
			containerPortal = A76E0A741D00CFB800EC525A /* Models.xcodeproj */;
			proxyType = 2;
			remoteGlobalIDString = A7FD07CD1C81CC1B00332CCB;
			remoteInfo = "Models-iOSTests";
		};
		A76E0A811D00CFB800EC525A /* PBXContainerItemProxy */ = {
			isa = PBXContainerItemProxy;
			containerPortal = A76E0A741D00CFB800EC525A /* Models.xcodeproj */;
			proxyType = 2;
			remoteGlobalIDString = CA43C5571BB3083900C180DA;
			remoteInfo = "Models-tvOS";
		};
		A76E0A831D00CFB800EC525A /* PBXContainerItemProxy */ = {
			isa = PBXContainerItemProxy;
			containerPortal = A76E0A741D00CFB800EC525A /* Models.xcodeproj */;
			proxyType = 2;
			remoteGlobalIDString = A753B5441C2EDC1D00FDB616;
			remoteInfo = "Models-tvOSTests";
		};
		A76E0A851D00CFB800EC525A /* PBXContainerItemProxy */ = {
			isa = PBXContainerItemProxy;
			containerPortal = A76E0A741D00CFB800EC525A /* Models.xcodeproj */;
			proxyType = 2;
			remoteGlobalIDString = A7DB1CA21C9F1046008244DA;
			remoteInfo = "Models-TestHelpers-iOS";
		};
		A76E0A871D00CFB800EC525A /* PBXContainerItemProxy */ = {
			isa = PBXContainerItemProxy;
			containerPortal = A76E0A741D00CFB800EC525A /* Models.xcodeproj */;
			proxyType = 2;
			remoteGlobalIDString = A7DB1CF21C9F1644008244DA;
			remoteInfo = "Models-TestHelpers-tvOS";
		};
		A76E0A911D00CFD800EC525A /* PBXContainerItemProxy */ = {
			isa = PBXContainerItemProxy;
			containerPortal = A76E0A8A1D00CFD800EC525A /* Prelude.xcodeproj */;
			proxyType = 2;
			remoteGlobalIDString = A7FD08641C81E1DA00332CCB;
			remoteInfo = "Prelude-iOS";
		};
		A76E0A931D00CFD800EC525A /* PBXContainerItemProxy */ = {
			isa = PBXContainerItemProxy;
			containerPortal = A76E0A8A1D00CFD800EC525A /* Prelude.xcodeproj */;
			proxyType = 2;
			remoteGlobalIDString = A7FD087B1C81E24A00332CCB;
			remoteInfo = "Prelude-iOSTests";
		};
		A76E0A951D00CFD800EC525A /* PBXContainerItemProxy */ = {
			isa = PBXContainerItemProxy;
			containerPortal = A76E0A8A1D00CFD800EC525A /* Prelude.xcodeproj */;
			proxyType = 2;
			remoteGlobalIDString = CA0923F81BB6291900C9EC88;
			remoteInfo = "Prelude-tvOS";
		};
		A76E0A971D00CFD800EC525A /* PBXContainerItemProxy */ = {
			isa = PBXContainerItemProxy;
			containerPortal = A76E0A8A1D00CFD800EC525A /* Prelude.xcodeproj */;
			proxyType = 2;
			remoteGlobalIDString = CA0924021BB6291900C9EC88;
			remoteInfo = "Prelude-tvOSTests";
		};
		A76E0AB81D00D02300EC525A /* PBXContainerItemProxy */ = {
			isa = PBXContainerItemProxy;
			containerPortal = A76E0AAF1D00D02300EC525A /* ReactiveCocoa.xcodeproj */;
			proxyType = 2;
			remoteGlobalIDString = D04725EA19E49ED7006002AA;
			remoteInfo = "ReactiveCocoa-Mac";
		};
		A76E0ABA1D00D02300EC525A /* PBXContainerItemProxy */ = {
			isa = PBXContainerItemProxy;
			containerPortal = A76E0AAF1D00D02300EC525A /* ReactiveCocoa.xcodeproj */;
			proxyType = 2;
			remoteGlobalIDString = D04725F519E49ED7006002AA;
			remoteInfo = "ReactiveCocoa-MacTests";
		};
		A76E0ABC1D00D02300EC525A /* PBXContainerItemProxy */ = {
			isa = PBXContainerItemProxy;
			containerPortal = A76E0AAF1D00D02300EC525A /* ReactiveCocoa.xcodeproj */;
			proxyType = 2;
			remoteGlobalIDString = D047260C19E49F82006002AA;
			remoteInfo = "ReactiveCocoa-iOS";
		};
		A76E0ABE1D00D02300EC525A /* PBXContainerItemProxy */ = {
			isa = PBXContainerItemProxy;
			containerPortal = A76E0AAF1D00D02300EC525A /* ReactiveCocoa.xcodeproj */;
			proxyType = 2;
			remoteGlobalIDString = D047261619E49F82006002AA;
			remoteInfo = "ReactiveCocoa-iOSTests";
		};
		A76E0AC01D00D02300EC525A /* PBXContainerItemProxy */ = {
			isa = PBXContainerItemProxy;
			containerPortal = A76E0AAF1D00D02300EC525A /* ReactiveCocoa.xcodeproj */;
			proxyType = 2;
			remoteGlobalIDString = A9B315541B3940610001CB9C;
			remoteInfo = "ReactiveCocoa-watchOS";
		};
		A76E0AC21D00D02300EC525A /* PBXContainerItemProxy */ = {
			isa = PBXContainerItemProxy;
			containerPortal = A76E0AAF1D00D02300EC525A /* ReactiveCocoa.xcodeproj */;
			proxyType = 2;
			remoteGlobalIDString = 57A4D2411BA13D7A00F7D4B1;
			remoteInfo = "ReactiveCocoa-tvOS";
		};
		A76E0ACE1D00D05F00EC525A /* PBXContainerItemProxy */ = {
			isa = PBXContainerItemProxy;
			containerPortal = A76E0AC51D00D05F00EC525A /* ReactiveExtensions.xcodeproj */;
			proxyType = 2;
			remoteGlobalIDString = A7FD08B41C81EDBD00332CCB;
			remoteInfo = "ReactiveExtensions-iOS";
		};
		A76E0AD01D00D05F00EC525A /* PBXContainerItemProxy */ = {
			isa = PBXContainerItemProxy;
			containerPortal = A76E0AC51D00D05F00EC525A /* ReactiveExtensions.xcodeproj */;
			proxyType = 2;
			remoteGlobalIDString = A7FD08E11C81EEA100332CCB;
			remoteInfo = "ReactiveExtensions-iOSTests";
		};
		A76E0AD21D00D05F00EC525A /* PBXContainerItemProxy */ = {
			isa = PBXContainerItemProxy;
			containerPortal = A76E0AC51D00D05F00EC525A /* ReactiveExtensions.xcodeproj */;
			proxyType = 2;
			remoteGlobalIDString = CA43C6631BB35FCF00C180DA;
			remoteInfo = "ReactiveExtensions-tvOS";
		};
		A76E0AD41D00D05F00EC525A /* PBXContainerItemProxy */ = {
			isa = PBXContainerItemProxy;
			containerPortal = A76E0AC51D00D05F00EC525A /* ReactiveExtensions.xcodeproj */;
			proxyType = 2;
			remoteGlobalIDString = A7983B881C2AFB1C003A1ABE;
			remoteInfo = "ReactiveExtensions-tvOSTests";
		};
		A76E0AD61D00D05F00EC525A /* PBXContainerItemProxy */ = {
			isa = PBXContainerItemProxy;
			containerPortal = A76E0AC51D00D05F00EC525A /* ReactiveExtensions.xcodeproj */;
			proxyType = 2;
			remoteGlobalIDString = A7DB1D3A1C9F355E008244DA;
			remoteInfo = "ReactiveExtensions-TestHelpers-iOS";
		};
		A76E0AD81D00D05F00EC525A /* PBXContainerItemProxy */ = {
			isa = PBXContainerItemProxy;
			containerPortal = A76E0AC51D00D05F00EC525A /* ReactiveExtensions.xcodeproj */;
			proxyType = 2;
			remoteGlobalIDString = A7DB1D5A1C9F4FD7008244DA;
			remoteInfo = "ReactiveExtensions-TestHelpers-tvOS";
		};
		A76E0AE61D00D09100EC525A /* PBXContainerItemProxy */ = {
			isa = PBXContainerItemProxy;
			containerPortal = A76E0ADB1D00D09100EC525A /* Result.xcodeproj */;
			proxyType = 2;
			remoteGlobalIDString = D45480571A9572F5009D7229;
			remoteInfo = "Result-Mac";
		};
		A76E0AE81D00D09100EC525A /* PBXContainerItemProxy */ = {
			isa = PBXContainerItemProxy;
			containerPortal = A76E0ADB1D00D09100EC525A /* Result.xcodeproj */;
			proxyType = 2;
			remoteGlobalIDString = D45480671A9572F5009D7229;
			remoteInfo = "Result-MacTests";
		};
		A76E0AEA1D00D09100EC525A /* PBXContainerItemProxy */ = {
			isa = PBXContainerItemProxy;
			containerPortal = A76E0ADB1D00D09100EC525A /* Result.xcodeproj */;
			proxyType = 2;
			remoteGlobalIDString = D454807D1A957361009D7229;
			remoteInfo = "Result-iOS";
		};
		A76E0AEC1D00D09100EC525A /* PBXContainerItemProxy */ = {
			isa = PBXContainerItemProxy;
			containerPortal = A76E0ADB1D00D09100EC525A /* Result.xcodeproj */;
			proxyType = 2;
			remoteGlobalIDString = D45480871A957362009D7229;
			remoteInfo = "Result-iOSTests";
		};
		A76E0AEE1D00D09100EC525A /* PBXContainerItemProxy */ = {
			isa = PBXContainerItemProxy;
			containerPortal = A76E0ADB1D00D09100EC525A /* Result.xcodeproj */;
			proxyType = 2;
			remoteGlobalIDString = 57FCDE471BA280DC00130C48;
			remoteInfo = "Result-tvOS";
		};
		A76E0AF01D00D09100EC525A /* PBXContainerItemProxy */ = {
			isa = PBXContainerItemProxy;
			containerPortal = A76E0ADB1D00D09100EC525A /* Result.xcodeproj */;
			proxyType = 2;
			remoteGlobalIDString = 57FCDE541BA280E000130C48;
			remoteInfo = "Result-tvOSTests";
		};
		A76E0AF21D00D09100EC525A /* PBXContainerItemProxy */ = {
			isa = PBXContainerItemProxy;
			containerPortal = A76E0ADB1D00D09100EC525A /* Result.xcodeproj */;
			proxyType = 2;
			remoteGlobalIDString = D03579A31B2B788F005D26AE;
			remoteInfo = "Result-watchOS";
		};
		A76E0AF41D00D09100EC525A /* PBXContainerItemProxy */ = {
			isa = PBXContainerItemProxy;
			containerPortal = A76E0ADB1D00D09100EC525A /* Result.xcodeproj */;
			proxyType = 2;
			remoteGlobalIDString = D03579B01B2B78A1005D26AE;
			remoteInfo = "Result-watchOSTests";
		};
		A76E0B011D00D0B400EC525A /* PBXContainerItemProxy */ = {
			isa = PBXContainerItemProxy;
			containerPortal = A76E0AF71D00D0B400EC525A /* Argo.xcodeproj */;
			proxyType = 2;
			remoteGlobalIDString = EAD9FACF19D0EAB50031E006;
			remoteInfo = "Argo-iOS";
		};
		A76E0B031D00D0B400EC525A /* PBXContainerItemProxy */ = {
			isa = PBXContainerItemProxy;
			containerPortal = A76E0AF71D00D0B400EC525A /* Argo.xcodeproj */;
			proxyType = 2;
			remoteGlobalIDString = EAD9FADA19D0EAB60031E006;
			remoteInfo = ArgoTests;
		};
		A76E0B051D00D0B400EC525A /* PBXContainerItemProxy */ = {
			isa = PBXContainerItemProxy;
			containerPortal = A76E0AF71D00D0B400EC525A /* Argo.xcodeproj */;
			proxyType = 2;
			remoteGlobalIDString = F89335541A4CE83000B88685;
			remoteInfo = "Argo-Mac";
		};
		A76E0B071D00D0B400EC525A /* PBXContainerItemProxy */ = {
			isa = PBXContainerItemProxy;
			containerPortal = A76E0AF71D00D0B400EC525A /* Argo.xcodeproj */;
			proxyType = 2;
			remoteGlobalIDString = F893355E1A4CE83000B88685;
			remoteInfo = "Argo-MacTests";
		};
		A76E0B091D00D0B400EC525A /* PBXContainerItemProxy */ = {
			isa = PBXContainerItemProxy;
			containerPortal = A76E0AF71D00D0B400EC525A /* Argo.xcodeproj */;
			proxyType = 2;
			remoteGlobalIDString = D0592EB61B77DD7800EFEF39;
			remoteInfo = "Argo-watchOS";
		};
		A76E0B0B1D00D0B400EC525A /* PBXContainerItemProxy */ = {
			isa = PBXContainerItemProxy;
			containerPortal = A76E0AF71D00D0B400EC525A /* Argo.xcodeproj */;
			proxyType = 2;
			remoteGlobalIDString = 809754C11BADF34100C409E6;
			remoteInfo = "Argo-tvOS";
		};
		A76E0B0D1D00D0B400EC525A /* PBXContainerItemProxy */ = {
			isa = PBXContainerItemProxy;
			containerPortal = A76E0AF71D00D0B400EC525A /* Argo.xcodeproj */;
			proxyType = 2;
			remoteGlobalIDString = 809754CA1BADF34200C409E6;
			remoteInfo = "Argo-tvOSTests";
		};
		A76E0B161D00D0B800EC525A /* PBXContainerItemProxy */ = {
			isa = PBXContainerItemProxy;
			containerPortal = A76E0B0F1D00D0B800EC525A /* Curry.xcodeproj */;
			proxyType = 2;
			remoteGlobalIDString = F88630561B4EF96200F53969;
			remoteInfo = "Curry-iOS";
		};
		A76E0B181D00D0B800EC525A /* PBXContainerItemProxy */ = {
			isa = PBXContainerItemProxy;
			containerPortal = A76E0B0F1D00D0B800EC525A /* Curry.xcodeproj */;
			proxyType = 2;
			remoteGlobalIDString = F886307D1B4EF9F800F53969;
			remoteInfo = "Curry-Mac";
		};
		A76E0B1A1D00D0B800EC525A /* PBXContainerItemProxy */ = {
			isa = PBXContainerItemProxy;
			containerPortal = A76E0B0F1D00D0B800EC525A /* Curry.xcodeproj */;
			proxyType = 2;
			remoteGlobalIDString = 804D01F31BA3684C0005BBC4;
			remoteInfo = "Curry-watchOS";
		};
		A76E0B1C1D00D0B800EC525A /* PBXContainerItemProxy */ = {
			isa = PBXContainerItemProxy;
			containerPortal = A76E0B0F1D00D0B800EC525A /* Curry.xcodeproj */;
			proxyType = 2;
			remoteGlobalIDString = 80E059071BA9FA7F0077CBA7;
			remoteInfo = "Curry-tvOS";
		};
		A76E0B2A1D00D10A00EC525A /* PBXContainerItemProxy */ = {
			isa = PBXContainerItemProxy;
			containerPortal = A76E0B201D00D10A00EC525A /* Alamofire.xcodeproj */;
			proxyType = 2;
			remoteGlobalIDString = F8111E3319A95C8B0040E7D1;
			remoteInfo = "Alamofire iOS";
		};
		A76E0B2C1D00D10A00EC525A /* PBXContainerItemProxy */ = {
			isa = PBXContainerItemProxy;
			containerPortal = A76E0B201D00D10A00EC525A /* Alamofire.xcodeproj */;
			proxyType = 2;
			remoteGlobalIDString = F8111E3E19A95C8B0040E7D1;
			remoteInfo = "Alamofire iOS Tests";
		};
		A76E0B2E1D00D10A00EC525A /* PBXContainerItemProxy */ = {
			isa = PBXContainerItemProxy;
			containerPortal = A76E0B201D00D10A00EC525A /* Alamofire.xcodeproj */;
			proxyType = 2;
			remoteGlobalIDString = 4DD67C0B1A5C55C900ED2280;
			remoteInfo = "Alamofire OSX";
		};
		A76E0B301D00D10A00EC525A /* PBXContainerItemProxy */ = {
			isa = PBXContainerItemProxy;
			containerPortal = A76E0B201D00D10A00EC525A /* Alamofire.xcodeproj */;
			proxyType = 2;
			remoteGlobalIDString = F829C6B21A7A94F100A2CD59;
			remoteInfo = "Alamofire OSX Tests";
		};
		A76E0B321D00D10A00EC525A /* PBXContainerItemProxy */ = {
			isa = PBXContainerItemProxy;
			containerPortal = A76E0B201D00D10A00EC525A /* Alamofire.xcodeproj */;
			proxyType = 2;
			remoteGlobalIDString = 4CF626EF1BA7CB3E0011A099;
			remoteInfo = "Alamofire tvOS";
		};
		A76E0B341D00D10A00EC525A /* PBXContainerItemProxy */ = {
			isa = PBXContainerItemProxy;
			containerPortal = A76E0B201D00D10A00EC525A /* Alamofire.xcodeproj */;
			proxyType = 2;
			remoteGlobalIDString = 4CF626F81BA7CB3E0011A099;
			remoteInfo = "Alamofire tvOS Tests";
		};
		A76E0B361D00D10A00EC525A /* PBXContainerItemProxy */ = {
			isa = PBXContainerItemProxy;
			containerPortal = A76E0B201D00D10A00EC525A /* Alamofire.xcodeproj */;
			proxyType = 2;
			remoteGlobalIDString = E4202FE01B667AA100C997FB;
			remoteInfo = "Alamofire watchOS";
		};
		A782BA991C9F5EBA007B13C8 /* PBXContainerItemProxy */ = {
			isa = PBXContainerItemProxy;
			containerPortal = A7D1F8E41C84FB55000D41D5 /* KsApi.xcodeproj */;
			proxyType = 2;
			remoteGlobalIDString = A7DB1D871C9F5401008244DA;
			remoteInfo = "KsApi-TestHelpers-iOS";
		};
		A782BA9B1C9F5EBA007B13C8 /* PBXContainerItemProxy */ = {
			isa = PBXContainerItemProxy;
			containerPortal = A7D1F8E41C84FB55000D41D5 /* KsApi.xcodeproj */;
			proxyType = 2;
			remoteGlobalIDString = A7DB1DA71C9F5848008244DA;
			remoteInfo = "KsApi-TestHelpers-tvOS";
		};
		A7A29F4C1CC3E0DF002BE580 /* PBXContainerItemProxy */ = {
			isa = PBXContainerItemProxy;
			containerPortal = A7D1F8E41C84FB55000D41D5 /* KsApi.xcodeproj */;
			proxyType = 1;
			remoteGlobalIDString = A7DB1D861C9F5401008244DA;
			remoteInfo = "KsApi-TestHelpers-iOS";
		};
		A7B6947F1C87F51900C49A4F /* PBXContainerItemProxy */ = {
			isa = PBXContainerItemProxy;
			containerPortal = A7E06C711C5A6EB300EBDCC2 /* Project object */;
			proxyType = 1;
			remoteGlobalIDString = A75511AA1C8647D9005355CF;
			remoteInfo = "Library-tvOS";
		};
		A7C795D91C873BE60081977F /* PBXContainerItemProxy */ = {
			isa = PBXContainerItemProxy;
			containerPortal = A7E06C711C5A6EB300EBDCC2 /* Project object */;
			proxyType = 1;
			remoteGlobalIDString = A75511AA1C8647D9005355CF;
			remoteInfo = "Library-tvOS";
		};
		A7D1F8EB1C84FB55000D41D5 /* PBXContainerItemProxy */ = {
			isa = PBXContainerItemProxy;
			containerPortal = A7D1F8E41C84FB55000D41D5 /* KsApi.xcodeproj */;
			proxyType = 2;
			remoteGlobalIDString = A7FD099D1C83E74F00332CCB;
			remoteInfo = "KsApi-iOS";
		};
		A7D1F8ED1C84FB55000D41D5 /* PBXContainerItemProxy */ = {
			isa = PBXContainerItemProxy;
			containerPortal = A7D1F8E41C84FB55000D41D5 /* KsApi.xcodeproj */;
			proxyType = 2;
			remoteGlobalIDString = A7FD09D21C83E8E900332CCB;
			remoteInfo = "KsApi-iOSTests";
		};
		A7D1F8EF1C84FB55000D41D5 /* PBXContainerItemProxy */ = {
			isa = PBXContainerItemProxy;
			containerPortal = A7D1F8E41C84FB55000D41D5 /* KsApi.xcodeproj */;
			proxyType = 2;
			remoteGlobalIDString = CA43C5F91BB358F200C180DA;
			remoteInfo = "KsApi-tvOS";
		};
		A7D1F8F11C84FB55000D41D5 /* PBXContainerItemProxy */ = {
			isa = PBXContainerItemProxy;
			containerPortal = A7D1F8E41C84FB55000D41D5 /* KsApi.xcodeproj */;
			proxyType = 2;
			remoteGlobalIDString = A753B5691C2EED9800FDB616;
			remoteInfo = "KsApi-tvOSTests";
		};
		A7D1F95B1C850B7C000D41D5 /* PBXContainerItemProxy */ = {
			isa = PBXContainerItemProxy;
			containerPortal = A7E06C711C5A6EB300EBDCC2 /* Project object */;
			proxyType = 1;
			remoteGlobalIDString = A7D1F9441C850B7C000D41D5;
			remoteInfo = Kickstarter;
		};
		A7E06C8B1C5A6EB300EBDCC2 /* PBXContainerItemProxy */ = {
			isa = PBXContainerItemProxy;
			containerPortal = A7E06C711C5A6EB300EBDCC2 /* Project object */;
			proxyType = 1;
			remoteGlobalIDString = A7E06C781C5A6EB300EBDCC2;
			remoteInfo = kickstartertv;
		};
		A7E315801C8882D1000DD85A /* PBXContainerItemProxy */ = {
			isa = PBXContainerItemProxy;
			containerPortal = A7D1F8E41C84FB55000D41D5 /* KsApi.xcodeproj */;
			proxyType = 1;
			remoteGlobalIDString = A7FD096E1C83E74F00332CCB;
			remoteInfo = "KsApi-iOS";
		};
		A7E315901C8882EA000DD85A /* PBXContainerItemProxy */ = {
			isa = PBXContainerItemProxy;
			containerPortal = A7D1F8E41C84FB55000D41D5 /* KsApi.xcodeproj */;
			proxyType = 1;
			remoteGlobalIDString = CA43C5F81BB358F200C180DA;
			remoteInfo = "KsApi-tvOS";
		};
/* End PBXContainerItemProxy section */

/* Begin PBXCopyFilesBuildPhase section */
		A7D1F9C21C850DDE000D41D5 /* Embed Frameworks */ = {
			isa = PBXCopyFilesBuildPhase;
			buildActionMask = 2147483647;
			dstPath = "";
			dstSubfolderSpec = 10;
			files = (
				A76E0B381D00D11100EC525A /* Alamofire.framework in Embed Frameworks */,
				A76E0B1F1D00D0DD00EC525A /* Curry.framework in Embed Frameworks */,
				A76E0B1E1D00D0D000EC525A /* Argo.framework in Embed Frameworks */,
				A76E0AF61D00D09B00EC525A /* Result.framework in Embed Frameworks */,
				A76E0ADA1D00D06800EC525A /* ReactiveExtensions.framework in Embed Frameworks */,
				A76E0AC41D00D04400EC525A /* ReactiveCocoa.framework in Embed Frameworks */,
				A76E0A991D00CFE000EC525A /* Prelude.framework in Embed Frameworks */,
				A76E0A891D00CFC100EC525A /* Models.framework in Embed Frameworks */,
				A76E0A731D00CF9D00EC525A /* KsApi.framework in Embed Frameworks */,
				A76E0A721D00CF8100EC525A /* AlamofireImage.framework in Embed Frameworks */,
				A7B693E71C8772CE00C49A4F /* Library.framework in Embed Frameworks */,
			);
			name = "Embed Frameworks";
			runOnlyForDeploymentPostprocessing = 0;
		};
		A7E06E1B1C5C066F00EBDCC2 /* Embed Frameworks */ = {
			isa = PBXCopyFilesBuildPhase;
			buildActionMask = 2147483647;
			dstPath = "";
			dstSubfolderSpec = 10;
			files = (
				A7E315A21C8885EF000DD85A /* Library.framework in Embed Frameworks */,
			);
			name = "Embed Frameworks";
			runOnlyForDeploymentPostprocessing = 0;
		};
/* End PBXCopyFilesBuildPhase section */

/* Begin PBXFileReference section */
		0127FC581C98C10D00E335C6 /* MFMailComposeViewController.swift */ = {isa = PBXFileReference; fileEncoding = 4; lastKnownFileType = sourcecode.swift; name = MFMailComposeViewController.swift; path = Library/MFMailComposeViewController.swift; sourceTree = "<group>"; };
		0127FC5B1C98C11500E335C6 /* SFSafariViewController.swift */ = {isa = PBXFileReference; fileEncoding = 4; lastKnownFileType = sourcecode.swift; name = SFSafariViewController.swift; path = Library/SFSafariViewController.swift; sourceTree = "<group>"; };
		0146E3211CC0296900082C5B /* FacebookConfirmationViewController.swift */ = {isa = PBXFileReference; fileEncoding = 4; lastKnownFileType = sourcecode.swift; path = FacebookConfirmationViewController.swift; sourceTree = "<group>"; };
		0148EF611CDD2811000DEFF8 /* Checkout.storyboard */ = {isa = PBXFileReference; fileEncoding = 4; lastKnownFileType = file.storyboard; path = Checkout.storyboard; sourceTree = "<group>"; };
		0148EF8F1CDD2879000DEFF8 /* ThanksViewController.swift */ = {isa = PBXFileReference; fileEncoding = 4; lastKnownFileType = sourcecode.swift; path = ThanksViewController.swift; sourceTree = "<group>"; };
		014A8D921CE38924003BF51C /* UIActivityViewController.swift */ = {isa = PBXFileReference; fileEncoding = 4; lastKnownFileType = sourcecode.swift; name = UIActivityViewController.swift; path = Library/UIActivityViewController.swift; sourceTree = "<group>"; };
		014A8D951CE38942003BF51C /* SLComposeViewController.swift */ = {isa = PBXFileReference; fileEncoding = 4; lastKnownFileType = sourcecode.swift; name = SLComposeViewController.swift; path = Library/SLComposeViewController.swift; sourceTree = "<group>"; };
		014A8D981CE38959003BF51C /* ProjectActivityItemProvider.swift */ = {isa = PBXFileReference; fileEncoding = 4; lastKnownFileType = sourcecode.swift; name = ProjectActivityItemProvider.swift; path = Library/ProjectActivityItemProvider.swift; sourceTree = "<group>"; };
		014A8DE91CE3C350003BF51C /* ThanksProjectsDataSource.swift */ = {isa = PBXFileReference; fileEncoding = 4; lastKnownFileType = sourcecode.swift; path = ThanksProjectsDataSource.swift; sourceTree = "<group>"; };
		014A8E171CE3CD86003BF51C /* ThanksProjectCell.swift */ = {isa = PBXFileReference; fileEncoding = 4; lastKnownFileType = sourcecode.swift; path = ThanksProjectCell.swift; sourceTree = "<group>"; };
		014A8E1A1CE3CE34003BF51C /* ThanksCategoryCell.swift */ = {isa = PBXFileReference; fileEncoding = 4; lastKnownFileType = sourcecode.swift; path = ThanksCategoryCell.swift; sourceTree = "<group>"; };
		0151AE871C8F60370067F1BE /* UIColor.swift */ = {isa = PBXFileReference; fileEncoding = 4; lastKnownFileType = sourcecode.swift; path = UIColor.swift; sourceTree = "<group>"; };
		0151AEAD1C8F61870067F1BE /* Styles.swift */ = {isa = PBXFileReference; fileEncoding = 4; lastKnownFileType = sourcecode.swift; path = Styles.swift; sourceTree = "<group>"; };
		0151AEB01C8F6FD80067F1BE /* StyledLabel.swift */ = {isa = PBXFileReference; fileEncoding = 4; lastKnownFileType = sourcecode.swift; path = StyledLabel.swift; sourceTree = "<group>"; };
		0151AEB91C8F811C0067F1BE /* BorderButton.swift */ = {isa = PBXFileReference; fileEncoding = 4; lastKnownFileType = sourcecode.swift; path = BorderButton.swift; sourceTree = "<group>"; };
		0176E13A1C9742FD009CA092 /* UIBarButtonItem.swift */ = {isa = PBXFileReference; fileEncoding = 4; lastKnownFileType = sourcecode.swift; path = UIBarButtonItem.swift; sourceTree = "<group>"; };
		0176E19A1C976703009CA092 /* UITextfield+LocalizedPlaceholderKeyTests.swift */ = {isa = PBXFileReference; fileEncoding = 4; lastKnownFileType = sourcecode.swift; lineEnding = 0; path = "UITextfield+LocalizedPlaceholderKeyTests.swift"; sourceTree = "<group>"; xcLanguageSpecificationIdentifier = xcode.lang.swift; };
		017E88B91CD2A609003FE5D6 /* UIActivityViewController.swift */ = {isa = PBXFileReference; fileEncoding = 4; lastKnownFileType = sourcecode.swift; path = UIActivityViewController.swift; sourceTree = "<group>"; };
		018F1F821C8E182200643DAA /* LoginViewController.swift */ = {isa = PBXFileReference; fileEncoding = 4; lastKnownFileType = sourcecode.swift; lineEnding = 0; path = LoginViewController.swift; sourceTree = "<group>"; xcLanguageSpecificationIdentifier = xcode.lang.swift; };
		019DDFEB1CB6FF4500BDC113 /* ResetPasswordViewController.swift */ = {isa = PBXFileReference; fileEncoding = 4; lastKnownFileType = sourcecode.swift; lineEnding = 0; path = ResetPasswordViewController.swift; sourceTree = "<group>"; xcLanguageSpecificationIdentifier = xcode.lang.swift; };
		01A1DC4C1C965C7D005761A8 /* UIAlertController.swift */ = {isa = PBXFileReference; fileEncoding = 4; lastKnownFileType = sourcecode.swift; path = UIAlertController.swift; sourceTree = "<group>"; };
		01A7A4BF1C9690220036E553 /* UITextField+LocalizedPlaceholderKey.swift */ = {isa = PBXFileReference; fileEncoding = 4; lastKnownFileType = sourcecode.swift; path = "UITextField+LocalizedPlaceholderKey.swift"; sourceTree = "<group>"; };
		01BDFFB11C87AAD0002E8D34 /* Base */ = {isa = PBXFileReference; lastKnownFileType = file.storyboard; name = Base; path = Base.lproj/Login.storyboard; sourceTree = "<group>"; };
		01D31A361CCA786A0037A178 /* FBSDKCoreKit.framework */ = {isa = PBXFileReference; lastKnownFileType = wrapper.framework; name = FBSDKCoreKit.framework; path = Frameworks/FBSDK/iOS/FBSDKCoreKit.framework; sourceTree = "<group>"; };
		01D31A371CCA786A0037A178 /* FBSDKLoginKit.framework */ = {isa = PBXFileReference; lastKnownFileType = wrapper.framework; name = FBSDKLoginKit.framework; path = Frameworks/FBSDK/iOS/FBSDKLoginKit.framework; sourceTree = "<group>"; };
		01D31A421CCA78A00037A178 /* FBSDKCoreKit.framework */ = {isa = PBXFileReference; lastKnownFileType = wrapper.framework; name = FBSDKCoreKit.framework; path = Frameworks/FBSDK/tvOS/FBSDKCoreKit.framework; sourceTree = "<group>"; };
		01DEFB941CB44A5D003709C0 /* TwoFactorViewController.swift */ = {isa = PBXFileReference; fileEncoding = 4; lastKnownFileType = sourcecode.swift; lineEnding = 0; path = TwoFactorViewController.swift; sourceTree = "<group>"; xcLanguageSpecificationIdentifier = xcode.lang.swift; };
		01EFBC881C91FB770094EEC2 /* UIColorTests.swift */ = {isa = PBXFileReference; fileEncoding = 4; lastKnownFileType = sourcecode.swift; path = UIColorTests.swift; sourceTree = "<group>"; };
		01EFBCAE1C92036E0094EEC2 /* StyledLabelTests.swift */ = {isa = PBXFileReference; fileEncoding = 4; lastKnownFileType = sourcecode.swift; path = StyledLabelTests.swift; sourceTree = "<group>"; };
		01EFBCB21C920A7E0094EEC2 /* BorderButtonTests.swift */ = {isa = PBXFileReference; fileEncoding = 4; lastKnownFileType = sourcecode.swift; path = BorderButtonTests.swift; sourceTree = "<group>"; };
		01EFBCB51C921EA20094EEC2 /* StylesTests.swift */ = {isa = PBXFileReference; fileEncoding = 4; lastKnownFileType = sourcecode.swift; path = StylesTests.swift; sourceTree = "<group>"; };
		01F8ADCE1CEA58AE0026F220 /* ThanksProjectsDataSourceTests.swift */ = {isa = PBXFileReference; fileEncoding = 4; lastKnownFileType = sourcecode.swift; path = ThanksProjectsDataSourceTests.swift; sourceTree = "<group>"; };
		01F8ADFD1CEA63000026F220 /* SafariActivity.swift */ = {isa = PBXFileReference; fileEncoding = 4; lastKnownFileType = sourcecode.swift; path = SafariActivity.swift; sourceTree = "<group>"; };
		01F8AE001CEB61D80026F220 /* UpdateActivityItemProvider.swift */ = {isa = PBXFileReference; fileEncoding = 4; lastKnownFileType = sourcecode.swift; path = UpdateActivityItemProvider.swift; sourceTree = "<group>"; };
		59322F051CD27B1000C90CC6 /* ProfileDataSource.swift */ = {isa = PBXFileReference; fileEncoding = 4; lastKnownFileType = sourcecode.swift; path = ProfileDataSource.swift; sourceTree = "<group>"; };
		5993DEBD1CE296F000925494 /* ProfileHeaderView.swift */ = {isa = PBXFileReference; fileEncoding = 4; lastKnownFileType = sourcecode.swift; path = ProfileHeaderView.swift; sourceTree = "<group>"; };
		599603D21CE5220900E1B1EC /* ProfileEmptyStateCell.swift */ = {isa = PBXFileReference; fileEncoding = 4; lastKnownFileType = sourcecode.swift; path = ProfileEmptyStateCell.swift; sourceTree = "<group>"; };
		599603FF1CE6286900E1B1EC /* ProfileDataSourceTests.swift */ = {isa = PBXFileReference; fileEncoding = 4; lastKnownFileType = sourcecode.swift; path = ProfileDataSourceTests.swift; sourceTree = "<group>"; };
		59B6B7091CCEBC1000953319 /* ProfileProjectCell.swift */ = {isa = PBXFileReference; fileEncoding = 4; lastKnownFileType = sourcecode.swift; path = ProfileProjectCell.swift; sourceTree = "<group>"; };
		802800571C88F64D00141235 /* Base.xcconfig */ = {isa = PBXFileReference; lastKnownFileType = text.xcconfig; name = Base.xcconfig; path = Configs/Base.xcconfig; sourceTree = "<group>"; };
<<<<<<< HEAD
		807571ED1C88B8E200E7DA8A /* AlamofireImage.xcodeproj */ = {isa = PBXFileReference; lastKnownFileType = "wrapper.pb-project"; name = AlamofireImage.xcodeproj; path = Frameworks/AlamofireImage/AlamofireImage.xcodeproj; sourceTree = "<group>"; };
		8075722D1C88DD8A00E7DA8A /* ReactiveExtensions.xcodeproj */ = {isa = PBXFileReference; lastKnownFileType = "wrapper.pb-project"; name = ReactiveExtensions.xcodeproj; path = Frameworks/KsApi/Frameworks/ReactiveExtensions/ReactiveExtensions.xcodeproj; sourceTree = "<group>"; };
		9D1336CA1CEFBB7A00E860A0 /* SignupViewController.swift */ = {isa = PBXFileReference; fileEncoding = 4; lastKnownFileType = sourcecode.swift; path = SignupViewController.swift; sourceTree = "<group>"; };
		9D39C0461C9B5662004E0943 /* SearchViewModel.swift */ = {isa = PBXFileReference; fileEncoding = 4; lastKnownFileType = sourcecode.swift; lineEnding = 0; path = SearchViewModel.swift; sourceTree = "<group>"; xcLanguageSpecificationIdentifier = xcode.lang.swift; };
		9D7279FB1CC04BCA00B28C5F /* SignupViewModelTests.swift */ = {isa = PBXFileReference; fileEncoding = 4; lastKnownFileType = sourcecode.swift; path = SignupViewModelTests.swift; sourceTree = "<group>"; };
		9D727A281CC04BE200B28C5F /* SignupViewModel.swift */ = {isa = PBXFileReference; fileEncoding = 4; lastKnownFileType = sourcecode.swift; path = SignupViewModel.swift; sourceTree = "<group>"; };
		9DE6C0561C9B5C7700FCC7B1 /* SearchViewModelTests.swift */ = {isa = PBXFileReference; fileEncoding = 4; lastKnownFileType = sourcecode.swift; lineEnding = 0; path = SearchViewModelTests.swift; sourceTree = "<group>"; xcLanguageSpecificationIdentifier = xcode.lang.swift; };
=======
>>>>>>> 1855cca6
		A70119171CD921D0009F8F65 /* CommentsDataSourceTests.swift */ = {isa = PBXFileReference; fileEncoding = 4; lastKnownFileType = sourcecode.swift; path = CommentsDataSourceTests.swift; sourceTree = "<group>"; };
		A707BAD31CFFAB9400653B2F /* HelpType.swift */ = {isa = PBXFileReference; fileEncoding = 4; lastKnownFileType = sourcecode.swift; path = HelpType.swift; sourceTree = "<group>"; };
		A707BAD41CFFAB9400653B2F /* LoginIntent.swift */ = {isa = PBXFileReference; fileEncoding = 4; lastKnownFileType = sourcecode.swift; path = LoginIntent.swift; sourceTree = "<group>"; };
		A707BAD51CFFAB9400653B2F /* Notifications.swift */ = {isa = PBXFileReference; fileEncoding = 4; lastKnownFileType = sourcecode.swift; path = Notifications.swift; sourceTree = "<group>"; };
		A71003AA1CDCF4C300B4F4D7 /* Messages.storyboard */ = {isa = PBXFileReference; fileEncoding = 4; lastKnownFileType = file.storyboard; path = Messages.storyboard; sourceTree = "<group>"; };
		A71003D81CDCFA2500B4F4D7 /* MessageThreadsViewController.swift */ = {isa = PBXFileReference; fileEncoding = 4; lastKnownFileType = sourcecode.swift; path = MessageThreadsViewController.swift; sourceTree = "<group>"; };
		A71003DB1CDD068F00B4F4D7 /* MessageThreadsDataSource.swift */ = {isa = PBXFileReference; fileEncoding = 4; lastKnownFileType = sourcecode.swift; path = MessageThreadsDataSource.swift; sourceTree = "<group>"; };
		A71003DE1CDD06E600B4F4D7 /* MessageThreadCell.swift */ = {isa = PBXFileReference; fileEncoding = 4; lastKnownFileType = sourcecode.swift; path = MessageThreadCell.swift; sourceTree = "<group>"; };
		A71003E11CDD077200B4F4D7 /* MessageCell.swift */ = {isa = PBXFileReference; fileEncoding = 4; lastKnownFileType = sourcecode.swift; path = MessageCell.swift; sourceTree = "<group>"; };
		A71404381CAF215900A2795B /* KeyValueStoreType.swift */ = {isa = PBXFileReference; fileEncoding = 4; lastKnownFileType = sourcecode.swift; lineEnding = 0; path = KeyValueStoreType.swift; sourceTree = "<group>"; xcLanguageSpecificationIdentifier = xcode.lang.swift; };
		A715ACC11CE7ED3600605F02 /* ActivityNegativeStateChangeCell.swift */ = {isa = PBXFileReference; fileEncoding = 4; lastKnownFileType = sourcecode.swift; path = ActivityNegativeStateChangeCell.swift; sourceTree = "<group>"; };
		A715ACEF1CE7F3D300605F02 /* ActivityLaunchCell.swift */ = {isa = PBXFileReference; fileEncoding = 4; lastKnownFileType = sourcecode.swift; path = ActivityLaunchCell.swift; sourceTree = "<group>"; };
		A7180BA81CCED598001711CA /* CommentsViewController.swift */ = {isa = PBXFileReference; fileEncoding = 4; lastKnownFileType = sourcecode.swift; path = CommentsViewController.swift; sourceTree = "<group>"; };
		A7208C3D1CCAC86800E3DAB3 /* FacebookAppDelegateProtocol.swift */ = {isa = PBXFileReference; fileEncoding = 4; lastKnownFileType = sourcecode.swift; path = FacebookAppDelegateProtocol.swift; sourceTree = "<group>"; };
		A7208C941CCBD76300E3DAB3 /* ActivityEmptyStateCell.swift */ = {isa = PBXFileReference; fileEncoding = 4; lastKnownFileType = sourcecode.swift; path = ActivityEmptyStateCell.swift; sourceTree = "<group>"; };
		A7208CC31CCBDA7900E3DAB3 /* ActivitiesDataSourceTests.swift */ = {isa = PBXFileReference; fileEncoding = 4; lastKnownFileType = sourcecode.swift; path = ActivitiesDataSourceTests.swift; sourceTree = "<group>"; };
		A721DF611C8CF503000CB97C /* TrackingClientType.swift */ = {isa = PBXFileReference; fileEncoding = 4; lastKnownFileType = sourcecode.swift; path = TrackingClientType.swift; sourceTree = "<group>"; };
		A721DF641C8CF5A3000CB97C /* KoalaTrackingClient.swift */ = {isa = PBXFileReference; fileEncoding = 4; lastKnownFileType = sourcecode.swift; lineEnding = 0; path = KoalaTrackingClient.swift; sourceTree = "<group>"; xcLanguageSpecificationIdentifier = xcode.lang.swift; };
		A721DF671C8CFAEB000CB97C /* Koala.swift */ = {isa = PBXFileReference; fileEncoding = 4; lastKnownFileType = sourcecode.swift; lineEnding = 0; path = Koala.swift; sourceTree = "<group>"; xcLanguageSpecificationIdentifier = xcode.lang.swift; };
		A721DF6A1C8CFAF6000CB97C /* MockTrackingClient.swift */ = {isa = PBXFileReference; fileEncoding = 4; lastKnownFileType = sourcecode.swift; lineEnding = 0; path = MockTrackingClient.swift; sourceTree = "<group>"; xcLanguageSpecificationIdentifier = xcode.lang.swift; };
		A721DF7F1C8D1F3C000CB97C /* koala-endpoint.config */ = {isa = PBXFileReference; fileEncoding = 4; lastKnownFileType = text; path = "koala-endpoint.config"; sourceTree = "<group>"; };
		A7285C9A1C8E8DCF00D83297 /* ProjectViewController.swift */ = {isa = PBXFileReference; fileEncoding = 4; lastKnownFileType = sourcecode.swift; path = ProjectViewController.swift; sourceTree = "<group>"; };
		A7285CC31C8E915B00D83297 /* ProjectMainCell.swift */ = {isa = PBXFileReference; fileEncoding = 4; lastKnownFileType = sourcecode.swift; path = ProjectMainCell.swift; sourceTree = "<group>"; };
		A72AFFD91CD7ED6B008F052B /* Keyboard.swift */ = {isa = PBXFileReference; fileEncoding = 4; lastKnownFileType = sourcecode.swift; path = Keyboard.swift; sourceTree = "<group>"; };
		A72D92981CB1F7DA00A88249 /* TestCase.swift */ = {isa = PBXFileReference; fileEncoding = 4; lastKnownFileType = sourcecode.swift; lineEnding = 0; path = TestCase.swift; sourceTree = "<group>"; xcLanguageSpecificationIdentifier = xcode.lang.swift; };
		A72E75961CC313A400983066 /* ValueCell.swift */ = {isa = PBXFileReference; fileEncoding = 4; lastKnownFileType = sourcecode.swift; path = ValueCell.swift; sourceTree = "<group>"; };
		A72E75FE1CC3B76700983066 /* UIViewController-BindToViewModel.swift */ = {isa = PBXFileReference; fileEncoding = 4; lastKnownFileType = sourcecode.swift; path = "UIViewController-BindToViewModel.swift"; sourceTree = "<group>"; };
		A73171981C8EA20300AC07C5 /* ProjectDataSource.swift */ = {isa = PBXFileReference; fileEncoding = 4; lastKnownFileType = sourcecode.swift; path = ProjectDataSource.swift; sourceTree = "<group>"; };
		A745D0201CA897FF00C12802 /* SearchViewController.swift */ = {isa = PBXFileReference; fileEncoding = 4; lastKnownFileType = sourcecode.swift; path = SearchViewController.swift; sourceTree = "<group>"; };
		A745D0461CA8985B00C12802 /* DashboardViewController.swift */ = {isa = PBXFileReference; fileEncoding = 4; lastKnownFileType = sourcecode.swift; path = DashboardViewController.swift; sourceTree = "<group>"; };
		A745D0491CA8986E00C12802 /* ProfileViewController.swift */ = {isa = PBXFileReference; fileEncoding = 4; lastKnownFileType = sourcecode.swift; path = ProfileViewController.swift; sourceTree = "<group>"; };
		A74FFDEE1CE3E33300C7BCB9 /* MessageDialogViewController.swift */ = {isa = PBXFileReference; fileEncoding = 4; lastKnownFileType = sourcecode.swift; path = MessageDialogViewController.swift; sourceTree = "<group>"; };
		A74FFE671CE3FFE200C7BCB9 /* SearchMessagesViewController.swift */ = {isa = PBXFileReference; fileEncoding = 4; lastKnownFileType = sourcecode.swift; path = SearchMessagesViewController.swift; sourceTree = "<group>"; };
		A74FFEC81CE4FB9900C7BCB9 /* SearchMessagesDataSource.swift */ = {isa = PBXFileReference; fileEncoding = 4; lastKnownFileType = sourcecode.swift; path = SearchMessagesDataSource.swift; sourceTree = "<group>"; };
		A751A51E1C85EC0B009C5DEA /* DiscoveryViewController.swift */ = {isa = PBXFileReference; fileEncoding = 4; lastKnownFileType = sourcecode.swift; path = DiscoveryViewController.swift; sourceTree = "<group>"; };
		A755113C1C8642B3005355CF /* Library.framework */ = {isa = PBXFileReference; explicitFileType = wrapper.framework; includeInIndex = 0; path = Library.framework; sourceTree = BUILT_PRODUCTS_DIR; };
		A75511451C8642B3005355CF /* Library-iOSTests.xctest */ = {isa = PBXFileReference; explicitFileType = wrapper.cfbundle; includeInIndex = 0; path = "Library-iOSTests.xctest"; sourceTree = BUILT_PRODUCTS_DIR; };
		A75511891C8645A0005355CF /* AppEnvironmentTests.swift */ = {isa = PBXFileReference; fileEncoding = 4; lastKnownFileType = sourcecode.swift; lineEnding = 0; path = AppEnvironmentTests.swift; sourceTree = "<group>"; xcLanguageSpecificationIdentifier = xcode.lang.swift; };
		A755118A1C8645A0005355CF /* EnvironmentTests.swift */ = {isa = PBXFileReference; fileEncoding = 4; lastKnownFileType = sourcecode.swift; lineEnding = 0; path = EnvironmentTests.swift; sourceTree = "<group>"; xcLanguageSpecificationIdentifier = xcode.lang.swift; };
		A755118B1C8645A0005355CF /* FormatTests.swift */ = {isa = PBXFileReference; fileEncoding = 4; lastKnownFileType = sourcecode.swift; lineEnding = 0; path = FormatTests.swift; sourceTree = "<group>"; xcLanguageSpecificationIdentifier = xcode.lang.swift; };
		A755118C1C8645A0005355CF /* LanguageTests.swift */ = {isa = PBXFileReference; fileEncoding = 4; lastKnownFileType = sourcecode.swift; lineEnding = 0; path = LanguageTests.swift; sourceTree = "<group>"; xcLanguageSpecificationIdentifier = xcode.lang.swift; };
		A755118D1C8645A0005355CF /* LaunchedCountriesTests.swift */ = {isa = PBXFileReference; fileEncoding = 4; lastKnownFileType = sourcecode.swift; lineEnding = 0; path = LaunchedCountriesTests.swift; sourceTree = "<group>"; xcLanguageSpecificationIdentifier = xcode.lang.swift; };
		A755118E1C8645A0005355CF /* LocalizedStringTests.swift */ = {isa = PBXFileReference; fileEncoding = 4; lastKnownFileType = sourcecode.swift; lineEnding = 0; path = LocalizedStringTests.swift; sourceTree = "<group>"; xcLanguageSpecificationIdentifier = xcode.lang.swift; };
		A755118F1C8645A0005355CF /* String+SimpleHTMLTests.swift */ = {isa = PBXFileReference; fileEncoding = 4; lastKnownFileType = sourcecode.swift; lineEnding = 0; path = "String+SimpleHTMLTests.swift"; sourceTree = "<group>"; xcLanguageSpecificationIdentifier = xcode.lang.swift; };
		A75511901C8645A0005355CF /* UIButton+LocalizedKeyTests.swift */ = {isa = PBXFileReference; fileEncoding = 4; lastKnownFileType = sourcecode.swift; lineEnding = 0; path = "UIButton+LocalizedKeyTests.swift"; sourceTree = "<group>"; xcLanguageSpecificationIdentifier = xcode.lang.swift; };
		A75511911C8645A0005355CF /* UILabel+IBClearTests.swift */ = {isa = PBXFileReference; fileEncoding = 4; lastKnownFileType = sourcecode.swift; lineEnding = 0; path = "UILabel+IBClearTests.swift"; sourceTree = "<group>"; xcLanguageSpecificationIdentifier = xcode.lang.swift; };
		A75511921C8645A0005355CF /* UILabel+LocalizedKeyTests.swift */ = {isa = PBXFileReference; fileEncoding = 4; lastKnownFileType = sourcecode.swift; lineEnding = 0; path = "UILabel+LocalizedKeyTests.swift"; sourceTree = "<group>"; xcLanguageSpecificationIdentifier = xcode.lang.swift; };
		A75511931C8645A0005355CF /* UILabel+SimpleHTMLTests.swift */ = {isa = PBXFileReference; fileEncoding = 4; lastKnownFileType = sourcecode.swift; lineEnding = 0; path = "UILabel+SimpleHTMLTests.swift"; sourceTree = "<group>"; xcLanguageSpecificationIdentifier = xcode.lang.swift; };
		A75511A11C86460B005355CF /* MockBundle.swift */ = {isa = PBXFileReference; fileEncoding = 4; lastKnownFileType = sourcecode.swift; path = MockBundle.swift; sourceTree = "<group>"; };
		A75511A31C86460B005355CF /* XCTestCase+AppEnvironment.swift */ = {isa = PBXFileReference; fileEncoding = 4; lastKnownFileType = sourcecode.swift; lineEnding = 0; path = "XCTestCase+AppEnvironment.swift"; sourceTree = "<group>"; xcLanguageSpecificationIdentifier = xcode.lang.swift; };
		A75511DA1C8647D9005355CF /* Library.framework */ = {isa = PBXFileReference; explicitFileType = wrapper.framework; includeInIndex = 0; path = Library.framework; sourceTree = BUILT_PRODUCTS_DIR; };
		A75512011C865321005355CF /* Library-tvOSTests.xctest */ = {isa = PBXFileReference; explicitFileType = wrapper.cfbundle; includeInIndex = 0; path = "Library-tvOSTests.xctest"; sourceTree = BUILT_PRODUCTS_DIR; };
		A75A29231CE0AE5A00D35E5C /* MessagesViewController.swift */ = {isa = PBXFileReference; fileEncoding = 4; lastKnownFileType = sourcecode.swift; path = MessagesViewController.swift; sourceTree = "<group>"; };
		A75A29261CE0B7DD00D35E5C /* BackingCell.swift */ = {isa = PBXFileReference; fileEncoding = 4; lastKnownFileType = sourcecode.swift; path = BackingCell.swift; sourceTree = "<group>"; };
		A75A29291CE0B7EA00D35E5C /* ProjectBannerCell.swift */ = {isa = PBXFileReference; fileEncoding = 4; lastKnownFileType = sourcecode.swift; path = ProjectBannerCell.swift; sourceTree = "<group>"; };
		A75A292C1CE0B95300D35E5C /* MessagesDataSource.swift */ = {isa = PBXFileReference; fileEncoding = 4; lastKnownFileType = sourcecode.swift; path = MessagesDataSource.swift; sourceTree = "<group>"; };
		A75AB1F81C8A84B5002FC3E6 /* ActivitiesDataSource.swift */ = {isa = PBXFileReference; fileEncoding = 4; lastKnownFileType = sourcecode.swift; path = ActivitiesDataSource.swift; sourceTree = "<group>"; };
		A75AB2211C8A85D1002FC3E6 /* ActivityUpdateCell.swift */ = {isa = PBXFileReference; fileEncoding = 4; lastKnownFileType = sourcecode.swift; path = ActivityUpdateCell.swift; sourceTree = "<group>"; };
		A75AB2241C8B407F002FC3E6 /* ActivityFriendBackingCell.swift */ = {isa = PBXFileReference; fileEncoding = 4; lastKnownFileType = sourcecode.swift; path = ActivityFriendBackingCell.swift; sourceTree = "<group>"; };
		A75CBDE61C8A26F800758C55 /* AppDelegateViewModel.swift */ = {isa = PBXFileReference; fileEncoding = 4; lastKnownFileType = sourcecode.swift; path = AppDelegateViewModel.swift; sourceTree = "<group>"; };
		A75CFA4E1CCDB322004CD5FA /* SearchDataSource.swift */ = {isa = PBXFileReference; fileEncoding = 4; lastKnownFileType = sourcecode.swift; path = SearchDataSource.swift; sourceTree = "<group>"; };
		A75CFA7C1CCE56C4004CD5FA /* SearchProjectCell.swift */ = {isa = PBXFileReference; fileEncoding = 4; lastKnownFileType = sourcecode.swift; path = SearchProjectCell.swift; sourceTree = "<group>"; };
		A75CFB071CCE7FCF004CD5FA /* StaticTableViewCell.swift */ = {isa = PBXFileReference; fileEncoding = 4; lastKnownFileType = sourcecode.swift; path = StaticTableViewCell.swift; sourceTree = "<group>"; };
		A76078091CAEE0A6001B39D0 /* IsValidEmail.swift */ = {isa = PBXFileReference; fileEncoding = 4; lastKnownFileType = sourcecode.swift; path = IsValidEmail.swift; sourceTree = "<group>"; };
		A760782F1CAEE0DD001B39D0 /* IsValidEmailTests.swift */ = {isa = PBXFileReference; fileEncoding = 4; lastKnownFileType = sourcecode.swift; path = IsValidEmailTests.swift; sourceTree = "<group>"; };
		A761269F1C90C94000EDCCB9 /* ValueCellDataSource.swift */ = {isa = PBXFileReference; fileEncoding = 4; lastKnownFileType = sourcecode.swift; lineEnding = 0; path = ValueCellDataSource.swift; sourceTree = "<group>"; xcLanguageSpecificationIdentifier = xcode.lang.swift; };
		A76126A21C90C94000EDCCB9 /* SimpleDataSource.swift */ = {isa = PBXFileReference; fileEncoding = 4; lastKnownFileType = sourcecode.swift; lineEnding = 0; path = SimpleDataSource.swift; sourceTree = "<group>"; xcLanguageSpecificationIdentifier = xcode.lang.swift; };
		A76126A31C90C94000EDCCB9 /* SimpleViewModel.swift */ = {isa = PBXFileReference; fileEncoding = 4; lastKnownFileType = sourcecode.swift; lineEnding = 0; path = SimpleViewModel.swift; sourceTree = "<group>"; xcLanguageSpecificationIdentifier = xcode.lang.swift; };
		A76126A41C90C94000EDCCB9 /* UICollectionView-Extensions.swift */ = {isa = PBXFileReference; fileEncoding = 4; lastKnownFileType = sourcecode.swift; path = "UICollectionView-Extensions.swift"; sourceTree = "<group>"; };
		A76126A51C90C94000EDCCB9 /* UIView-Extensions.swift */ = {isa = PBXFileReference; fileEncoding = 4; lastKnownFileType = sourcecode.swift; path = "UIView-Extensions.swift"; sourceTree = "<group>"; };
		A76126A61C90C94000EDCCB9 /* UITableView-Extensions.swift */ = {isa = PBXFileReference; fileEncoding = 4; lastKnownFileType = sourcecode.swift; path = "UITableView-Extensions.swift"; sourceTree = "<group>"; };
		A761275D1C93052400EDCCB9 /* CGColorRef.swift */ = {isa = PBXFileReference; fileEncoding = 4; lastKnownFileType = sourcecode.swift; path = CGColorRef.swift; sourceTree = "<group>"; };
		A762EFF11C8CC663005581A4 /* ActivityFriendFollowCell.swift */ = {isa = PBXFileReference; fileEncoding = 4; lastKnownFileType = sourcecode.swift; path = ActivityFriendFollowCell.swift; sourceTree = "<group>"; };
		A762F01B1C8CD2B3005581A4 /* ActivitySuccessCell.swift */ = {isa = PBXFileReference; fileEncoding = 4; lastKnownFileType = sourcecode.swift; path = ActivitySuccessCell.swift; sourceTree = "<group>"; };
		A7698B291D00602800953FD3 /* LoginViewModel.swift */ = {isa = PBXFileReference; fileEncoding = 4; lastKnownFileType = sourcecode.swift; path = LoginViewModel.swift; sourceTree = "<group>"; };
		A76E0A5A1D00CF7600EC525A /* AlamofireImage.xcodeproj */ = {isa = PBXFileReference; lastKnownFileType = "wrapper.pb-project"; name = AlamofireImage.xcodeproj; path = Frameworks/KsApi/Frameworks/AlamofireImage/AlamofireImage.xcodeproj; sourceTree = "<group>"; };
		A76E0A741D00CFB800EC525A /* Models.xcodeproj */ = {isa = PBXFileReference; lastKnownFileType = "wrapper.pb-project"; name = Models.xcodeproj; path = Frameworks/KsApi/Frameworks/Models/Models.xcodeproj; sourceTree = "<group>"; };
		A76E0A8A1D00CFD800EC525A /* Prelude.xcodeproj */ = {isa = PBXFileReference; lastKnownFileType = "wrapper.pb-project"; name = Prelude.xcodeproj; path = Frameworks/KsApi/Frameworks/Models/Frameworks/Prelude/Prelude.xcodeproj; sourceTree = "<group>"; };
		A76E0AAF1D00D02300EC525A /* ReactiveCocoa.xcodeproj */ = {isa = PBXFileReference; lastKnownFileType = "wrapper.pb-project"; name = ReactiveCocoa.xcodeproj; path = Frameworks/KsApi/Frameworks/ReactiveExtensions/Frameworks/ReactiveCocoa/ReactiveCocoa.xcodeproj; sourceTree = "<group>"; };
		A76E0AC51D00D05F00EC525A /* ReactiveExtensions.xcodeproj */ = {isa = PBXFileReference; lastKnownFileType = "wrapper.pb-project"; name = ReactiveExtensions.xcodeproj; path = Frameworks/KsApi/Frameworks/ReactiveExtensions/ReactiveExtensions.xcodeproj; sourceTree = "<group>"; };
		A76E0ADB1D00D09100EC525A /* Result.xcodeproj */ = {isa = PBXFileReference; lastKnownFileType = "wrapper.pb-project"; name = Result.xcodeproj; path = Frameworks/KsApi/Frameworks/ReactiveExtensions/Frameworks/ReactiveCocoa/Carthage/Checkouts/Result/Result.xcodeproj; sourceTree = "<group>"; };
		A76E0AF71D00D0B400EC525A /* Argo.xcodeproj */ = {isa = PBXFileReference; lastKnownFileType = "wrapper.pb-project"; name = Argo.xcodeproj; path = Frameworks/KsApi/Frameworks/Models/Frameworks/Argo/Argo.xcodeproj; sourceTree = "<group>"; };
		A76E0B0F1D00D0B800EC525A /* Curry.xcodeproj */ = {isa = PBXFileReference; lastKnownFileType = "wrapper.pb-project"; name = Curry.xcodeproj; path = Frameworks/KsApi/Frameworks/Models/Frameworks/Curry/Curry.xcodeproj; sourceTree = "<group>"; };
		A76E0B201D00D10A00EC525A /* Alamofire.xcodeproj */ = {isa = PBXFileReference; lastKnownFileType = "wrapper.pb-project"; name = Alamofire.xcodeproj; path = Frameworks/KsApi/Frameworks/AlamofireImage/Carthage/Checkouts/Alamofire/Alamofire.xcodeproj; sourceTree = "<group>"; };
		A775190F1C8CADC80022F175 /* AppDelegateViewModelTests.swift */ = {isa = PBXFileReference; fileEncoding = 4; lastKnownFileType = sourcecode.swift; path = AppDelegateViewModelTests.swift; sourceTree = "<group>"; };
		A77519211C8CB0360022F175 /* CircleAvatarImageViewTests.swift */ = {isa = PBXFileReference; fileEncoding = 4; lastKnownFileType = sourcecode.swift; lineEnding = 0; path = CircleAvatarImageViewTests.swift; sourceTree = "<group>"; xcLanguageSpecificationIdentifier = xcode.lang.swift; };
		A775B51F1CA8705B00BBB587 /* RootTabBarViewController.swift */ = {isa = PBXFileReference; fileEncoding = 4; lastKnownFileType = sourcecode.swift; path = RootTabBarViewController.swift; sourceTree = "<group>"; };
		A775B5451CA871D700BBB587 /* RootViewModel.swift */ = {isa = PBXFileReference; fileEncoding = 4; lastKnownFileType = sourcecode.swift; lineEnding = 0; path = RootViewModel.swift; sourceTree = "<group>"; xcLanguageSpecificationIdentifier = xcode.lang.swift; };
		A775B54B1CA87C8500BBB587 /* RootViewModelTests.swift */ = {isa = PBXFileReference; fileEncoding = 4; lastKnownFileType = sourcecode.swift; path = RootViewModelTests.swift; sourceTree = "<group>"; };
		A775B54E1CA8869B00BBB587 /* Base */ = {isa = PBXFileReference; lastKnownFileType = file.storyboard; name = Base; path = Base.lproj/Profile.storyboard; sourceTree = "<group>"; };
		A775B5521CA886C500BBB587 /* Base */ = {isa = PBXFileReference; lastKnownFileType = file.storyboard; name = Base; path = Base.lproj/Dashboard.storyboard; sourceTree = "<group>"; };
		A775B5561CA886DD00BBB587 /* Base */ = {isa = PBXFileReference; lastKnownFileType = file.storyboard; name = Base; path = Base.lproj/Search.storyboard; sourceTree = "<group>"; };
		A77D7B061CBAAF5D0077586B /* Paginate.swift */ = {isa = PBXFileReference; fileEncoding = 4; lastKnownFileType = sourcecode.swift; path = Paginate.swift; sourceTree = "<group>"; };
		A77D7B341CBAC5F90077586B /* PaginateTests.swift */ = {isa = PBXFileReference; fileEncoding = 4; lastKnownFileType = sourcecode.swift; path = PaginateTests.swift; sourceTree = "<group>"; };
		A7830CDD1D005C3F00B5B6AE /* ActivitiesViewModelTests.swift */ = {isa = PBXFileReference; fileEncoding = 4; lastKnownFileType = sourcecode.swift; path = ActivitiesViewModelTests.swift; sourceTree = "<group>"; };
		A7830CDF1D005C3F00B5B6AE /* BackingCellViewModelTests.swift */ = {isa = PBXFileReference; fileEncoding = 4; lastKnownFileType = sourcecode.swift; path = BackingCellViewModelTests.swift; sourceTree = "<group>"; };
		A7830CE01D005C3F00B5B6AE /* CommentCellViewModelTests.swift */ = {isa = PBXFileReference; fileEncoding = 4; lastKnownFileType = sourcecode.swift; path = CommentCellViewModelTests.swift; sourceTree = "<group>"; };
		A7830CE11D005C3F00B5B6AE /* CommentDialogViewModelTests.swift */ = {isa = PBXFileReference; fileEncoding = 4; lastKnownFileType = sourcecode.swift; path = CommentDialogViewModelTests.swift; sourceTree = "<group>"; };
		A7830CE21D005C3F00B5B6AE /* CommentsViewModelTests.swift */ = {isa = PBXFileReference; fileEncoding = 4; lastKnownFileType = sourcecode.swift; path = CommentsViewModelTests.swift; sourceTree = "<group>"; };
		A7830CE31D005C3F00B5B6AE /* DiscoveryViewModelTests.swift */ = {isa = PBXFileReference; fileEncoding = 4; lastKnownFileType = sourcecode.swift; path = DiscoveryViewModelTests.swift; sourceTree = "<group>"; };
		A7830CE41D005C3F00B5B6AE /* FacebookConfirmationViewModelTests.swift */ = {isa = PBXFileReference; fileEncoding = 4; lastKnownFileType = sourcecode.swift; path = FacebookConfirmationViewModelTests.swift; sourceTree = "<group>"; };
		A7830CE51D005C3F00B5B6AE /* LoginToutViewModelTests.swift */ = {isa = PBXFileReference; fileEncoding = 4; lastKnownFileType = sourcecode.swift; path = LoginToutViewModelTests.swift; sourceTree = "<group>"; };
		A7830CE61D005C3F00B5B6AE /* LoginViewModelTests.swift */ = {isa = PBXFileReference; fileEncoding = 4; lastKnownFileType = sourcecode.swift; path = LoginViewModelTests.swift; sourceTree = "<group>"; };
		A7830CE71D005C3F00B5B6AE /* MessageCellViewModelTests.swift */ = {isa = PBXFileReference; fileEncoding = 4; lastKnownFileType = sourcecode.swift; path = MessageCellViewModelTests.swift; sourceTree = "<group>"; };
		A7830CE81D005C3F00B5B6AE /* MessageDialogViewModelTests.swift */ = {isa = PBXFileReference; fileEncoding = 4; lastKnownFileType = sourcecode.swift; path = MessageDialogViewModelTests.swift; sourceTree = "<group>"; };
		A7830CE91D005C3F00B5B6AE /* MessagesSearchViewModelTests.swift */ = {isa = PBXFileReference; fileEncoding = 4; lastKnownFileType = sourcecode.swift; path = MessagesSearchViewModelTests.swift; sourceTree = "<group>"; };
		A7830CEA1D005C3F00B5B6AE /* MessagesViewModelTests.swift */ = {isa = PBXFileReference; fileEncoding = 4; lastKnownFileType = sourcecode.swift; path = MessagesViewModelTests.swift; sourceTree = "<group>"; };
		A7830CEB1D005C3F00B5B6AE /* MessageThreadCellViewModelTests.swift */ = {isa = PBXFileReference; fileEncoding = 4; lastKnownFileType = sourcecode.swift; path = MessageThreadCellViewModelTests.swift; sourceTree = "<group>"; };
		A7830CEC1D005C3F00B5B6AE /* MessageThreadsViewModelTests.swift */ = {isa = PBXFileReference; fileEncoding = 4; lastKnownFileType = sourcecode.swift; path = MessageThreadsViewModelTests.swift; sourceTree = "<group>"; };
		A7830CED1D005C3F00B5B6AE /* ProfileHeaderViewModelTests.swift */ = {isa = PBXFileReference; fileEncoding = 4; lastKnownFileType = sourcecode.swift; path = ProfileHeaderViewModelTests.swift; sourceTree = "<group>"; };
		A7830CEE1D005C3F00B5B6AE /* ProfileProjectCellViewModelTests.swift */ = {isa = PBXFileReference; fileEncoding = 4; lastKnownFileType = sourcecode.swift; path = ProfileProjectCellViewModelTests.swift; sourceTree = "<group>"; };
		A7830CEF1D005C3F00B5B6AE /* ProfileViewModelTests.swift */ = {isa = PBXFileReference; fileEncoding = 4; lastKnownFileType = sourcecode.swift; path = ProfileViewModelTests.swift; sourceTree = "<group>"; };
		A7830CF01D005C3F00B5B6AE /* ProjectMainCellViewModelTests.swift */ = {isa = PBXFileReference; fileEncoding = 4; lastKnownFileType = sourcecode.swift; path = ProjectMainCellViewModelTests.swift; sourceTree = "<group>"; };
		A7830CF11D005C3F00B5B6AE /* ProjectRewardCellViewModelTests.swift */ = {isa = PBXFileReference; fileEncoding = 4; lastKnownFileType = sourcecode.swift; path = ProjectRewardCellViewModelTests.swift; sourceTree = "<group>"; };
		A7830CF21D005C3F00B5B6AE /* ProjectViewModelTests.swift */ = {isa = PBXFileReference; fileEncoding = 4; lastKnownFileType = sourcecode.swift; path = ProjectViewModelTests.swift; sourceTree = "<group>"; };
		A7830CF31D005C3F00B5B6AE /* ResetPasswordViewModelTests.swift */ = {isa = PBXFileReference; fileEncoding = 4; lastKnownFileType = sourcecode.swift; path = ResetPasswordViewModelTests.swift; sourceTree = "<group>"; };
		A7830CF51D005C3F00B5B6AE /* SearchViewModelTests.swift */ = {isa = PBXFileReference; fileEncoding = 4; lastKnownFileType = sourcecode.swift; path = SearchViewModelTests.swift; sourceTree = "<group>"; };
		A7830CF61D005C3F00B5B6AE /* ThanksViewModelTests.swift */ = {isa = PBXFileReference; fileEncoding = 4; lastKnownFileType = sourcecode.swift; path = ThanksViewModelTests.swift; sourceTree = "<group>"; };
		A7830CF71D005C3F00B5B6AE /* TwoFactorViewModelTests.swift */ = {isa = PBXFileReference; fileEncoding = 4; lastKnownFileType = sourcecode.swift; path = TwoFactorViewModelTests.swift; sourceTree = "<group>"; };
		A78537921CB46CFB00385B73 /* KoalaTests.swift */ = {isa = PBXFileReference; fileEncoding = 4; lastKnownFileType = sourcecode.swift; path = KoalaTests.swift; sourceTree = "<group>"; };
		A78537BB1CB5416700385B73 /* UIDeviceType.swift */ = {isa = PBXFileReference; fileEncoding = 4; lastKnownFileType = sourcecode.swift; path = UIDeviceType.swift; sourceTree = "<group>"; };
		A78537E11CB5422100385B73 /* UIScreenType.swift */ = {isa = PBXFileReference; fileEncoding = 4; lastKnownFileType = sourcecode.swift; path = UIScreenType.swift; sourceTree = "<group>"; };
		A78537F71CB5803B00385B73 /* NSHTTPCookieStorageType.swift */ = {isa = PBXFileReference; fileEncoding = 4; lastKnownFileType = sourcecode.swift; path = NSHTTPCookieStorageType.swift; sourceTree = "<group>"; };
		A7A051E41CD12D9A005AF5E2 /* CommentsDataSource.swift */ = {isa = PBXFileReference; fileEncoding = 4; lastKnownFileType = sourcecode.swift; path = CommentsDataSource.swift; sourceTree = "<group>"; };
		A7A052121CD12DD7005AF5E2 /* CommentCell.swift */ = {isa = PBXFileReference; fileEncoding = 4; lastKnownFileType = sourcecode.swift; path = CommentCell.swift; sourceTree = "<group>"; };
		A7A053491CD18D01005AF5E2 /* Comments.storyboard */ = {isa = PBXFileReference; fileEncoding = 4; lastKnownFileType = file.storyboard; path = Comments.storyboard; sourceTree = "<group>"; };
		A7A0534C1CD19C68005AF5E2 /* CommentDialogViewController.swift */ = {isa = PBXFileReference; fileEncoding = 4; lastKnownFileType = sourcecode.swift; path = CommentDialogViewController.swift; sourceTree = "<group>"; };
		A7A29F491CC3DE5F002BE580 /* ValueCellDataSourceTests.swift */ = {isa = PBXFileReference; fileEncoding = 4; lastKnownFileType = sourcecode.swift; path = ValueCellDataSourceTests.swift; sourceTree = "<group>"; };
		A7B693FE1C8789C100C49A4F /* HockeyManagerType.swift */ = {isa = PBXFileReference; fileEncoding = 4; lastKnownFileType = sourcecode.swift; path = HockeyManagerType.swift; sourceTree = "<group>"; };
		A7B694271C87A04C00C49A4F /* HockeySDK.framework */ = {isa = PBXFileReference; lastKnownFileType = wrapper.framework; path = HockeySDK.framework; sourceTree = "<group>"; };
		A7B694291C87A04C00C49A4F /* HockeySDKResources.bundle */ = {isa = PBXFileReference; lastKnownFileType = "wrapper.plug-in"; path = HockeySDKResources.bundle; sourceTree = "<group>"; };
		A7B694301C87A07100C49A4F /* HockeySDK.framework */ = {isa = PBXFileReference; lastKnownFileType = wrapper.framework; path = HockeySDK.framework; sourceTree = "<group>"; };
		A7B694321C87A07100C49A4F /* HockeySDKResources.bundle */ = {isa = PBXFileReference; lastKnownFileType = "wrapper.plug-in"; path = HockeySDKResources.bundle; sourceTree = "<group>"; };
		A7C725781C85D36D005A016B /* AppEnvironment.swift */ = {isa = PBXFileReference; fileEncoding = 4; lastKnownFileType = sourcecode.swift; lineEnding = 0; path = AppEnvironment.swift; sourceTree = "<group>"; xcLanguageSpecificationIdentifier = xcode.lang.swift; };
		A7C725791C85D36D005A016B /* AssetImageGeneratorType.swift */ = {isa = PBXFileReference; fileEncoding = 4; lastKnownFileType = sourcecode.swift; lineEnding = 0; path = AssetImageGeneratorType.swift; sourceTree = "<group>"; xcLanguageSpecificationIdentifier = xcode.lang.swift; };
		A7C7257A1C85D36D005A016B /* AVPlayerView.swift */ = {isa = PBXFileReference; fileEncoding = 4; lastKnownFileType = sourcecode.swift; path = AVPlayerView.swift; sourceTree = "<group>"; };
		A7C7257F1C85D36D005A016B /* Environment.swift */ = {isa = PBXFileReference; fileEncoding = 4; lastKnownFileType = sourcecode.swift; lineEnding = 0; path = Environment.swift; sourceTree = "<group>"; xcLanguageSpecificationIdentifier = xcode.lang.swift; };
		A7C725801C85D36D005A016B /* Format.swift */ = {isa = PBXFileReference; fileEncoding = 4; lastKnownFileType = sourcecode.swift; path = Format.swift; sourceTree = "<group>"; };
		A7C725811C85D36D005A016B /* GradientView.swift */ = {isa = PBXFileReference; fileEncoding = 4; lastKnownFileType = sourcecode.swift; path = GradientView.swift; sourceTree = "<group>"; };
		A7C725821C85D36D005A016B /* Language.swift */ = {isa = PBXFileReference; fileEncoding = 4; lastKnownFileType = sourcecode.swift; lineEnding = 0; path = Language.swift; sourceTree = "<group>"; xcLanguageSpecificationIdentifier = xcode.lang.swift; };
		A7C725831C85D36D005A016B /* LaunchedCountries.swift */ = {isa = PBXFileReference; fileEncoding = 4; lastKnownFileType = sourcecode.swift; path = LaunchedCountries.swift; sourceTree = "<group>"; };
		A7C725841C85D36D005A016B /* LocalizedString.swift */ = {isa = PBXFileReference; fileEncoding = 4; lastKnownFileType = sourcecode.swift; lineEnding = 0; path = LocalizedString.swift; sourceTree = "<group>"; xcLanguageSpecificationIdentifier = xcode.lang.swift; };
		A7C725911C85D36D005A016B /* NSBundleType.swift */ = {isa = PBXFileReference; fileEncoding = 4; lastKnownFileType = sourcecode.swift; path = NSBundleType.swift; sourceTree = "<group>"; };
		A7C725921C85D36D005A016B /* String+SimpleHTML.swift */ = {isa = PBXFileReference; fileEncoding = 4; lastKnownFileType = sourcecode.swift; path = "String+SimpleHTML.swift"; sourceTree = "<group>"; };
		A7C725931C85D36D005A016B /* Strings.swift */ = {isa = PBXFileReference; fileEncoding = 4; lastKnownFileType = sourcecode.swift; path = Strings.swift; sourceTree = "<group>"; };
		A7C725941C85D36D005A016B /* UIButton+LocalizedKey.swift */ = {isa = PBXFileReference; fileEncoding = 4; lastKnownFileType = sourcecode.swift; path = "UIButton+LocalizedKey.swift"; sourceTree = "<group>"; };
		A7C725951C85D36D005A016B /* UIGestureRecognizer-Extensions.swift */ = {isa = PBXFileReference; fileEncoding = 4; lastKnownFileType = sourcecode.swift; path = "UIGestureRecognizer-Extensions.swift"; sourceTree = "<group>"; };
		A7C725961C85D36D005A016B /* UILabel+IBClear.swift */ = {isa = PBXFileReference; fileEncoding = 4; lastKnownFileType = sourcecode.swift; path = "UILabel+IBClear.swift"; sourceTree = "<group>"; };
		A7C725971C85D36D005A016B /* UILabel+LocalizedKey.swift */ = {isa = PBXFileReference; fileEncoding = 4; lastKnownFileType = sourcecode.swift; path = "UILabel+LocalizedKey.swift"; sourceTree = "<group>"; };
		A7C725981C85D36D005A016B /* UILabel+SimpleHTML.swift */ = {isa = PBXFileReference; fileEncoding = 4; lastKnownFileType = sourcecode.swift; path = "UILabel+SimpleHTML.swift"; sourceTree = "<group>"; };
		A7C725991C85D36D005A016B /* UIPress-Extensions.swift */ = {isa = PBXFileReference; fileEncoding = 4; lastKnownFileType = sourcecode.swift; path = "UIPress-Extensions.swift"; sourceTree = "<group>"; };
		A7C7959E1C873A870081977F /* Kickstarter_Framework.framework */ = {isa = PBXFileReference; explicitFileType = wrapper.framework; includeInIndex = 0; path = Kickstarter_Framework.framework; sourceTree = BUILT_PRODUCTS_DIR; };
		A7C795C71C873B800081977F /* Kickstarter-iOS.playground */ = {isa = PBXFileReference; lastKnownFileType = file.playground; path = "Kickstarter-iOS.playground"; sourceTree = "<group>"; };
		A7C795CD1C873BD50081977F /* Kickstarter_Framework.framework */ = {isa = PBXFileReference; explicitFileType = wrapper.framework; includeInIndex = 0; path = Kickstarter_Framework.framework; sourceTree = BUILT_PRODUCTS_DIR; };
		A7C7961F1C873CD90081977F /* Kickstarter-tvOS.playground */ = {isa = PBXFileReference; lastKnownFileType = file.playground; path = "Kickstarter-tvOS.playground"; sourceTree = "<group>"; };
		A7D1F8E41C84FB55000D41D5 /* KsApi.xcodeproj */ = {isa = PBXFileReference; lastKnownFileType = "wrapper.pb-project"; name = KsApi.xcodeproj; path = Frameworks/KsApi/KsApi.xcodeproj; sourceTree = "<group>"; };
		A7D1F9451C850B7C000D41D5 /* KickDebug.app */ = {isa = PBXFileReference; explicitFileType = wrapper.application; includeInIndex = 0; path = KickDebug.app; sourceTree = BUILT_PRODUCTS_DIR; };
		A7D1F9471C850B7C000D41D5 /* AppDelegate.swift */ = {isa = PBXFileReference; lastKnownFileType = sourcecode.swift; path = AppDelegate.swift; sourceTree = "<group>"; };
		A7D1F94E1C850B7C000D41D5 /* Base */ = {isa = PBXFileReference; lastKnownFileType = file.storyboard; name = Base; path = Base.lproj/Main.storyboard; sourceTree = "<group>"; };
		A7D1F9501C850B7C000D41D5 /* Assets.xcassets */ = {isa = PBXFileReference; lastKnownFileType = folder.assetcatalog; path = Assets.xcassets; sourceTree = "<group>"; };
		A7D1F9531C850B7C000D41D5 /* Base */ = {isa = PBXFileReference; lastKnownFileType = file.storyboard; name = Base; path = Base.lproj/LaunchScreen.storyboard; sourceTree = "<group>"; };
		A7D1F9551C850B7C000D41D5 /* Info.plist */ = {isa = PBXFileReference; lastKnownFileType = text.plist.xml; path = Info.plist; sourceTree = "<group>"; };
		A7D1F95A1C850B7C000D41D5 /* Kickstarter-iOSTests.xctest */ = {isa = PBXFileReference; explicitFileType = wrapper.cfbundle; includeInIndex = 0; path = "Kickstarter-iOSTests.xctest"; sourceTree = BUILT_PRODUCTS_DIR; };
		A7D1F96B1C850C34000D41D5 /* HomeViewModelTests.swift */ = {isa = PBXFileReference; fileEncoding = 4; lastKnownFileType = sourcecode.swift; lineEnding = 0; path = HomeViewModelTests.swift; sourceTree = "<group>"; xcLanguageSpecificationIdentifier = xcode.lang.swift; };
		A7D1F96C1C850C34000D41D5 /* Info.plist */ = {isa = PBXFileReference; fileEncoding = 4; lastKnownFileType = text.plist.xml; path = Info.plist; sourceTree = "<group>"; };
		A7D1F96D1C850C34000D41D5 /* kickstartertvTests.swift */ = {isa = PBXFileReference; fileEncoding = 4; lastKnownFileType = sourcecode.swift; path = kickstartertvTests.swift; sourceTree = "<group>"; };
		A7D1F9711C850C34000D41D5 /* PlaylistViewModelTests.swift */ = {isa = PBXFileReference; fileEncoding = 4; lastKnownFileType = sourcecode.swift; lineEnding = 0; path = PlaylistViewModelTests.swift; sourceTree = "<group>"; xcLanguageSpecificationIdentifier = xcode.lang.swift; };
		A7D1F9741C850C34000D41D5 /* MockAssetImageGenerators.swift */ = {isa = PBXFileReference; fileEncoding = 4; lastKnownFileType = sourcecode.swift; lineEnding = 0; path = MockAssetImageGenerators.swift; sourceTree = "<group>"; xcLanguageSpecificationIdentifier = xcode.lang.swift; };
		A7D1F9901C850CB2000D41D5 /* Info.plist */ = {isa = PBXFileReference; fileEncoding = 4; lastKnownFileType = text.plist.xml; path = Info.plist; sourceTree = "<group>"; };
		A7D1F9911C850CB2000D41D5 /* KickstarterTests.swift */ = {isa = PBXFileReference; fileEncoding = 4; lastKnownFileType = sourcecode.swift; path = KickstarterTests.swift; sourceTree = "<group>"; };
		A7DC83951C9DBBE700BB2B44 /* RefTag.swift */ = {isa = PBXFileReference; fileEncoding = 4; lastKnownFileType = sourcecode.swift; path = RefTag.swift; sourceTree = "<group>"; };
		A7DC83981C9DBEFA00BB2B44 /* RefTagTests.swift */ = {isa = PBXFileReference; fileEncoding = 4; lastKnownFileType = sourcecode.swift; path = RefTagTests.swift; sourceTree = "<group>"; };
		A7E06C791C5A6EB300EBDCC2 /* Kickstarter.app */ = {isa = PBXFileReference; explicitFileType = wrapper.application; includeInIndex = 0; path = Kickstarter.app; sourceTree = BUILT_PRODUCTS_DIR; };
		A7E06C7C1C5A6EB300EBDCC2 /* AppDelegate.swift */ = {isa = PBXFileReference; lastKnownFileType = sourcecode.swift; path = AppDelegate.swift; sourceTree = "<group>"; };
		A7E06C7E1C5A6EB300EBDCC2 /* ViewController.swift */ = {isa = PBXFileReference; lastKnownFileType = sourcecode.swift; path = ViewController.swift; sourceTree = "<group>"; };
		A7E06C811C5A6EB300EBDCC2 /* Base */ = {isa = PBXFileReference; lastKnownFileType = file.storyboard; name = Base; path = Base.lproj/Main.storyboard; sourceTree = "<group>"; };
		A7E06C831C5A6EB300EBDCC2 /* Assets.xcassets */ = {isa = PBXFileReference; lastKnownFileType = folder.assetcatalog; path = Assets.xcassets; sourceTree = "<group>"; };
		A7E06C8A1C5A6EB300EBDCC2 /* Kickstarter.xctest */ = {isa = PBXFileReference; explicitFileType = wrapper.cfbundle; includeInIndex = 0; path = Kickstarter.xctest; sourceTree = BUILT_PRODUCTS_DIR; };
		A7E06CA81C5BFB3800EBDCC2 /* DiscoveryProjectData.swift */ = {isa = PBXFileReference; fileEncoding = 4; lastKnownFileType = sourcecode.swift; lineEnding = 0; path = DiscoveryProjectData.swift; sourceTree = "<group>"; xcLanguageSpecificationIdentifier = xcode.lang.swift; };
		A7E06CA91C5BFB3800EBDCC2 /* HomePlaylistsDataSource.swift */ = {isa = PBXFileReference; fileEncoding = 4; lastKnownFileType = sourcecode.swift; lineEnding = 0; path = HomePlaylistsDataSource.swift; sourceTree = "<group>"; xcLanguageSpecificationIdentifier = xcode.lang.swift; };
		A7E06CAA1C5BFB3800EBDCC2 /* PlaylistTrayDataSource.swift */ = {isa = PBXFileReference; fileEncoding = 4; lastKnownFileType = sourcecode.swift; lineEnding = 0; path = PlaylistTrayDataSource.swift; sourceTree = "<group>"; xcLanguageSpecificationIdentifier = xcode.lang.swift; };
		A7E06CAB1C5BFB3800EBDCC2 /* ProjectsDataSource.swift */ = {isa = PBXFileReference; fileEncoding = 4; lastKnownFileType = sourcecode.swift; lineEnding = 0; path = ProjectsDataSource.swift; sourceTree = "<group>"; xcLanguageSpecificationIdentifier = xcode.lang.swift; };
		A7E06CAC1C5BFB3800EBDCC2 /* ProjectViewDataSource.swift */ = {isa = PBXFileReference; fileEncoding = 4; lastKnownFileType = sourcecode.swift; lineEnding = 0; path = ProjectViewDataSource.swift; sourceTree = "<group>"; xcLanguageSpecificationIdentifier = xcode.lang.swift; };
		A7E06CAD1C5BFB3800EBDCC2 /* SearchDataSource.swift */ = {isa = PBXFileReference; fileEncoding = 4; lastKnownFileType = sourcecode.swift; path = SearchDataSource.swift; sourceTree = "<group>"; };
		A7E06CAF1C5BFB3800EBDCC2 /* ionicons.ttf */ = {isa = PBXFileReference; lastKnownFileType = file; path = ionicons.ttf; sourceTree = "<group>"; };
		A7E06CB11C5BFB3800EBDCC2 /* Playlist.swift */ = {isa = PBXFileReference; fileEncoding = 4; lastKnownFileType = sourcecode.swift; lineEnding = 0; path = Playlist.swift; sourceTree = "<group>"; xcLanguageSpecificationIdentifier = xcode.lang.swift; };
		A7E06CB31C5BFB3800EBDCC2 /* Info.plist */ = {isa = PBXFileReference; fileEncoding = 4; lastKnownFileType = text.plist.xml; path = Info.plist; sourceTree = "<group>"; };
		A7E06CB51C5BFB3800EBDCC2 /* EmptyViewModel.swift */ = {isa = PBXFileReference; fileEncoding = 4; lastKnownFileType = sourcecode.swift; lineEnding = 0; path = EmptyViewModel.swift; sourceTree = "<group>"; xcLanguageSpecificationIdentifier = xcode.lang.swift; };
		A7E06CB61C5BFB3800EBDCC2 /* HomePlaylistViewModel.swift */ = {isa = PBXFileReference; fileEncoding = 4; lastKnownFileType = sourcecode.swift; lineEnding = 0; path = HomePlaylistViewModel.swift; sourceTree = "<group>"; xcLanguageSpecificationIdentifier = xcode.lang.swift; };
		A7E06CB71C5BFB3800EBDCC2 /* HomeViewModel.swift */ = {isa = PBXFileReference; fileEncoding = 4; lastKnownFileType = sourcecode.swift; lineEnding = 0; path = HomeViewModel.swift; sourceTree = "<group>"; xcLanguageSpecificationIdentifier = xcode.lang.swift; };
		A7E06CB81C5BFB3800EBDCC2 /* LoginViewModel.swift */ = {isa = PBXFileReference; fileEncoding = 4; lastKnownFileType = sourcecode.swift; lineEnding = 0; path = LoginViewModel.swift; sourceTree = "<group>"; xcLanguageSpecificationIdentifier = xcode.lang.swift; };
		A7E06CB91C5BFB3800EBDCC2 /* PlaylistExplorerViewModel.swift */ = {isa = PBXFileReference; fileEncoding = 4; lastKnownFileType = sourcecode.swift; lineEnding = 0; path = PlaylistExplorerViewModel.swift; sourceTree = "<group>"; xcLanguageSpecificationIdentifier = xcode.lang.swift; };
		A7E06CBA1C5BFB3800EBDCC2 /* PlaylistsMenuViewModel.swift */ = {isa = PBXFileReference; fileEncoding = 4; lastKnownFileType = sourcecode.swift; lineEnding = 0; path = PlaylistsMenuViewModel.swift; sourceTree = "<group>"; xcLanguageSpecificationIdentifier = xcode.lang.swift; };
		A7E06CBB1C5BFB3800EBDCC2 /* PlaylistTrayViewModel.swift */ = {isa = PBXFileReference; fileEncoding = 4; lastKnownFileType = sourcecode.swift; lineEnding = 0; path = PlaylistTrayViewModel.swift; sourceTree = "<group>"; xcLanguageSpecificationIdentifier = xcode.lang.swift; };
		A7E06CBC1C5BFB3800EBDCC2 /* PlaylistViewModel.swift */ = {isa = PBXFileReference; fileEncoding = 4; lastKnownFileType = sourcecode.swift; lineEnding = 0; path = PlaylistViewModel.swift; sourceTree = "<group>"; xcLanguageSpecificationIdentifier = xcode.lang.swift; };
		A7E06CBD1C5BFB3800EBDCC2 /* ProfileViewModel.swift */ = {isa = PBXFileReference; fileEncoding = 4; lastKnownFileType = sourcecode.swift; lineEnding = 0; path = ProfileViewModel.swift; sourceTree = "<group>"; xcLanguageSpecificationIdentifier = xcode.lang.swift; };
		A7E06CBE1C5BFB3800EBDCC2 /* ProjectPlayerViewModel.swift */ = {isa = PBXFileReference; fileEncoding = 4; lastKnownFileType = sourcecode.swift; lineEnding = 0; path = ProjectPlayerViewModel.swift; sourceTree = "<group>"; xcLanguageSpecificationIdentifier = xcode.lang.swift; };
		A7E06CBF1C5BFB3800EBDCC2 /* ProjectViewModel.swift */ = {isa = PBXFileReference; fileEncoding = 4; lastKnownFileType = sourcecode.swift; lineEnding = 0; path = ProjectViewModel.swift; sourceTree = "<group>"; xcLanguageSpecificationIdentifier = xcode.lang.swift; };
		A7E06CC01C5BFB3800EBDCC2 /* SearchViewModel.swift */ = {isa = PBXFileReference; fileEncoding = 4; lastKnownFileType = sourcecode.swift; lineEnding = 0; path = SearchViewModel.swift; sourceTree = "<group>"; xcLanguageSpecificationIdentifier = xcode.lang.swift; };
		A7E06CC31C5BFB3800EBDCC2 /* Base */ = {isa = PBXFileReference; lastKnownFileType = text.plist.strings; name = Base; path = Base.lproj/Localizable.strings; sourceTree = "<group>"; };
		A7E06CC41C5BFB3800EBDCC2 /* de */ = {isa = PBXFileReference; lastKnownFileType = text.plist.strings; name = de; path = de.lproj/Localizable.strings; sourceTree = "<group>"; };
		A7E06CC51C5BFB3800EBDCC2 /* es */ = {isa = PBXFileReference; lastKnownFileType = text.plist.strings; name = es; path = es.lproj/Localizable.strings; sourceTree = "<group>"; };
		A7E06CC61C5BFB3800EBDCC2 /* fr */ = {isa = PBXFileReference; lastKnownFileType = text.plist.strings; name = fr; path = fr.lproj/Localizable.strings; sourceTree = "<group>"; };
		A7E06CC91C5BFB3800EBDCC2 /* DiscoveryProjectCell.swift */ = {isa = PBXFileReference; fileEncoding = 4; lastKnownFileType = sourcecode.swift; path = DiscoveryProjectCell.swift; sourceTree = "<group>"; };
		A7E06CCA1C5BFB3800EBDCC2 /* DiscoveryProjectCell.xib */ = {isa = PBXFileReference; fileEncoding = 4; lastKnownFileType = file.xib; path = DiscoveryProjectCell.xib; sourceTree = "<group>"; };
		A7E06CCB1C5BFB3800EBDCC2 /* HomePlaylistCell.swift */ = {isa = PBXFileReference; fileEncoding = 4; lastKnownFileType = sourcecode.swift; lineEnding = 0; path = HomePlaylistCell.swift; sourceTree = "<group>"; xcLanguageSpecificationIdentifier = xcode.lang.swift; };
		A7E06CCC1C5BFB3800EBDCC2 /* HomePlaylistCell.xib */ = {isa = PBXFileReference; fileEncoding = 4; lastKnownFileType = file.xib; path = HomePlaylistCell.xib; sourceTree = "<group>"; };
		A7E06CCD1C5BFB3800EBDCC2 /* PlaylistTrayCell.swift */ = {isa = PBXFileReference; fileEncoding = 4; lastKnownFileType = sourcecode.swift; lineEnding = 0; path = PlaylistTrayCell.swift; sourceTree = "<group>"; xcLanguageSpecificationIdentifier = xcode.lang.swift; };
		A7E06CCE1C5BFB3800EBDCC2 /* PlaylistTrayCell.xib */ = {isa = PBXFileReference; fileEncoding = 4; lastKnownFileType = file.xib; path = PlaylistTrayCell.xib; sourceTree = "<group>"; };
		A7E06CCF1C5BFB3800EBDCC2 /* ProjectCell.swift */ = {isa = PBXFileReference; fileEncoding = 4; lastKnownFileType = sourcecode.swift; path = ProjectCell.swift; sourceTree = "<group>"; };
		A7E06CD01C5BFB3800EBDCC2 /* ProjectCell.xib */ = {isa = PBXFileReference; fileEncoding = 4; lastKnownFileType = file.xib; path = ProjectCell.xib; sourceTree = "<group>"; };
		A7E06CD11C5BFB3800EBDCC2 /* ProjectMoreInfoCell.swift */ = {isa = PBXFileReference; fileEncoding = 4; lastKnownFileType = sourcecode.swift; path = ProjectMoreInfoCell.swift; sourceTree = "<group>"; };
		A7E06CD21C5BFB3800EBDCC2 /* ProjectMoreInfoCell.xib */ = {isa = PBXFileReference; fileEncoding = 4; lastKnownFileType = file.xib; path = ProjectMoreInfoCell.xib; sourceTree = "<group>"; };
		A7E06CD31C5BFB3800EBDCC2 /* ProjectRecommendationsCell.swift */ = {isa = PBXFileReference; fileEncoding = 4; lastKnownFileType = sourcecode.swift; lineEnding = 0; path = ProjectRecommendationsCell.swift; sourceTree = "<group>"; xcLanguageSpecificationIdentifier = xcode.lang.swift; };
		A7E06CD41C5BFB3800EBDCC2 /* ProjectRecommendationsCell.xib */ = {isa = PBXFileReference; fileEncoding = 4; lastKnownFileType = file.xib; path = ProjectRecommendationsCell.xib; sourceTree = "<group>"; };
		A7E06CD51C5BFB3800EBDCC2 /* ProjectRewardCell.swift */ = {isa = PBXFileReference; fileEncoding = 4; lastKnownFileType = sourcecode.swift; lineEnding = 0; path = ProjectRewardCell.swift; sourceTree = "<group>"; xcLanguageSpecificationIdentifier = xcode.lang.swift; };
		A7E06CD61C5BFB3800EBDCC2 /* ProjectRewardCell.xib */ = {isa = PBXFileReference; fileEncoding = 4; lastKnownFileType = file.xib; path = ProjectRewardCell.xib; sourceTree = "<group>"; };
		A7E06CD71C5BFB3800EBDCC2 /* ProjectRewardsCollectionViewCell.swift */ = {isa = PBXFileReference; fileEncoding = 4; lastKnownFileType = sourcecode.swift; lineEnding = 0; path = ProjectRewardsCollectionViewCell.swift; sourceTree = "<group>"; xcLanguageSpecificationIdentifier = xcode.lang.swift; };
		A7E06CD81C5BFB3800EBDCC2 /* ProjectRewardsCollectionViewCell.xib */ = {isa = PBXFileReference; fileEncoding = 4; lastKnownFileType = file.xib; path = ProjectRewardsCollectionViewCell.xib; sourceTree = "<group>"; };
		A7E06CD91C5BFB3800EBDCC2 /* ProjectShelfCell.swift */ = {isa = PBXFileReference; fileEncoding = 4; lastKnownFileType = sourcecode.swift; path = ProjectShelfCell.swift; sourceTree = "<group>"; };
		A7E06CDA1C5BFB3800EBDCC2 /* ProjectShelfCell.xib */ = {isa = PBXFileReference; fileEncoding = 4; lastKnownFileType = file.xib; path = ProjectShelfCell.xib; sourceTree = "<group>"; };
		A7E06CDC1C5BFB3800EBDCC2 /* HomeViewController.swift */ = {isa = PBXFileReference; fileEncoding = 4; lastKnownFileType = sourcecode.swift; lineEnding = 0; path = HomeViewController.swift; sourceTree = "<group>"; xcLanguageSpecificationIdentifier = xcode.lang.swift; };
		A7E06CDD1C5BFB3800EBDCC2 /* HomeViewController.xib */ = {isa = PBXFileReference; fileEncoding = 4; lastKnownFileType = file.xib; path = HomeViewController.xib; sourceTree = "<group>"; };
		A7E06CDE1C5BFB3800EBDCC2 /* LoginViewController.swift */ = {isa = PBXFileReference; fileEncoding = 4; lastKnownFileType = sourcecode.swift; lineEnding = 0; path = LoginViewController.swift; sourceTree = "<group>"; xcLanguageSpecificationIdentifier = xcode.lang.swift; };
		A7E06CDF1C5BFB3800EBDCC2 /* LoginViewController.xib */ = {isa = PBXFileReference; fileEncoding = 4; lastKnownFileType = file.xib; path = LoginViewController.xib; sourceTree = "<group>"; };
		A7E06CE01C5BFB3800EBDCC2 /* PlaylistExplorerViewController.swift */ = {isa = PBXFileReference; fileEncoding = 4; lastKnownFileType = sourcecode.swift; lineEnding = 0; path = PlaylistExplorerViewController.swift; sourceTree = "<group>"; xcLanguageSpecificationIdentifier = xcode.lang.swift; };
		A7E06CE11C5BFB3800EBDCC2 /* PlaylistExplorerViewController.xib */ = {isa = PBXFileReference; fileEncoding = 4; lastKnownFileType = file.xib; path = PlaylistExplorerViewController.xib; sourceTree = "<group>"; };
		A7E06CE21C5BFB3800EBDCC2 /* PlaylistTrayViewController.swift */ = {isa = PBXFileReference; fileEncoding = 4; lastKnownFileType = sourcecode.swift; lineEnding = 0; path = PlaylistTrayViewController.swift; sourceTree = "<group>"; xcLanguageSpecificationIdentifier = xcode.lang.swift; };
		A7E06CE31C5BFB3800EBDCC2 /* PlaylistTrayViewController.xib */ = {isa = PBXFileReference; fileEncoding = 4; lastKnownFileType = file.xib; path = PlaylistTrayViewController.xib; sourceTree = "<group>"; };
		A7E06CE41C5BFB3800EBDCC2 /* PlaylistViewController.swift */ = {isa = PBXFileReference; fileEncoding = 4; lastKnownFileType = sourcecode.swift; lineEnding = 0; path = PlaylistViewController.swift; sourceTree = "<group>"; xcLanguageSpecificationIdentifier = xcode.lang.swift; };
		A7E06CE51C5BFB3800EBDCC2 /* PlaylistViewController.xib */ = {isa = PBXFileReference; fileEncoding = 4; lastKnownFileType = file.xib; path = PlaylistViewController.xib; sourceTree = "<group>"; };
		A7E06CE61C5BFB3800EBDCC2 /* ProfileViewController.swift */ = {isa = PBXFileReference; fileEncoding = 4; lastKnownFileType = sourcecode.swift; lineEnding = 0; path = ProfileViewController.swift; sourceTree = "<group>"; xcLanguageSpecificationIdentifier = xcode.lang.swift; };
		A7E06CE71C5BFB3800EBDCC2 /* ProfileViewController.xib */ = {isa = PBXFileReference; fileEncoding = 4; lastKnownFileType = file.xib; path = ProfileViewController.xib; sourceTree = "<group>"; };
		A7E06CE81C5BFB3800EBDCC2 /* ProjectPlayerViewController.swift */ = {isa = PBXFileReference; fileEncoding = 4; lastKnownFileType = sourcecode.swift; lineEnding = 0; path = ProjectPlayerViewController.swift; sourceTree = "<group>"; xcLanguageSpecificationIdentifier = xcode.lang.swift; };
		A7E06CE91C5BFB3800EBDCC2 /* ProjectViewController.swift */ = {isa = PBXFileReference; fileEncoding = 4; lastKnownFileType = sourcecode.swift; lineEnding = 0; path = ProjectViewController.swift; sourceTree = "<group>"; xcLanguageSpecificationIdentifier = xcode.lang.swift; };
		A7E06CEA1C5BFB3800EBDCC2 /* ProjectViewController.xib */ = {isa = PBXFileReference; fileEncoding = 4; lastKnownFileType = file.xib; path = ProjectViewController.xib; sourceTree = "<group>"; };
		A7E06CEB1C5BFB3800EBDCC2 /* SearchViewController.swift */ = {isa = PBXFileReference; fileEncoding = 4; lastKnownFileType = sourcecode.swift; lineEnding = 0; path = SearchViewController.swift; sourceTree = "<group>"; xcLanguageSpecificationIdentifier = xcode.lang.swift; };
		A7E06CEC1C5BFB3800EBDCC2 /* SearchViewController.xib */ = {isa = PBXFileReference; fileEncoding = 4; lastKnownFileType = file.xib; path = SearchViewController.xib; sourceTree = "<group>"; };
		A7E06CED1C5BFB3800EBDCC2 /* FocusGuideView.swift */ = {isa = PBXFileReference; fileEncoding = 4; lastKnownFileType = sourcecode.swift; path = FocusGuideView.swift; sourceTree = "<group>"; };
		A7E06CEE1C5BFB3800EBDCC2 /* PlaylistExplorerTransitionAnimator.swift */ = {isa = PBXFileReference; fileEncoding = 4; lastKnownFileType = sourcecode.swift; lineEnding = 0; path = PlaylistExplorerTransitionAnimator.swift; sourceTree = "<group>"; xcLanguageSpecificationIdentifier = xcode.lang.swift; };
		A7E06CEF1C5BFB3800EBDCC2 /* ProjectTrayTransitionAnimator.swift */ = {isa = PBXFileReference; fileEncoding = 4; lastKnownFileType = sourcecode.swift; lineEnding = 0; path = ProjectTrayTransitionAnimator.swift; sourceTree = "<group>"; xcLanguageSpecificationIdentifier = xcode.lang.swift; };
		A7E06CF01C5BFB3800EBDCC2 /* ProjectVideoTransitionAnimator.swift */ = {isa = PBXFileReference; fileEncoding = 4; lastKnownFileType = sourcecode.swift; path = ProjectVideoTransitionAnimator.swift; sourceTree = "<group>"; };
		A7E315C41C88AAA8000DD85A /* DiscoveryProjectsDataSource.swift */ = {isa = PBXFileReference; fileEncoding = 4; lastKnownFileType = sourcecode.swift; path = DiscoveryProjectsDataSource.swift; sourceTree = "<group>"; };
		A7E315CA1C88AC91000DD85A /* DiscoveryProjectCell.swift */ = {isa = PBXFileReference; fileEncoding = 4; lastKnownFileType = sourcecode.swift; path = DiscoveryProjectCell.swift; sourceTree = "<group>"; };
		A7E8FAC11CD67F5C00DBF142 /* SearchDataSourceTests.swift */ = {isa = PBXFileReference; fileEncoding = 4; lastKnownFileType = sourcecode.swift; path = SearchDataSourceTests.swift; sourceTree = "<group>"; };
		A7F4418E1D005A9400FE6FC5 /* ActivitiesViewModel.swift */ = {isa = PBXFileReference; fileEncoding = 4; lastKnownFileType = sourcecode.swift; path = ActivitiesViewModel.swift; sourceTree = "<group>"; };
		A7F4418F1D005A9400FE6FC5 /* ActivityFriendBackingViewModel.swift */ = {isa = PBXFileReference; fileEncoding = 4; lastKnownFileType = sourcecode.swift; path = ActivityFriendBackingViewModel.swift; sourceTree = "<group>"; };
		A7F441901D005A9400FE6FC5 /* ActivityFriendFollowViewModel.swift */ = {isa = PBXFileReference; fileEncoding = 4; lastKnownFileType = sourcecode.swift; path = ActivityFriendFollowViewModel.swift; sourceTree = "<group>"; };
		A7F441911D005A9400FE6FC5 /* ActivitySuccessViewModel.swift */ = {isa = PBXFileReference; fileEncoding = 4; lastKnownFileType = sourcecode.swift; path = ActivitySuccessViewModel.swift; sourceTree = "<group>"; };
		A7F441921D005A9400FE6FC5 /* ActivityUpdateViewModel.swift */ = {isa = PBXFileReference; fileEncoding = 4; lastKnownFileType = sourcecode.swift; path = ActivityUpdateViewModel.swift; sourceTree = "<group>"; xcLanguageSpecificationIdentifier = xcode.lang.swift; };
		A7F441931D005A9400FE6FC5 /* BackingCellViewModel.swift */ = {isa = PBXFileReference; fileEncoding = 4; lastKnownFileType = sourcecode.swift; path = BackingCellViewModel.swift; sourceTree = "<group>"; };
		A7F441941D005A9400FE6FC5 /* CommentCellViewModel.swift */ = {isa = PBXFileReference; fileEncoding = 4; lastKnownFileType = sourcecode.swift; path = CommentCellViewModel.swift; sourceTree = "<group>"; };
		A7F441951D005A9400FE6FC5 /* CommentDialogViewModel.swift */ = {isa = PBXFileReference; fileEncoding = 4; lastKnownFileType = sourcecode.swift; path = CommentDialogViewModel.swift; sourceTree = "<group>"; };
		A7F441961D005A9400FE6FC5 /* CommentsViewModel.swift */ = {isa = PBXFileReference; fileEncoding = 4; lastKnownFileType = sourcecode.swift; path = CommentsViewModel.swift; sourceTree = "<group>"; };
		A7F441971D005A9400FE6FC5 /* DiscoveryProjectViewModel.swift */ = {isa = PBXFileReference; fileEncoding = 4; lastKnownFileType = sourcecode.swift; path = DiscoveryProjectViewModel.swift; sourceTree = "<group>"; };
		A7F441981D005A9400FE6FC5 /* DiscoveryViewModel.swift */ = {isa = PBXFileReference; fileEncoding = 4; lastKnownFileType = sourcecode.swift; path = DiscoveryViewModel.swift; sourceTree = "<group>"; };
		A7F441991D005A9400FE6FC5 /* FacebookConfirmationViewModel.swift */ = {isa = PBXFileReference; fileEncoding = 4; lastKnownFileType = sourcecode.swift; path = FacebookConfirmationViewModel.swift; sourceTree = "<group>"; };
		A7F4419A1D005A9400FE6FC5 /* LoginToutViewModel.swift */ = {isa = PBXFileReference; fileEncoding = 4; lastKnownFileType = sourcecode.swift; path = LoginToutViewModel.swift; sourceTree = "<group>"; };
		A7F4419B1D005A9400FE6FC5 /* MessageCellViewModel.swift */ = {isa = PBXFileReference; fileEncoding = 4; lastKnownFileType = sourcecode.swift; path = MessageCellViewModel.swift; sourceTree = "<group>"; };
		A7F4419C1D005A9400FE6FC5 /* MessageDialogViewModel.swift */ = {isa = PBXFileReference; fileEncoding = 4; lastKnownFileType = sourcecode.swift; path = MessageDialogViewModel.swift; sourceTree = "<group>"; };
		A7F4419D1D005A9400FE6FC5 /* MessagesSearchViewModel.swift */ = {isa = PBXFileReference; fileEncoding = 4; lastKnownFileType = sourcecode.swift; path = MessagesSearchViewModel.swift; sourceTree = "<group>"; };
		A7F4419E1D005A9400FE6FC5 /* MessagesViewModel.swift */ = {isa = PBXFileReference; fileEncoding = 4; lastKnownFileType = sourcecode.swift; path = MessagesViewModel.swift; sourceTree = "<group>"; };
		A7F4419F1D005A9400FE6FC5 /* MessageThreadCellViewModel.swift */ = {isa = PBXFileReference; fileEncoding = 4; lastKnownFileType = sourcecode.swift; path = MessageThreadCellViewModel.swift; sourceTree = "<group>"; };
		A7F441A01D005A9400FE6FC5 /* MessageThreadsViewModel.swift */ = {isa = PBXFileReference; fileEncoding = 4; lastKnownFileType = sourcecode.swift; path = MessageThreadsViewModel.swift; sourceTree = "<group>"; };
		A7F441A11D005A9400FE6FC5 /* ProfileHeaderViewModel.swift */ = {isa = PBXFileReference; fileEncoding = 4; lastKnownFileType = sourcecode.swift; path = ProfileHeaderViewModel.swift; sourceTree = "<group>"; };
		A7F441A21D005A9400FE6FC5 /* ProfileProjectCellViewModel.swift */ = {isa = PBXFileReference; fileEncoding = 4; lastKnownFileType = sourcecode.swift; path = ProfileProjectCellViewModel.swift; sourceTree = "<group>"; };
		A7F441A31D005A9400FE6FC5 /* ProfileViewModel.swift */ = {isa = PBXFileReference; fileEncoding = 4; lastKnownFileType = sourcecode.swift; path = ProfileViewModel.swift; sourceTree = "<group>"; };
		A7F441A41D005A9400FE6FC5 /* ProjectMainCellViewModel.swift */ = {isa = PBXFileReference; fileEncoding = 4; lastKnownFileType = sourcecode.swift; path = ProjectMainCellViewModel.swift; sourceTree = "<group>"; };
		A7F441A51D005A9400FE6FC5 /* ProjectRewardCellViewModel.swift */ = {isa = PBXFileReference; fileEncoding = 4; lastKnownFileType = sourcecode.swift; path = ProjectRewardCellViewModel.swift; sourceTree = "<group>"; };
		A7F441A61D005A9400FE6FC5 /* ProjectSubpagesViewModel.swift */ = {isa = PBXFileReference; fileEncoding = 4; lastKnownFileType = sourcecode.swift; path = ProjectSubpagesViewModel.swift; sourceTree = "<group>"; };
		A7F441A71D005A9400FE6FC5 /* ProjectViewModel.swift */ = {isa = PBXFileReference; fileEncoding = 4; lastKnownFileType = sourcecode.swift; path = ProjectViewModel.swift; sourceTree = "<group>"; };
		A7F441A81D005A9400FE6FC5 /* ResetPasswordViewModel.swift */ = {isa = PBXFileReference; fileEncoding = 4; lastKnownFileType = sourcecode.swift; path = ResetPasswordViewModel.swift; sourceTree = "<group>"; };
		A7F441AA1D005A9400FE6FC5 /* SearchViewModel.swift */ = {isa = PBXFileReference; fileEncoding = 4; lastKnownFileType = sourcecode.swift; path = SearchViewModel.swift; sourceTree = "<group>"; };
		A7F441AB1D005A9400FE6FC5 /* ThanksViewModel.swift */ = {isa = PBXFileReference; fileEncoding = 4; lastKnownFileType = sourcecode.swift; path = ThanksViewModel.swift; sourceTree = "<group>"; };
		A7F441AC1D005A9400FE6FC5 /* TwoFactorViewModel.swift */ = {isa = PBXFileReference; fileEncoding = 4; lastKnownFileType = sourcecode.swift; path = TwoFactorViewModel.swift; sourceTree = "<group>"; };
		A7F761741C85FA40005405ED /* ActivitiesViewController.swift */ = {isa = PBXFileReference; fileEncoding = 4; lastKnownFileType = sourcecode.swift; path = ActivitiesViewController.swift; sourceTree = "<group>"; };
		A7F761761C85FACB005405ED /* LoginToutViewController.swift */ = {isa = PBXFileReference; fileEncoding = 4; lastKnownFileType = sourcecode.swift; lineEnding = 0; path = LoginToutViewController.swift; sourceTree = "<group>"; xcLanguageSpecificationIdentifier = xcode.lang.swift; };
		A7FC8C051C8F1DEA00C3B49B /* CircleAvatarImageView.swift */ = {isa = PBXFileReference; fileEncoding = 4; lastKnownFileType = sourcecode.swift; path = CircleAvatarImageView.swift; sourceTree = "<group>"; };
		A7FC8C091C8F2CF600C3B49B /* Base */ = {isa = PBXFileReference; lastKnownFileType = file.storyboard; name = Base; path = Base.lproj/Activity.storyboard; sourceTree = "<group>"; };
		A7FC8C0D1C8F2D6300C3B49B /* Base */ = {isa = PBXFileReference; lastKnownFileType = file.storyboard; name = Base; path = Base.lproj/Discovery.storyboard; sourceTree = "<group>"; };
		A7FC8C271C8F2DCF00C3B49B /* Base */ = {isa = PBXFileReference; lastKnownFileType = file.storyboard; name = Base; path = Base.lproj/Project.storyboard; sourceTree = "<group>"; };
		A7FC8C501C8F442D00C3B49B /* ProjectRewardCell.swift */ = {isa = PBXFileReference; fileEncoding = 4; lastKnownFileType = sourcecode.swift; path = ProjectRewardCell.swift; sourceTree = "<group>"; };
		A7FC8C561C8F449500C3B49B /* ProjectSubpagesCell.swift */ = {isa = PBXFileReference; fileEncoding = 4; lastKnownFileType = sourcecode.swift; path = ProjectSubpagesCell.swift; sourceTree = "<group>"; };
/* End PBXFileReference section */

/* Begin PBXFrameworksBuildPhase section */
		A75511381C8642B3005355CF /* Frameworks */ = {
			isa = PBXFrameworksBuildPhase;
			buildActionMask = 2147483647;
			files = (
				01D31A3A1CCA786A0037A178 /* FBSDKCoreKit.framework in Frameworks */,
				A75511E41C864CEA005355CF /* KsApi.framework in Frameworks */,
				01D31A3F1CCA786A0037A178 /* FBSDKLoginKit.framework in Frameworks */,
				A7B6942C1C87A05200C49A4F /* HockeySDK.framework in Frameworks */,
			);
			runOnlyForDeploymentPostprocessing = 0;
		};
		A75511421C8642B3005355CF /* Frameworks */ = {
			isa = PBXFrameworksBuildPhase;
			buildActionMask = 2147483647;
			files = (
				A7A29F4E1CC3E0E8002BE580 /* KsApi_TestHelpers.framework in Frameworks */,
				A75511461C8642B3005355CF /* Library.framework in Frameworks */,
			);
			runOnlyForDeploymentPostprocessing = 0;
		};
		A75511CC1C8647D9005355CF /* Frameworks */ = {
			isa = PBXFrameworksBuildPhase;
			buildActionMask = 2147483647;
			files = (
				01D31A451CCA78A00037A178 /* FBSDKCoreKit.framework in Frameworks */,
				80FE733A1C88F3D400BE0137 /* HockeySDK.framework in Frameworks */,
				A75511E51C864CF0005355CF /* KsApi.framework in Frameworks */,
			);
			runOnlyForDeploymentPostprocessing = 0;
		};
		A75511F81C865321005355CF /* Frameworks */ = {
			isa = PBXFrameworksBuildPhase;
			buildActionMask = 2147483647;
			files = (
				A71356EC1CC6AAEE007C3C23 /* KsApi_TestHelpers.framework in Frameworks */,
				A7B694811C87F52900C49A4F /* Library.framework in Frameworks */,
			);
			runOnlyForDeploymentPostprocessing = 0;
		};
		A7C7959A1C873A870081977F /* Frameworks */ = {
			isa = PBXFrameworksBuildPhase;
			buildActionMask = 2147483647;
			files = (
				017E88B41CD29CA1003FE5D6 /* FBSDKCoreKit.framework in Frameworks */,
				017E88B31CD29C9D003FE5D6 /* FBSDKLoginKit.framework in Frameworks */,
				A76127C01C93100C00EDCCB9 /* Library.framework in Frameworks */,
			);
			runOnlyForDeploymentPostprocessing = 0;
		};
		A7C795C91C873BD50081977F /* Frameworks */ = {
			isa = PBXFrameworksBuildPhase;
			buildActionMask = 2147483647;
			files = (
				01D31A471CCA78A00037A178 /* FBSDKCoreKit.framework in Frameworks */,
				A7C796201C873D9F0081977F /* Library.framework in Frameworks */,
				A7C796211C873D9F0081977F /* KsApi.framework in Frameworks */,
				A7B694391C87A08B00C49A4F /* HockeySDK.framework in Frameworks */,
			);
			runOnlyForDeploymentPostprocessing = 0;
		};
		A7D1F9421C850B7C000D41D5 /* Frameworks */ = {
			isa = PBXFrameworksBuildPhase;
			buildActionMask = 2147483647;
			files = (
				A7B6942B1C87A05100C49A4F /* HockeySDK.framework in Frameworks */,
				01D31A381CCA786A0037A178 /* FBSDKCoreKit.framework in Frameworks */,
				01D31A3D1CCA786A0037A178 /* FBSDKLoginKit.framework in Frameworks */,
				A7B693E61C8772A100C49A4F /* Library.framework in Frameworks */,
			);
			runOnlyForDeploymentPostprocessing = 0;
		};
		A7D1F9571C850B7C000D41D5 /* Frameworks */ = {
			isa = PBXFrameworksBuildPhase;
			buildActionMask = 2147483647;
			files = (
				A72A50981D00B25500894A36 /* KsApi_TestHelpers.framework in Frameworks */,
			);
			runOnlyForDeploymentPostprocessing = 0;
		};
		A7E06C761C5A6EB300EBDCC2 /* Frameworks */ = {
			isa = PBXFrameworksBuildPhase;
			buildActionMask = 2147483647;
			files = (
				A7B694331C87A07700C49A4F /* HockeySDK.framework in Frameworks */,
				01D31A431CCA78A00037A178 /* FBSDKCoreKit.framework in Frameworks */,
				A7B694791C87F1F100C49A4F /* Library.framework in Frameworks */,
			);
			runOnlyForDeploymentPostprocessing = 0;
		};
		A7E06C871C5A6EB300EBDCC2 /* Frameworks */ = {
			isa = PBXFrameworksBuildPhase;
			buildActionMask = 2147483647;
			files = (
				A76E0A4A1D00BA9900EC525A /* KsApi_TestHelpers.framework in Frameworks */,
			);
			runOnlyForDeploymentPostprocessing = 0;
		};
/* End PBXFrameworksBuildPhase section */

/* Begin PBXGroup section */
		0127FC511C98BFD000E335C6 /* Library */ = {
			isa = PBXGroup;
			children = (
				0127FC581C98C10D00E335C6 /* MFMailComposeViewController.swift */,
				014A8D981CE38959003BF51C /* ProjectActivityItemProvider.swift */,
				01F8ADFD1CEA63000026F220 /* SafariActivity.swift */,
				0127FC5B1C98C11500E335C6 /* SFSafariViewController.swift */,
				014A8D951CE38942003BF51C /* SLComposeViewController.swift */,
				014A8D921CE38924003BF51C /* UIActivityViewController.swift */,
				01F8AE001CEB61D80026F220 /* UpdateActivityItemProvider.swift */,
			);
			name = Library;
			sourceTree = "<group>";
		};
		802800561C88F62500141235 /* Configs */ = {
			isa = PBXGroup;
			children = (
				802800571C88F64D00141235 /* Base.xcconfig */,
			);
			name = Configs;
			sourceTree = "<group>";
		};
		A7208CC21CCBDA5700E3DAB3 /* DataSources */ = {
			isa = PBXGroup;
			children = (
				A7208CC31CCBDA7900E3DAB3 /* ActivitiesDataSourceTests.swift */,
				A70119171CD921D0009F8F65 /* CommentsDataSourceTests.swift */,
				01F8ADCE1CEA58AE0026F220 /* ThanksProjectsDataSourceTests.swift */,
				599603FF1CE6286900E1B1EC /* ProfileDataSourceTests.swift */,
				A7E8FAC11CD67F5C00DBF142 /* SearchDataSourceTests.swift */,
			);
			path = DataSources;
			sourceTree = "<group>";
		};
		A721DF3D1C8CF4F6000CB97C /* Koala */ = {
			isa = PBXGroup;
			children = (
				A721DF671C8CFAEB000CB97C /* Koala.swift */,
				A721DF641C8CF5A3000CB97C /* KoalaTrackingClient.swift */,
				A721DF6A1C8CFAF6000CB97C /* MockTrackingClient.swift */,
				A721DF611C8CF503000CB97C /* TrackingClientType.swift */,
			);
			path = Koala;
			sourceTree = "<group>";
		};
		A7424F0D1C84F40E00FDC1E4 /* Embedded */ = {
			isa = PBXGroup;
			children = (
				A7424F421C84F43300FDC1E4 /* iOS */,
				A7424F411C84F41600FDC1E4 /* tvOS */,
			);
			name = Embedded;
			sourceTree = "<group>";
		};
		A7424F411C84F41600FDC1E4 /* tvOS */ = {
			isa = PBXGroup;
			children = (
				01D31A421CCA78A00037A178 /* FBSDKCoreKit.framework */,
				A7B6942F1C87A07100C49A4F /* HockeySDK.embeddedframework */,
			);
			name = tvOS;
			sourceTree = "<group>";
		};
		A7424F421C84F43300FDC1E4 /* iOS */ = {
			isa = PBXGroup;
			children = (
				01D31A361CCA786A0037A178 /* FBSDKCoreKit.framework */,
				01D31A371CCA786A0037A178 /* FBSDKLoginKit.framework */,
				A7B694261C87A04C00C49A4F /* HockeySDK.embeddedframework */,
			);
			name = iOS;
			sourceTree = "<group>";
		};
		A751A51A1C85EAD8009C5DEA /* ViewModels */ = {
			isa = PBXGroup;
			children = (
				A75CBDE61C8A26F800758C55 /* AppDelegateViewModel.swift */,
				A775B5451CA871D700BBB587 /* RootViewModel.swift */,
<<<<<<< HEAD
				9D39C0461C9B5662004E0943 /* SearchViewModel.swift */,
				019E42931CD0088E00AA82D3 /* ThanksViewModel.swift */,
				01B6AC301CA49972003DB4C8 /* TwoFactorViewModel.swift */,
				9D727A281CC04BE200B28C5F /* SignupViewModel.swift */,
				59395EB41CC578FA008393B1 /* ProfileViewModel.swift */,
				59322EAF1CD14CA300C90CC6 /* ProfileProjectCellViewModel.swift */,
				59D9432E1CE3E3E400358D7E /* ProfileHeaderViewModel.swift */,
=======
>>>>>>> 1855cca6
			);
			path = ViewModels;
			sourceTree = "<group>";
		};
		A751A51B1C85EAD8009C5DEA /* Views */ = {
			isa = PBXGroup;
			children = (
				A751A51C1C85EAD8009C5DEA /* Cells */,
				A751A51D1C85EAD8009C5DEA /* Controllers */,
				5993DEBD1CE296F000925494 /* ProfileHeaderView.swift */,
			);
			path = Views;
			sourceTree = "<group>";
		};
		A751A51C1C85EAD8009C5DEA /* Cells */ = {
			isa = PBXGroup;
			children = (
				A75AB2241C8B407F002FC3E6 /* ActivityFriendBackingCell.swift */,
				A762EFF11C8CC663005581A4 /* ActivityFriendFollowCell.swift */,
				A715ACEF1CE7F3D300605F02 /* ActivityLaunchCell.swift */,
				A715ACC11CE7ED3600605F02 /* ActivityNegativeStateChangeCell.swift */,
				A762F01B1C8CD2B3005581A4 /* ActivitySuccessCell.swift */,
				A75AB2211C8A85D1002FC3E6 /* ActivityUpdateCell.swift */,
				A75A29261CE0B7DD00D35E5C /* BackingCell.swift */,
				A7A052121CD12DD7005AF5E2 /* CommentCell.swift */,
				A7E315CA1C88AC91000DD85A /* DiscoveryProjectCell.swift */,
				A71003E11CDD077200B4F4D7 /* MessageCell.swift */,
				A71003DE1CDD06E600B4F4D7 /* MessageThreadCell.swift */,
				A75A29291CE0B7EA00D35E5C /* ProjectBannerCell.swift */,
				A7285CC31C8E915B00D83297 /* ProjectMainCell.swift */,
				A7FC8C501C8F442D00C3B49B /* ProjectRewardCell.swift */,
				A7FC8C561C8F449500C3B49B /* ProjectSubpagesCell.swift */,
				59B6B7091CCEBC1000953319 /* ProfileProjectCell.swift */,
				A7208C941CCBD76300E3DAB3 /* ActivityEmptyStateCell.swift */,
				A75CFA7C1CCE56C4004CD5FA /* SearchProjectCell.swift */,
				014A8E171CE3CD86003BF51C /* ThanksProjectCell.swift */,
				014A8E1A1CE3CE34003BF51C /* ThanksCategoryCell.swift */,
				599603D21CE5220900E1B1EC /* ProfileEmptyStateCell.swift */,
			);
			path = Cells;
			sourceTree = "<group>";
		};
		A751A51D1C85EAD8009C5DEA /* Controllers */ = {
			isa = PBXGroup;
			children = (
				A7F761741C85FA40005405ED /* ActivitiesViewController.swift */,
				A745D0461CA8985B00C12802 /* DashboardViewController.swift */,
				A751A51E1C85EC0B009C5DEA /* DiscoveryViewController.swift */,
				0146E3211CC0296900082C5B /* FacebookConfirmationViewController.swift */,
				A7F761761C85FACB005405ED /* LoginToutViewController.swift */,
				018F1F821C8E182200643DAA /* LoginViewController.swift */,
				A74FFDEE1CE3E33300C7BCB9 /* MessageDialogViewController.swift */,
				A75A29231CE0AE5A00D35E5C /* MessagesViewController.swift */,
				A71003D81CDCFA2500B4F4D7 /* MessageThreadsViewController.swift */,
				A745D0491CA8986E00C12802 /* ProfileViewController.swift */,
				A7285C9A1C8E8DCF00D83297 /* ProjectViewController.swift */,
				A775B51F1CA8705B00BBB587 /* RootTabBarViewController.swift */,
				A74FFE671CE3FFE200C7BCB9 /* SearchMessagesViewController.swift */,
				A745D0201CA897FF00C12802 /* SearchViewController.swift */,
				01DEFB941CB44A5D003709C0 /* TwoFactorViewController.swift */,
				019DDFEB1CB6FF4500BDC113 /* ResetPasswordViewController.swift */,
				0148EF8F1CDD2879000DEFF8 /* ThanksViewController.swift */,
				A7180BA81CCED598001711CA /* CommentsViewController.swift */,
				A7A0534C1CD19C68005AF5E2 /* CommentDialogViewController.swift */,
				9D1336CA1CEFBB7A00E860A0 /* SignupViewController.swift */,
			);
			path = Controllers;
			sourceTree = "<group>";
		};
		A75511881C8645A0005355CF /* Tests */ = {
			isa = PBXGroup;
			children = (
				A75511891C8645A0005355CF /* AppEnvironmentTests.swift */,
				01EFBCB21C920A7E0094EEC2 /* BorderButtonTests.swift */,
				A77519211C8CB0360022F175 /* CircleAvatarImageViewTests.swift */,
				A755118A1C8645A0005355CF /* EnvironmentTests.swift */,
				A755118B1C8645A0005355CF /* FormatTests.swift */,
				A760782F1CAEE0DD001B39D0 /* IsValidEmailTests.swift */,
				A755118C1C8645A0005355CF /* LanguageTests.swift */,
				A755118D1C8645A0005355CF /* LaunchedCountriesTests.swift */,
				A755118E1C8645A0005355CF /* LocalizedStringTests.swift */,
				A77D7B341CBAC5F90077586B /* PaginateTests.swift */,
				A7DC83981C9DBEFA00BB2B44 /* RefTagTests.swift */,
				A755118F1C8645A0005355CF /* String+SimpleHTMLTests.swift */,
				01EFBCAE1C92036E0094EEC2 /* StyledLabelTests.swift */,
				01EFBCB51C921EA20094EEC2 /* StylesTests.swift */,
				A75511901C8645A0005355CF /* UIButton+LocalizedKeyTests.swift */,
				01EFBC881C91FB770094EEC2 /* UIColorTests.swift */,
				A75511911C8645A0005355CF /* UILabel+IBClearTests.swift */,
				A75511921C8645A0005355CF /* UILabel+LocalizedKeyTests.swift */,
				A75511931C8645A0005355CF /* UILabel+SimpleHTMLTests.swift */,
				0176E19A1C976703009CA092 /* UITextfield+LocalizedPlaceholderKeyTests.swift */,
				A7A29F481CC3DE50002BE580 /* DataSource */,
				A78537911CB46CEE00385B73 /* Koala */,
				A755119F1C86460B005355CF /* TestHelpers */,
				A7830CDC1D005C3F00B5B6AE /* ViewModels */,
			);
			path = Tests;
			sourceTree = "<group>";
		};
		A755119F1C86460B005355CF /* TestHelpers */ = {
			isa = PBXGroup;
			children = (
				A761275D1C93052400EDCCB9 /* CGColorRef.swift */,
				A75511A11C86460B005355CF /* MockBundle.swift */,
				A72D92981CB1F7DA00A88249 /* TestCase.swift */,
				A75511A31C86460B005355CF /* XCTestCase+AppEnvironment.swift */,
			);
			path = TestHelpers;
			sourceTree = "<group>";
		};
		A76E0A5B1D00CF7600EC525A /* Products */ = {
			isa = PBXGroup;
			children = (
<<<<<<< HEAD
				A77519131C8CADFE0022F175 /* ActivitiesViewModelTests.swift */,
				A775190F1C8CADC80022F175 /* AppDelegateViewModelTests.swift */,
				A74FFEDF1CE5295700C7BCB9 /* BackingCellViewModelTests.swift */,
				A70119461CD9273A009F8F65 /* CommentCellViewModelTests.swift */,
				A71405201CAF633500A2795B /* CommentDialogViewModelTests.swift */,
				A7DB1C541C9E226F008244DA /* CommentsViewModelTests.swift */,
				01BC58101CAD765B000289E8 /* FacebookConfirmationViewModelTests.swift */,
				01B6ABE51CA2F233003DB4C8 /* LoginToutViewModelTests.swift */,
				0154A93C1CA1AF2A00DB9BA4 /* LoginViewModelTests.swift */,
				A74FFEDD1CE527A800C7BCB9 /* MessageCellViewModelTests.swift */,
				A74FFEE11CE52ABD00C7BCB9 /* MessageDialogViewModelTests.swift */,
				A7CA0DD81CE695F10030092C /* MessagesSearchViewModelTests.swift */,
				A74FFECE1CE5097B00C7BCB9 /* MessagesViewModelTests.swift */,
				A71003E71CDD105900B4F4D7 /* MessageThreadCellViewModelTests.swift */,
				A7A1CAD61CDCD5620037AB20 /* MessageThreadsViewModelTests.swift */,
				592879AC1CE4FEB600362264 /* ProfileHeaderViewModelTests.swift */,
				59D943001CE3DCE000358D7E /* ProfileProjectCellViewModelTests.swift */,
				59395EE11CC57989008393B1 /* ProfileViewModelTests.swift */,
				A750DEF31CC681A000983F7C /* ProjectMainCellViewModelTests.swift */,
				A75CF8801CC6D4BE00BBBB7F /* ProjectRewardCellViewModelTests.swift */,
				A7DC836D1C9DB6EE00BB2B44 /* ProjectViewModelTests.swift */,
				01BF21301CA5E81C00184A38 /* ResetPasswordViewModelTests.swift */,
				A775B54B1CA87C8500BBB587 /* RootViewModelTests.swift */,
				9DE6C0561C9B5C7700FCC7B1 /* SearchViewModelTests.swift */,
				019E42C11CD008CC00AA82D3 /* ThanksViewModelTests.swift */,
				01BF20D21CA49E3800184A38 /* TwoFactorViewModelTests.swift */,
				A77589521CC9649C0038288B /* ProjectSubpagesViewModelTests.swift */,
				A70119461CD9273A009F8F65 /* CommentCellViewModelTests.swift */,
				A7DC836D1C9DB6EE00BB2B44 /* ProjectViewModelTests.swift */,
				A783237F1CB949EF000B094C /* DiscoveryViewModelTests.swift */,
				9D7279FB1CC04BCA00B28C5F /* SignupViewModelTests.swift */,
=======
				A76E0A651D00CF7600EC525A /* AlamofireImage.framework */,
				A76E0A671D00CF7600EC525A /* AlamofireImage iOS Tests.xctest */,
				A76E0A691D00CF7600EC525A /* AlamofireImage.framework */,
				A76E0A6B1D00CF7600EC525A /* AlamofireImage OSX Tests.xctest */,
				A76E0A6D1D00CF7600EC525A /* AlamofireImage.framework */,
				A76E0A6F1D00CF7600EC525A /* AlamofireImage tvOS Tests.xctest */,
				A76E0A711D00CF7600EC525A /* AlamofireImage.framework */,
>>>>>>> 1855cca6
			);
			name = Products;
			sourceTree = "<group>";
		};
		A76E0A751D00CFB800EC525A /* Products */ = {
			isa = PBXGroup;
			children = (
				A76E0A7E1D00CFB800EC525A /* Models.framework */,
				A76E0A801D00CFB800EC525A /* Models-iOSTests.xctest */,
				A76E0A821D00CFB800EC525A /* Models.framework */,
				A76E0A841D00CFB800EC525A /* Models-tvOSTests.xctest */,
				A76E0A861D00CFB800EC525A /* Models_TestHelpers.framework */,
				A76E0A881D00CFB800EC525A /* Models_TestHelpers.framework */,
			);
			name = Products;
			sourceTree = "<group>";
		};
		A76E0A8B1D00CFD800EC525A /* Products */ = {
			isa = PBXGroup;
			children = (
				A76E0A921D00CFD800EC525A /* Prelude.framework */,
				A76E0A941D00CFD800EC525A /* Prelude-iOSTests.xctest */,
				A76E0A961D00CFD800EC525A /* Prelude.framework */,
				A76E0A981D00CFD800EC525A /* Prelude-tvOSTests.xctest */,
			);
			name = Products;
			sourceTree = "<group>";
		};
		A76E0AB01D00D02300EC525A /* Products */ = {
			isa = PBXGroup;
			children = (
				A76E0AB91D00D02300EC525A /* ReactiveCocoa.framework */,
				A76E0ABB1D00D02300EC525A /* ReactiveCocoaTests.xctest */,
				A76E0ABD1D00D02300EC525A /* ReactiveCocoa.framework */,
				A76E0ABF1D00D02300EC525A /* ReactiveCocoaTests.xctest */,
				A76E0AC11D00D02300EC525A /* ReactiveCocoa.framework */,
				A76E0AC31D00D02300EC525A /* ReactiveCocoa.framework */,
			);
			name = Products;
			sourceTree = "<group>";
		};
		A76E0AC61D00D05F00EC525A /* Products */ = {
			isa = PBXGroup;
			children = (
				A76E0ACF1D00D05F00EC525A /* ReactiveExtensions.framework */,
				A76E0AD11D00D05F00EC525A /* ReactiveExtensions-iOSTests.xctest */,
				A76E0AD31D00D05F00EC525A /* ReactiveExtensions.framework */,
				A76E0AD51D00D05F00EC525A /* ReactiveExtensions-tvOSTests.xctest */,
				A76E0AD71D00D05F00EC525A /* ReactiveExtensions_TestHelpers.framework */,
				A76E0AD91D00D05F00EC525A /* ReactiveExtensions_TestHelpers.framework */,
			);
			name = Products;
			sourceTree = "<group>";
		};
		A76E0ADC1D00D09100EC525A /* Products */ = {
			isa = PBXGroup;
			children = (
				A76E0AE71D00D09100EC525A /* Result.framework */,
				A76E0AE91D00D09100EC525A /* Result-MacTests.xctest */,
				A76E0AEB1D00D09100EC525A /* Result.framework */,
				A76E0AED1D00D09100EC525A /* Result-iOSTests.xctest */,
				A76E0AEF1D00D09100EC525A /* Result.framework */,
				A76E0AF11D00D09100EC525A /* Result-tvOSTests.xctest */,
				A76E0AF31D00D09100EC525A /* Result.framework */,
				A76E0AF51D00D09100EC525A /* Result-watchOSTests.xctest */,
			);
			name = Products;
			sourceTree = "<group>";
		};
		A76E0AF81D00D0B400EC525A /* Products */ = {
			isa = PBXGroup;
			children = (
				A76E0B021D00D0B400EC525A /* Argo.framework */,
				A76E0B041D00D0B400EC525A /* ArgoTests.xctest */,
				A76E0B061D00D0B400EC525A /* Argo.framework */,
				A76E0B081D00D0B400EC525A /* Argo-MacTests.xctest */,
				A76E0B0A1D00D0B400EC525A /* Argo.framework */,
				A76E0B0C1D00D0B400EC525A /* Argo.framework */,
				A76E0B0E1D00D0B400EC525A /* Argo-tvOSTests.xctest */,
			);
			name = Products;
			sourceTree = "<group>";
		};
		A76E0B101D00D0B800EC525A /* Products */ = {
			isa = PBXGroup;
			children = (
				A76E0B171D00D0B800EC525A /* Curry.framework */,
				A76E0B191D00D0B800EC525A /* Curry.framework */,
				A76E0B1B1D00D0B800EC525A /* Curry.framework */,
				A76E0B1D1D00D0B800EC525A /* Curry.framework */,
			);
			name = Products;
			sourceTree = "<group>";
		};
		A76E0B211D00D10A00EC525A /* Products */ = {
			isa = PBXGroup;
			children = (
				A76E0B2B1D00D10A00EC525A /* Alamofire.framework */,
				A76E0B2D1D00D10A00EC525A /* Alamofire iOS Tests.xctest */,
				A76E0B2F1D00D10A00EC525A /* Alamofire.framework */,
				A76E0B311D00D10A00EC525A /* Alamofire OSX Tests.xctest */,
				A76E0B331D00D10A00EC525A /* Alamofire.framework */,
				A76E0B351D00D10A00EC525A /* Alamofire tvOS Tests.xctest */,
				A76E0B371D00D10A00EC525A /* Alamofire.framework */,
			);
			name = Products;
			sourceTree = "<group>";
		};
		A775190E1C8CADC80022F175 /* ViewModels */ = {
			isa = PBXGroup;
			children = (
				A775190F1C8CADC80022F175 /* AppDelegateViewModelTests.swift */,
				A775B54B1CA87C8500BBB587 /* RootViewModelTests.swift */,
			);
			path = ViewModels;
			sourceTree = "<group>";
		};
		A7830CDC1D005C3F00B5B6AE /* ViewModels */ = {
			isa = PBXGroup;
			children = (
				A7830CDD1D005C3F00B5B6AE /* ActivitiesViewModelTests.swift */,
				A7830CDF1D005C3F00B5B6AE /* BackingCellViewModelTests.swift */,
				A7830CE01D005C3F00B5B6AE /* CommentCellViewModelTests.swift */,
				A7830CE11D005C3F00B5B6AE /* CommentDialogViewModelTests.swift */,
				A7830CE21D005C3F00B5B6AE /* CommentsViewModelTests.swift */,
				A7830CE31D005C3F00B5B6AE /* DiscoveryViewModelTests.swift */,
				A7830CE41D005C3F00B5B6AE /* FacebookConfirmationViewModelTests.swift */,
				A7830CE51D005C3F00B5B6AE /* LoginToutViewModelTests.swift */,
				A7830CE61D005C3F00B5B6AE /* LoginViewModelTests.swift */,
				A7830CE71D005C3F00B5B6AE /* MessageCellViewModelTests.swift */,
				A7830CE81D005C3F00B5B6AE /* MessageDialogViewModelTests.swift */,
				A7830CE91D005C3F00B5B6AE /* MessagesSearchViewModelTests.swift */,
				A7830CEA1D005C3F00B5B6AE /* MessagesViewModelTests.swift */,
				A7830CEB1D005C3F00B5B6AE /* MessageThreadCellViewModelTests.swift */,
				A7830CEC1D005C3F00B5B6AE /* MessageThreadsViewModelTests.swift */,
				A7830CED1D005C3F00B5B6AE /* ProfileHeaderViewModelTests.swift */,
				A7830CEE1D005C3F00B5B6AE /* ProfileProjectCellViewModelTests.swift */,
				A7830CEF1D005C3F00B5B6AE /* ProfileViewModelTests.swift */,
				A7830CF01D005C3F00B5B6AE /* ProjectMainCellViewModelTests.swift */,
				A7830CF11D005C3F00B5B6AE /* ProjectRewardCellViewModelTests.swift */,
				A7830CF21D005C3F00B5B6AE /* ProjectViewModelTests.swift */,
				A7830CF31D005C3F00B5B6AE /* ResetPasswordViewModelTests.swift */,
				A7830CF51D005C3F00B5B6AE /* SearchViewModelTests.swift */,
				A7830CF61D005C3F00B5B6AE /* ThanksViewModelTests.swift */,
				A7830CF71D005C3F00B5B6AE /* TwoFactorViewModelTests.swift */,
			);
			path = ViewModels;
			sourceTree = "<group>";
		};
		A78537911CB46CEE00385B73 /* Koala */ = {
			isa = PBXGroup;
			children = (
				A78537921CB46CFB00385B73 /* KoalaTests.swift */,
			);
			path = Koala;
			sourceTree = "<group>";
		};
		A7A29F481CC3DE50002BE580 /* DataSource */ = {
			isa = PBXGroup;
			children = (
				A7A29F491CC3DE5F002BE580 /* ValueCellDataSourceTests.swift */,
			);
			path = DataSource;
			sourceTree = "<group>";
		};
		A7B693F31C8778A900C49A4F /* Configs */ = {
			isa = PBXGroup;
			children = (
				A721DF7F1C8D1F3C000CB97C /* koala-endpoint.config */,
			);
			path = Configs;
			sourceTree = "<group>";
		};
		A7B694261C87A04C00C49A4F /* HockeySDK.embeddedframework */ = {
			isa = PBXGroup;
			children = (
				A7B694271C87A04C00C49A4F /* HockeySDK.framework */,
				A7B694281C87A04C00C49A4F /* Resources */,
			);
			name = HockeySDK.embeddedframework;
			path = Frameworks/HockeySDK/iOS/HockeySDK.embeddedframework;
			sourceTree = "<group>";
		};
		A7B694281C87A04C00C49A4F /* Resources */ = {
			isa = PBXGroup;
			children = (
				A7B694291C87A04C00C49A4F /* HockeySDKResources.bundle */,
			);
			path = Resources;
			sourceTree = "<group>";
		};
		A7B6942F1C87A07100C49A4F /* HockeySDK.embeddedframework */ = {
			isa = PBXGroup;
			children = (
				A7B694301C87A07100C49A4F /* HockeySDK.framework */,
				A7B694311C87A07100C49A4F /* Resources */,
			);
			name = HockeySDK.embeddedframework;
			path = Frameworks/HockeySDK/tvOS/HockeySDK.embeddedframework;
			sourceTree = "<group>";
		};
		A7B694311C87A07100C49A4F /* Resources */ = {
			isa = PBXGroup;
			children = (
				A7B694321C87A07100C49A4F /* HockeySDKResources.bundle */,
			);
			path = Resources;
			sourceTree = "<group>";
		};
		A7C725771C85D36D005A016B /* Library */ = {
			isa = PBXGroup;
			children = (
				A7C725781C85D36D005A016B /* AppEnvironment.swift */,
				A7C725791C85D36D005A016B /* AssetImageGeneratorType.swift */,
				A7C7257A1C85D36D005A016B /* AVPlayerView.swift */,
				0151AEB91C8F811C0067F1BE /* BorderButton.swift */,
				A7FC8C051C8F1DEA00C3B49B /* CircleAvatarImageView.swift */,
				A7C7257F1C85D36D005A016B /* Environment.swift */,
				A7208C3D1CCAC86800E3DAB3 /* FacebookAppDelegateProtocol.swift */,
				A7C725801C85D36D005A016B /* Format.swift */,
				A7C725811C85D36D005A016B /* GradientView.swift */,
				A707BAD31CFFAB9400653B2F /* HelpType.swift */,
				A7B693FE1C8789C100C49A4F /* HockeyManagerType.swift */,
				A76078091CAEE0A6001B39D0 /* IsValidEmail.swift */,
				A72AFFD91CD7ED6B008F052B /* Keyboard.swift */,
				A71404381CAF215900A2795B /* KeyValueStoreType.swift */,
				A7C725821C85D36D005A016B /* Language.swift */,
				A7C725831C85D36D005A016B /* LaunchedCountries.swift */,
				A7C725841C85D36D005A016B /* LocalizedString.swift */,
				A707BAD41CFFAB9400653B2F /* LoginIntent.swift */,
				A707BAD51CFFAB9400653B2F /* Notifications.swift */,
				A7C725911C85D36D005A016B /* NSBundleType.swift */,
				A78537F71CB5803B00385B73 /* NSHTTPCookieStorageType.swift */,
				A77D7B061CBAAF5D0077586B /* Paginate.swift */,
				A7DC83951C9DBBE700BB2B44 /* RefTag.swift */,
				A7C725921C85D36D005A016B /* String+SimpleHTML.swift */,
				A7C725931C85D36D005A016B /* Strings.swift */,
				0151AEB01C8F6FD80067F1BE /* StyledLabel.swift */,
				0151AEAD1C8F61870067F1BE /* Styles.swift */,
				017E88B91CD2A609003FE5D6 /* UIActivityViewController.swift */,
				01A1DC4C1C965C7D005761A8 /* UIAlertController.swift */,
				0176E13A1C9742FD009CA092 /* UIBarButtonItem.swift */,
				A7C725941C85D36D005A016B /* UIButton+LocalizedKey.swift */,
				0151AE871C8F60370067F1BE /* UIColor.swift */,
				A78537BB1CB5416700385B73 /* UIDeviceType.swift */,
				A7C725951C85D36D005A016B /* UIGestureRecognizer-Extensions.swift */,
				A7C725961C85D36D005A016B /* UILabel+IBClear.swift */,
				A7C725971C85D36D005A016B /* UILabel+LocalizedKey.swift */,
				A7C725981C85D36D005A016B /* UILabel+SimpleHTML.swift */,
				A7C725991C85D36D005A016B /* UIPress-Extensions.swift */,
				A78537E11CB5422100385B73 /* UIScreenType.swift */,
				01A7A4BF1C9690220036E553 /* UITextField+LocalizedPlaceholderKey.swift */,
				A7C725851C85D36D005A016B /* DataSource */,
				A721DF3D1C8CF4F6000CB97C /* Koala */,
				A75511881C8645A0005355CF /* Tests */,
				A7F4418D1D005A9400FE6FC5 /* ViewModels */,
			);
			path = Library;
			sourceTree = "<group>";
		};
		A7C725851C85D36D005A016B /* DataSource */ = {
			isa = PBXGroup;
			children = (
				A76126A21C90C94000EDCCB9 /* SimpleDataSource.swift */,
				A76126A31C90C94000EDCCB9 /* SimpleViewModel.swift */,
				A76126A41C90C94000EDCCB9 /* UICollectionView-Extensions.swift */,
				A76126A61C90C94000EDCCB9 /* UITableView-Extensions.swift */,
				A76126A51C90C94000EDCCB9 /* UIView-Extensions.swift */,
				A72E75FE1CC3B76700983066 /* UIViewController-BindToViewModel.swift */,
				A72E75961CC313A400983066 /* ValueCell.swift */,
				A761269F1C90C94000EDCCB9 /* ValueCellDataSource.swift */,
				A75CFB071CCE7FCF004CD5FA /* StaticTableViewCell.swift */,
			);
			path = DataSource;
			sourceTree = "<group>";
		};
		A7D1F8E51C84FB55000D41D5 /* Products */ = {
			isa = PBXGroup;
			children = (
				A7D1F8EC1C84FB55000D41D5 /* KsApi.framework */,
				A7D1F8EE1C84FB55000D41D5 /* KsApi-iOSTests.xctest */,
				A7D1F8F01C84FB55000D41D5 /* KsApi.framework */,
				A7D1F8F21C84FB55000D41D5 /* KsApi-tvOSTests.xctest */,
				A782BA9A1C9F5EBA007B13C8 /* KsApi_TestHelpers.framework */,
				A782BA9C1C9F5EBA007B13C8 /* KsApi_TestHelpers.framework */,
			);
			name = Products;
			sourceTree = "<group>";
		};
		A7D1F9461C850B7C000D41D5 /* Kickstarter-iOS */ = {
			isa = PBXGroup;
			children = (
				A7D1F9551C850B7C000D41D5 /* Info.plist */,
				A7A053491CD18D01005AF5E2 /* Comments.storyboard */,
				A71003AA1CDCF4C300B4F4D7 /* Messages.storyboard */,
				A7D1F9471C850B7C000D41D5 /* AppDelegate.swift */,
				A7D1F9501C850B7C000D41D5 /* Assets.xcassets */,
				A7FC8C081C8F2CF600C3B49B /* Activity.storyboard */,
				A7B693F31C8778A900C49A4F /* Configs */,
				0148EF611CDD2811000DEFF8 /* Checkout.storyboard */,
				A775B5511CA886C500BBB587 /* Dashboard.storyboard */,
				A7E315BD1C88AA56000DD85A /* DataSources */,
				A7FC8C0C1C8F2D6300C3B49B /* Discovery.storyboard */,
				A7D1F9521C850B7C000D41D5 /* LaunchScreen.storyboard */,
				0127FC511C98BFD000E335C6 /* Library */,
				01BDFFB01C87AAD0002E8D34 /* Login.storyboard */,
				A7D1F94D1C850B7C000D41D5 /* Main.storyboard */,
				A775B54D1CA8869B00BBB587 /* Profile.storyboard */,
				A7FC8C261C8F2DCF00C3B49B /* Project.storyboard */,
				A775B5551CA886DD00BBB587 /* Search.storyboard */,
				A7D1F98F1C850CB2000D41D5 /* Tests */,
				A751A51A1C85EAD8009C5DEA /* ViewModels */,
				A751A51B1C85EAD8009C5DEA /* Views */,
			);
			path = "Kickstarter-iOS";
			sourceTree = "<group>";
		};
		A7D1F9671C850C34000D41D5 /* Tests */ = {
			isa = PBXGroup;
			children = (
				A7D1F96C1C850C34000D41D5 /* Info.plist */,
				A7D1F96B1C850C34000D41D5 /* HomeViewModelTests.swift */,
				A7D1F96D1C850C34000D41D5 /* kickstartertvTests.swift */,
				A7D1F9711C850C34000D41D5 /* PlaylistViewModelTests.swift */,
				A7D1F9731C850C34000D41D5 /* TestHelpers */,
			);
			path = Tests;
			sourceTree = "<group>";
		};
		A7D1F9731C850C34000D41D5 /* TestHelpers */ = {
			isa = PBXGroup;
			children = (
				A7D1F9741C850C34000D41D5 /* MockAssetImageGenerators.swift */,
			);
			path = TestHelpers;
			sourceTree = "<group>";
		};
		A7D1F98F1C850CB2000D41D5 /* Tests */ = {
			isa = PBXGroup;
			children = (
				A7D1F9901C850CB2000D41D5 /* Info.plist */,
				A7D1F9911C850CB2000D41D5 /* KickstarterTests.swift */,
				A7208CC21CCBDA5700E3DAB3 /* DataSources */,
				A775190E1C8CADC80022F175 /* ViewModels */,
			);
			path = Tests;
			sourceTree = "<group>";
		};
		A7E06C701C5A6EB300EBDCC2 = {
			isa = PBXGroup;
			children = (
				A7C795C71C873B800081977F /* Kickstarter-iOS.playground */,
				A7C7961F1C873CD90081977F /* Kickstarter-tvOS.playground */,
				A7E06DBC1C5C027800EBDCC2 /* Frameworks */,
				802800561C88F62500141235 /* Configs */,
				A7D1F9461C850B7C000D41D5 /* Kickstarter-iOS */,
				A7E06C7B1C5A6EB300EBDCC2 /* Kickstarter-tvOS */,
				A7C725771C85D36D005A016B /* Library */,
				A7E06C7A1C5A6EB300EBDCC2 /* Products */,
			);
			sourceTree = "<group>";
		};
		A7E06C7A1C5A6EB300EBDCC2 /* Products */ = {
			isa = PBXGroup;
			children = (
				A7E06C791C5A6EB300EBDCC2 /* Kickstarter.app */,
				A7E06C8A1C5A6EB300EBDCC2 /* Kickstarter.xctest */,
				A7D1F9451C850B7C000D41D5 /* KickDebug.app */,
				A7D1F95A1C850B7C000D41D5 /* Kickstarter-iOSTests.xctest */,
				A755113C1C8642B3005355CF /* Library.framework */,
				A75511451C8642B3005355CF /* Library-iOSTests.xctest */,
				A75511DA1C8647D9005355CF /* Library.framework */,
				A75512011C865321005355CF /* Library-tvOSTests.xctest */,
				A7C7959E1C873A870081977F /* Kickstarter_Framework.framework */,
				A7C795CD1C873BD50081977F /* Kickstarter_Framework.framework */,
			);
			name = Products;
			sourceTree = "<group>";
		};
		A7E06C7B1C5A6EB300EBDCC2 /* Kickstarter-tvOS */ = {
			isa = PBXGroup;
			children = (
				A7E06C7C1C5A6EB300EBDCC2 /* AppDelegate.swift */,
				A7E06C7E1C5A6EB300EBDCC2 /* ViewController.swift */,
				A7E06C831C5A6EB300EBDCC2 /* Assets.xcassets */,
				A7E06CA71C5BFB3800EBDCC2 /* DataSources */,
				A7E06CAE1C5BFB3800EBDCC2 /* Fonts */,
				A7E06CC11C5BFB3800EBDCC2 /* Locales */,
				A7E06C801C5A6EB300EBDCC2 /* Main.storyboard */,
				A7E06CB01C5BFB3800EBDCC2 /* Models */,
				A7E06CB21C5BFB3800EBDCC2 /* Supporting Files */,
				A7D1F9671C850C34000D41D5 /* Tests */,
				A7E06CB41C5BFB3800EBDCC2 /* ViewModels */,
				A7E06CC71C5BFB3800EBDCC2 /* Views */,
			);
			path = "Kickstarter-tvOS";
			sourceTree = "<group>";
		};
		A7E06CA71C5BFB3800EBDCC2 /* DataSources */ = {
			isa = PBXGroup;
			children = (
				A7E06CA81C5BFB3800EBDCC2 /* DiscoveryProjectData.swift */,
				A7E06CA91C5BFB3800EBDCC2 /* HomePlaylistsDataSource.swift */,
				A7E06CAA1C5BFB3800EBDCC2 /* PlaylistTrayDataSource.swift */,
				A7E06CAB1C5BFB3800EBDCC2 /* ProjectsDataSource.swift */,
				A7E06CAC1C5BFB3800EBDCC2 /* ProjectViewDataSource.swift */,
				A7E06CAD1C5BFB3800EBDCC2 /* SearchDataSource.swift */,
			);
			path = DataSources;
			sourceTree = "<group>";
		};
		A7E06CAE1C5BFB3800EBDCC2 /* Fonts */ = {
			isa = PBXGroup;
			children = (
				A7E06CAF1C5BFB3800EBDCC2 /* ionicons.ttf */,
			);
			path = Fonts;
			sourceTree = "<group>";
		};
		A7E06CB01C5BFB3800EBDCC2 /* Models */ = {
			isa = PBXGroup;
			children = (
				A7E06CB11C5BFB3800EBDCC2 /* Playlist.swift */,
			);
			path = Models;
			sourceTree = "<group>";
		};
		A7E06CB21C5BFB3800EBDCC2 /* Supporting Files */ = {
			isa = PBXGroup;
			children = (
				A7E06CB31C5BFB3800EBDCC2 /* Info.plist */,
			);
			path = "Supporting Files";
			sourceTree = "<group>";
		};
		A7E06CB41C5BFB3800EBDCC2 /* ViewModels */ = {
			isa = PBXGroup;
			children = (
				A7E06CB51C5BFB3800EBDCC2 /* EmptyViewModel.swift */,
				A7E06CB61C5BFB3800EBDCC2 /* HomePlaylistViewModel.swift */,
				A7E06CB71C5BFB3800EBDCC2 /* HomeViewModel.swift */,
				A7E06CB81C5BFB3800EBDCC2 /* LoginViewModel.swift */,
				A7E06CB91C5BFB3800EBDCC2 /* PlaylistExplorerViewModel.swift */,
				A7E06CBA1C5BFB3800EBDCC2 /* PlaylistsMenuViewModel.swift */,
				A7E06CBB1C5BFB3800EBDCC2 /* PlaylistTrayViewModel.swift */,
				A7E06CBC1C5BFB3800EBDCC2 /* PlaylistViewModel.swift */,
				A7E06CBD1C5BFB3800EBDCC2 /* ProfileViewModel.swift */,
				A7E06CBE1C5BFB3800EBDCC2 /* ProjectPlayerViewModel.swift */,
				A7E06CBF1C5BFB3800EBDCC2 /* ProjectViewModel.swift */,
				A7E06CC01C5BFB3800EBDCC2 /* SearchViewModel.swift */,
			);
			path = ViewModels;
			sourceTree = "<group>";
		};
		A7E06CC11C5BFB3800EBDCC2 /* Locales */ = {
			isa = PBXGroup;
			children = (
				A7E06CC21C5BFB3800EBDCC2 /* Localizable.strings */,
			);
			path = Locales;
			sourceTree = "<group>";
		};
		A7E06CC71C5BFB3800EBDCC2 /* Views */ = {
			isa = PBXGroup;
			children = (
				A7E06CC81C5BFB3800EBDCC2 /* Cells */,
				A7E06CDB1C5BFB3800EBDCC2 /* Controllers */,
				A7E06CED1C5BFB3800EBDCC2 /* FocusGuideView.swift */,
				A7E06CEE1C5BFB3800EBDCC2 /* PlaylistExplorerTransitionAnimator.swift */,
				A7E06CEF1C5BFB3800EBDCC2 /* ProjectTrayTransitionAnimator.swift */,
				A7E06CF01C5BFB3800EBDCC2 /* ProjectVideoTransitionAnimator.swift */,
			);
			path = Views;
			sourceTree = "<group>";
		};
		A7E06CC81C5BFB3800EBDCC2 /* Cells */ = {
			isa = PBXGroup;
			children = (
				A7E06CC91C5BFB3800EBDCC2 /* DiscoveryProjectCell.swift */,
				A7E06CCA1C5BFB3800EBDCC2 /* DiscoveryProjectCell.xib */,
				A7E06CCB1C5BFB3800EBDCC2 /* HomePlaylistCell.swift */,
				A7E06CCC1C5BFB3800EBDCC2 /* HomePlaylistCell.xib */,
				A7E06CCD1C5BFB3800EBDCC2 /* PlaylistTrayCell.swift */,
				A7E06CCE1C5BFB3800EBDCC2 /* PlaylistTrayCell.xib */,
				A7E06CCF1C5BFB3800EBDCC2 /* ProjectCell.swift */,
				A7E06CD01C5BFB3800EBDCC2 /* ProjectCell.xib */,
				A7E06CD11C5BFB3800EBDCC2 /* ProjectMoreInfoCell.swift */,
				A7E06CD21C5BFB3800EBDCC2 /* ProjectMoreInfoCell.xib */,
				A7E06CD31C5BFB3800EBDCC2 /* ProjectRecommendationsCell.swift */,
				A7E06CD41C5BFB3800EBDCC2 /* ProjectRecommendationsCell.xib */,
				A7E06CD51C5BFB3800EBDCC2 /* ProjectRewardCell.swift */,
				A7E06CD61C5BFB3800EBDCC2 /* ProjectRewardCell.xib */,
				A7E06CD71C5BFB3800EBDCC2 /* ProjectRewardsCollectionViewCell.swift */,
				A7E06CD81C5BFB3800EBDCC2 /* ProjectRewardsCollectionViewCell.xib */,
				A7E06CD91C5BFB3800EBDCC2 /* ProjectShelfCell.swift */,
				A7E06CDA1C5BFB3800EBDCC2 /* ProjectShelfCell.xib */,
			);
			path = Cells;
			sourceTree = "<group>";
		};
		A7E06CDB1C5BFB3800EBDCC2 /* Controllers */ = {
			isa = PBXGroup;
			children = (
				A7E06CDC1C5BFB3800EBDCC2 /* HomeViewController.swift */,
				A7E06CDD1C5BFB3800EBDCC2 /* HomeViewController.xib */,
				A7E06CDE1C5BFB3800EBDCC2 /* LoginViewController.swift */,
				A7E06CDF1C5BFB3800EBDCC2 /* LoginViewController.xib */,
				A7E06CE01C5BFB3800EBDCC2 /* PlaylistExplorerViewController.swift */,
				A7E06CE11C5BFB3800EBDCC2 /* PlaylistExplorerViewController.xib */,
				A7E06CE21C5BFB3800EBDCC2 /* PlaylistTrayViewController.swift */,
				A7E06CE31C5BFB3800EBDCC2 /* PlaylistTrayViewController.xib */,
				A7E06CE41C5BFB3800EBDCC2 /* PlaylistViewController.swift */,
				A7E06CE51C5BFB3800EBDCC2 /* PlaylistViewController.xib */,
				A7E06CE61C5BFB3800EBDCC2 /* ProfileViewController.swift */,
				A7E06CE71C5BFB3800EBDCC2 /* ProfileViewController.xib */,
				A7E06CE81C5BFB3800EBDCC2 /* ProjectPlayerViewController.swift */,
				A7E06CE91C5BFB3800EBDCC2 /* ProjectViewController.swift */,
				A7E06CEA1C5BFB3800EBDCC2 /* ProjectViewController.xib */,
				A7E06CEB1C5BFB3800EBDCC2 /* SearchViewController.swift */,
				A7E06CEC1C5BFB3800EBDCC2 /* SearchViewController.xib */,
			);
			path = Controllers;
			sourceTree = "<group>";
		};
		A7E06DBC1C5C027800EBDCC2 /* Frameworks */ = {
			isa = PBXGroup;
			children = (
				A76E0B201D00D10A00EC525A /* Alamofire.xcodeproj */,
				A76E0A5A1D00CF7600EC525A /* AlamofireImage.xcodeproj */,
				A76E0AF71D00D0B400EC525A /* Argo.xcodeproj */,
				A76E0B0F1D00D0B800EC525A /* Curry.xcodeproj */,
				A7D1F8E41C84FB55000D41D5 /* KsApi.xcodeproj */,
				A76E0A741D00CFB800EC525A /* Models.xcodeproj */,
				A76E0A8A1D00CFD800EC525A /* Prelude.xcodeproj */,
				A76E0AAF1D00D02300EC525A /* ReactiveCocoa.xcodeproj */,
				A76E0AC51D00D05F00EC525A /* ReactiveExtensions.xcodeproj */,
				A76E0ADB1D00D09100EC525A /* Result.xcodeproj */,
				A7424F0D1C84F40E00FDC1E4 /* Embedded */,
			);
			name = Frameworks;
			sourceTree = "<group>";
		};
		A7E315BD1C88AA56000DD85A /* DataSources */ = {
			isa = PBXGroup;
			children = (
				A75AB1F81C8A84B5002FC3E6 /* ActivitiesDataSource.swift */,
				A7A051E41CD12D9A005AF5E2 /* CommentsDataSource.swift */,
				A7E315C41C88AAA8000DD85A /* DiscoveryProjectsDataSource.swift */,
				A75A292C1CE0B95300D35E5C /* MessagesDataSource.swift */,
				A71003DB1CDD068F00B4F4D7 /* MessageThreadsDataSource.swift */,
				A73171981C8EA20300AC07C5 /* ProjectDataSource.swift */,
				A75CFA4E1CCDB322004CD5FA /* SearchDataSource.swift */,
				A74FFEC81CE4FB9900C7BCB9 /* SearchMessagesDataSource.swift */,
				014A8DE91CE3C350003BF51C /* ThanksProjectsDataSource.swift */,
				59322F051CD27B1000C90CC6 /* ProfileDataSource.swift */,
			);
			path = DataSources;
			sourceTree = "<group>";
		};
		A7F4418D1D005A9400FE6FC5 /* ViewModels */ = {
			isa = PBXGroup;
			children = (
				A7F4418E1D005A9400FE6FC5 /* ActivitiesViewModel.swift */,
				A7F4418F1D005A9400FE6FC5 /* ActivityFriendBackingViewModel.swift */,
				A7F441901D005A9400FE6FC5 /* ActivityFriendFollowViewModel.swift */,
				A7F441911D005A9400FE6FC5 /* ActivitySuccessViewModel.swift */,
				A7F441921D005A9400FE6FC5 /* ActivityUpdateViewModel.swift */,
				A7F441931D005A9400FE6FC5 /* BackingCellViewModel.swift */,
				A7F441941D005A9400FE6FC5 /* CommentCellViewModel.swift */,
				A7F441951D005A9400FE6FC5 /* CommentDialogViewModel.swift */,
				A7F441961D005A9400FE6FC5 /* CommentsViewModel.swift */,
				A7F441971D005A9400FE6FC5 /* DiscoveryProjectViewModel.swift */,
				A7F441981D005A9400FE6FC5 /* DiscoveryViewModel.swift */,
				A7F441991D005A9400FE6FC5 /* FacebookConfirmationViewModel.swift */,
				A7F4419A1D005A9400FE6FC5 /* LoginToutViewModel.swift */,
				A7698B291D00602800953FD3 /* LoginViewModel.swift */,
				A7F4419B1D005A9400FE6FC5 /* MessageCellViewModel.swift */,
				A7F4419C1D005A9400FE6FC5 /* MessageDialogViewModel.swift */,
				A7F4419D1D005A9400FE6FC5 /* MessagesSearchViewModel.swift */,
				A7F4419E1D005A9400FE6FC5 /* MessagesViewModel.swift */,
				A7F4419F1D005A9400FE6FC5 /* MessageThreadCellViewModel.swift */,
				A7F441A01D005A9400FE6FC5 /* MessageThreadsViewModel.swift */,
				A7F441A11D005A9400FE6FC5 /* ProfileHeaderViewModel.swift */,
				A7F441A21D005A9400FE6FC5 /* ProfileProjectCellViewModel.swift */,
				A7F441A31D005A9400FE6FC5 /* ProfileViewModel.swift */,
				A7F441A41D005A9400FE6FC5 /* ProjectMainCellViewModel.swift */,
				A7F441A51D005A9400FE6FC5 /* ProjectRewardCellViewModel.swift */,
				A7F441A61D005A9400FE6FC5 /* ProjectSubpagesViewModel.swift */,
				A7F441A71D005A9400FE6FC5 /* ProjectViewModel.swift */,
				A7F441A81D005A9400FE6FC5 /* ResetPasswordViewModel.swift */,
				A7F441AA1D005A9400FE6FC5 /* SearchViewModel.swift */,
				A7F441AB1D005A9400FE6FC5 /* ThanksViewModel.swift */,
				A7F441AC1D005A9400FE6FC5 /* TwoFactorViewModel.swift */,
			);
			path = ViewModels;
			sourceTree = "<group>";
		};
/* End PBXGroup section */

/* Begin PBXHeadersBuildPhase section */
		A75511391C8642B3005355CF /* Headers */ = {
			isa = PBXHeadersBuildPhase;
			buildActionMask = 2147483647;
			files = (
			);
			runOnlyForDeploymentPostprocessing = 0;
		};
		A75511D11C8647D9005355CF /* Headers */ = {
			isa = PBXHeadersBuildPhase;
			buildActionMask = 2147483647;
			files = (
			);
			runOnlyForDeploymentPostprocessing = 0;
		};
		A7C7959B1C873A870081977F /* Headers */ = {
			isa = PBXHeadersBuildPhase;
			buildActionMask = 2147483647;
			files = (
			);
			runOnlyForDeploymentPostprocessing = 0;
		};
		A7C795CA1C873BD50081977F /* Headers */ = {
			isa = PBXHeadersBuildPhase;
			buildActionMask = 2147483647;
			files = (
			);
			runOnlyForDeploymentPostprocessing = 0;
		};
/* End PBXHeadersBuildPhase section */

/* Begin PBXNativeTarget section */
		A755113B1C8642B3005355CF /* Library-iOS */ = {
			isa = PBXNativeTarget;
			buildConfigurationList = A75511591C8642B3005355CF /* Build configuration list for PBXNativeTarget "Library-iOS" */;
			buildPhases = (
				A75511371C8642B3005355CF /* Sources */,
				A75511381C8642B3005355CF /* Frameworks */,
				A75511391C8642B3005355CF /* Headers */,
				A755113A1C8642B3005355CF /* Resources */,
			);
			buildRules = (
			);
			dependencies = (
				A7E315811C8882D1000DD85A /* PBXTargetDependency */,
			);
			name = "Library-iOS";
			productName = "Library-iOS";
			productReference = A755113C1C8642B3005355CF /* Library.framework */;
			productType = "com.apple.product-type.framework";
		};
		A75511441C8642B3005355CF /* Library-iOSTests */ = {
			isa = PBXNativeTarget;
			buildConfigurationList = A755115A1C8642B3005355CF /* Build configuration list for PBXNativeTarget "Library-iOSTests" */;
			buildPhases = (
				A75511411C8642B3005355CF /* Sources */,
				A75511421C8642B3005355CF /* Frameworks */,
				A75511431C8642B3005355CF /* Resources */,
			);
			buildRules = (
			);
			dependencies = (
				A7A29F4D1CC3E0DF002BE580 /* PBXTargetDependency */,
				A75511481C8642B3005355CF /* PBXTargetDependency */,
			);
			name = "Library-iOSTests";
			productName = "Library-iOSTests";
			productReference = A75511451C8642B3005355CF /* Library-iOSTests.xctest */;
			productType = "com.apple.product-type.bundle.unit-test";
		};
		A75511AA1C8647D9005355CF /* Library-tvOS */ = {
			isa = PBXNativeTarget;
			buildConfigurationList = A75511D71C8647D9005355CF /* Build configuration list for PBXNativeTarget "Library-tvOS" */;
			buildPhases = (
				A75511AB1C8647D9005355CF /* Sources */,
				A75511CC1C8647D9005355CF /* Frameworks */,
				A75511D11C8647D9005355CF /* Headers */,
				A75511D21C8647D9005355CF /* Resources */,
			);
			buildRules = (
			);
			dependencies = (
				A7E315911C8882EA000DD85A /* PBXTargetDependency */,
			);
			name = "Library-tvOS";
			productName = "Library-iOS";
			productReference = A75511DA1C8647D9005355CF /* Library.framework */;
			productType = "com.apple.product-type.framework";
		};
		A75511E61C865321005355CF /* Library-tvOSTests */ = {
			isa = PBXNativeTarget;
			buildConfigurationList = A75511FE1C865321005355CF /* Build configuration list for PBXNativeTarget "Library-tvOSTests" */;
			buildPhases = (
				A75511E91C865321005355CF /* Sources */,
				A75511F81C865321005355CF /* Frameworks */,
				A75511FC1C865321005355CF /* Resources */,
			);
			buildRules = (
			);
			dependencies = (
				A71356EB1CC6AAE7007C3C23 /* PBXTargetDependency */,
				A7B694801C87F51900C49A4F /* PBXTargetDependency */,
			);
			name = "Library-tvOSTests";
			productName = "Library-iOSTests";
			productReference = A75512011C865321005355CF /* Library-tvOSTests.xctest */;
			productType = "com.apple.product-type.bundle.unit-test";
		};
		A7C7959D1C873A870081977F /* Kickstarter-iOS-Framework */ = {
			isa = PBXNativeTarget;
			buildConfigurationList = A7C795B11C873A870081977F /* Build configuration list for PBXNativeTarget "Kickstarter-iOS-Framework" */;
			buildPhases = (
				A7C795991C873A870081977F /* Sources */,
				A7C7959A1C873A870081977F /* Frameworks */,
				A7C7959B1C873A870081977F /* Headers */,
				A7C7959C1C873A870081977F /* Resources */,
			);
			buildRules = (
			);
			dependencies = (
				A76E0A4C1D00C00500EC525A /* PBXTargetDependency */,
			);
			name = "Kickstarter-iOS-Framework";
			productName = "Kickstarter-iOS-Framework";
			productReference = A7C7959E1C873A870081977F /* Kickstarter_Framework.framework */;
			productType = "com.apple.product-type.framework";
		};
		A7C795CC1C873BD50081977F /* Kickstarter-tvOS-Framework */ = {
			isa = PBXNativeTarget;
			buildConfigurationList = A7C795D61C873BD50081977F /* Build configuration list for PBXNativeTarget "Kickstarter-tvOS-Framework" */;
			buildPhases = (
				A7C795C81C873BD50081977F /* Sources */,
				A7C795C91C873BD50081977F /* Frameworks */,
				A7C795CA1C873BD50081977F /* Headers */,
				A7C795CB1C873BD50081977F /* Resources */,
			);
			buildRules = (
			);
			dependencies = (
				A7C795DA1C873BE60081977F /* PBXTargetDependency */,
			);
			name = "Kickstarter-tvOS-Framework";
			productName = "Kickstarter-tvOS-Framework";
			productReference = A7C795CD1C873BD50081977F /* Kickstarter_Framework.framework */;
			productType = "com.apple.product-type.framework";
		};
		A7D1F9441C850B7C000D41D5 /* Kickstarter-iOS */ = {
			isa = PBXNativeTarget;
			buildConfigurationList = A7D1F9611C850B7C000D41D5 /* Build configuration list for PBXNativeTarget "Kickstarter-iOS" */;
			buildPhases = (
				A7D1F9411C850B7C000D41D5 /* Sources */,
				A7D1F9421C850B7C000D41D5 /* Frameworks */,
				A7D1F9431C850B7C000D41D5 /* Resources */,
				A7D1F9C21C850DDE000D41D5 /* Embed Frameworks */,
				A785397E1CB6E8EB00385B73 /* swiftlint */,
			);
			buildRules = (
			);
			dependencies = (
				A75511841C8643E7005355CF /* PBXTargetDependency */,
			);
			name = "Kickstarter-iOS";
			productName = Kickstarter;
			productReference = A7D1F9451C850B7C000D41D5 /* KickDebug.app */;
			productType = "com.apple.product-type.application";
		};
		A7D1F9591C850B7C000D41D5 /* Kickstarter-iOSTests */ = {
			isa = PBXNativeTarget;
			buildConfigurationList = A7D1F9641C850B7C000D41D5 /* Build configuration list for PBXNativeTarget "Kickstarter-iOSTests" */;
			buildPhases = (
				A7D1F9561C850B7C000D41D5 /* Sources */,
				A7D1F9571C850B7C000D41D5 /* Frameworks */,
				A7D1F9581C850B7C000D41D5 /* Resources */,
			);
			buildRules = (
			);
			dependencies = (
				A7D1F95C1C850B7C000D41D5 /* PBXTargetDependency */,
			);
			name = "Kickstarter-iOSTests";
			productName = KickstarterTests;
			productReference = A7D1F95A1C850B7C000D41D5 /* Kickstarter-iOSTests.xctest */;
			productType = "com.apple.product-type.bundle.unit-test";
		};
		A7E06C781C5A6EB300EBDCC2 /* Kickstarter-tvOS */ = {
			isa = PBXNativeTarget;
			buildConfigurationList = A7E06C9E1C5A6EB300EBDCC2 /* Build configuration list for PBXNativeTarget "Kickstarter-tvOS" */;
			buildPhases = (
				A7E06C751C5A6EB300EBDCC2 /* Sources */,
				A7E06C761C5A6EB300EBDCC2 /* Frameworks */,
				A7E06C771C5A6EB300EBDCC2 /* Resources */,
				A7E06E1B1C5C066F00EBDCC2 /* Embed Frameworks */,
				A785398B1CB6E91100385B73 /* swiftlint */,
			);
			buildRules = (
			);
			dependencies = (
				A75511E31C864974005355CF /* PBXTargetDependency */,
			);
			name = "Kickstarter-tvOS";
			productName = kickstartertv;
			productReference = A7E06C791C5A6EB300EBDCC2 /* Kickstarter.app */;
			productType = "com.apple.product-type.application";
		};
		A7E06C891C5A6EB300EBDCC2 /* Kickstarter-tvOSTests */ = {
			isa = PBXNativeTarget;
			buildConfigurationList = A7E06CA11C5A6EB300EBDCC2 /* Build configuration list for PBXNativeTarget "Kickstarter-tvOSTests" */;
			buildPhases = (
				A7E06C861C5A6EB300EBDCC2 /* Sources */,
				A7E06C871C5A6EB300EBDCC2 /* Frameworks */,
				A7E06C881C5A6EB300EBDCC2 /* Resources */,
			);
			buildRules = (
			);
			dependencies = (
				A7E06C8C1C5A6EB300EBDCC2 /* PBXTargetDependency */,
			);
			name = "Kickstarter-tvOSTests";
			productName = kickstartertvTests;
			productReference = A7E06C8A1C5A6EB300EBDCC2 /* Kickstarter.xctest */;
			productType = "com.apple.product-type.bundle.unit-test";
		};
/* End PBXNativeTarget section */

/* Begin PBXProject section */
		A7E06C711C5A6EB300EBDCC2 /* Project object */ = {
			isa = PBXProject;
			attributes = {
				LastSwiftUpdateCheck = 0720;
				LastUpgradeCheck = 0730;
				ORGANIZATIONNAME = Kickstarter;
				TargetAttributes = {
					A755113B1C8642B3005355CF = {
						CreatedOnToolsVersion = 7.2.1;
					};
					A75511441C8642B3005355CF = {
						CreatedOnToolsVersion = 7.2.1;
					};
					A7C7959D1C873A870081977F = {
						CreatedOnToolsVersion = 7.2.1;
					};
					A7C795CC1C873BD50081977F = {
						CreatedOnToolsVersion = 7.2.1;
					};
					A7D1F9441C850B7C000D41D5 = {
						CreatedOnToolsVersion = 7.2.1;
						DevelopmentTeam = 48YBP49Y5N;
					};
					A7D1F9591C850B7C000D41D5 = {
						CreatedOnToolsVersion = 7.2.1;
						TestTargetID = A7D1F9441C850B7C000D41D5;
					};
					A7E06C781C5A6EB300EBDCC2 = {
						CreatedOnToolsVersion = 7.2;
					};
					A7E06C891C5A6EB300EBDCC2 = {
						CreatedOnToolsVersion = 7.2;
						TestTargetID = A7E06C781C5A6EB300EBDCC2;
					};
				};
			};
			buildConfigurationList = A7E06C741C5A6EB300EBDCC2 /* Build configuration list for PBXProject "Kickstarter" */;
			compatibilityVersion = "Xcode 3.2";
			developmentRegion = English;
			hasScannedForEncodings = 0;
			knownRegions = (
				en,
				Base,
				de,
				es,
				fr,
			);
			mainGroup = A7E06C701C5A6EB300EBDCC2;
			productRefGroup = A7E06C7A1C5A6EB300EBDCC2 /* Products */;
			projectDirPath = "";
			projectReferences = (
				{
					ProductGroup = A76E0B211D00D10A00EC525A /* Products */;
					ProjectRef = A76E0B201D00D10A00EC525A /* Alamofire.xcodeproj */;
				},
				{
					ProductGroup = A76E0A5B1D00CF7600EC525A /* Products */;
					ProjectRef = A76E0A5A1D00CF7600EC525A /* AlamofireImage.xcodeproj */;
				},
				{
					ProductGroup = A76E0AF81D00D0B400EC525A /* Products */;
					ProjectRef = A76E0AF71D00D0B400EC525A /* Argo.xcodeproj */;
				},
				{
					ProductGroup = A76E0B101D00D0B800EC525A /* Products */;
					ProjectRef = A76E0B0F1D00D0B800EC525A /* Curry.xcodeproj */;
				},
				{
					ProductGroup = A7D1F8E51C84FB55000D41D5 /* Products */;
					ProjectRef = A7D1F8E41C84FB55000D41D5 /* KsApi.xcodeproj */;
				},
				{
					ProductGroup = A76E0A751D00CFB800EC525A /* Products */;
					ProjectRef = A76E0A741D00CFB800EC525A /* Models.xcodeproj */;
				},
				{
					ProductGroup = A76E0A8B1D00CFD800EC525A /* Products */;
					ProjectRef = A76E0A8A1D00CFD800EC525A /* Prelude.xcodeproj */;
				},
				{
					ProductGroup = A76E0AB01D00D02300EC525A /* Products */;
					ProjectRef = A76E0AAF1D00D02300EC525A /* ReactiveCocoa.xcodeproj */;
				},
				{
					ProductGroup = A76E0AC61D00D05F00EC525A /* Products */;
					ProjectRef = A76E0AC51D00D05F00EC525A /* ReactiveExtensions.xcodeproj */;
				},
				{
					ProductGroup = A76E0ADC1D00D09100EC525A /* Products */;
					ProjectRef = A76E0ADB1D00D09100EC525A /* Result.xcodeproj */;
				},
			);
			projectRoot = "";
			targets = (
				A7D1F9441C850B7C000D41D5 /* Kickstarter-iOS */,
				A755113B1C8642B3005355CF /* Library-iOS */,
				A7E06C781C5A6EB300EBDCC2 /* Kickstarter-tvOS */,
				A75511AA1C8647D9005355CF /* Library-tvOS */,
				A7D1F9591C850B7C000D41D5 /* Kickstarter-iOSTests */,
				A75511441C8642B3005355CF /* Library-iOSTests */,
				A7E06C891C5A6EB300EBDCC2 /* Kickstarter-tvOSTests */,
				A75511E61C865321005355CF /* Library-tvOSTests */,
				A7C7959D1C873A870081977F /* Kickstarter-iOS-Framework */,
				A7C795CC1C873BD50081977F /* Kickstarter-tvOS-Framework */,
			);
		};
/* End PBXProject section */

/* Begin PBXReferenceProxy section */
		A76E0A651D00CF7600EC525A /* AlamofireImage.framework */ = {
			isa = PBXReferenceProxy;
			fileType = wrapper.framework;
			path = AlamofireImage.framework;
			remoteRef = A76E0A641D00CF7600EC525A /* PBXContainerItemProxy */;
			sourceTree = BUILT_PRODUCTS_DIR;
		};
		A76E0A671D00CF7600EC525A /* AlamofireImage iOS Tests.xctest */ = {
			isa = PBXReferenceProxy;
			fileType = wrapper.cfbundle;
			path = "AlamofireImage iOS Tests.xctest";
			remoteRef = A76E0A661D00CF7600EC525A /* PBXContainerItemProxy */;
			sourceTree = BUILT_PRODUCTS_DIR;
		};
		A76E0A691D00CF7600EC525A /* AlamofireImage.framework */ = {
			isa = PBXReferenceProxy;
			fileType = wrapper.framework;
			path = AlamofireImage.framework;
			remoteRef = A76E0A681D00CF7600EC525A /* PBXContainerItemProxy */;
			sourceTree = BUILT_PRODUCTS_DIR;
		};
		A76E0A6B1D00CF7600EC525A /* AlamofireImage OSX Tests.xctest */ = {
			isa = PBXReferenceProxy;
			fileType = wrapper.cfbundle;
			path = "AlamofireImage OSX Tests.xctest";
			remoteRef = A76E0A6A1D00CF7600EC525A /* PBXContainerItemProxy */;
			sourceTree = BUILT_PRODUCTS_DIR;
		};
		A76E0A6D1D00CF7600EC525A /* AlamofireImage.framework */ = {
			isa = PBXReferenceProxy;
			fileType = wrapper.framework;
			path = AlamofireImage.framework;
			remoteRef = A76E0A6C1D00CF7600EC525A /* PBXContainerItemProxy */;
			sourceTree = BUILT_PRODUCTS_DIR;
		};
		A76E0A6F1D00CF7600EC525A /* AlamofireImage tvOS Tests.xctest */ = {
			isa = PBXReferenceProxy;
			fileType = wrapper.cfbundle;
			path = "AlamofireImage tvOS Tests.xctest";
			remoteRef = A76E0A6E1D00CF7600EC525A /* PBXContainerItemProxy */;
			sourceTree = BUILT_PRODUCTS_DIR;
		};
		A76E0A711D00CF7600EC525A /* AlamofireImage.framework */ = {
			isa = PBXReferenceProxy;
			fileType = wrapper.framework;
			path = AlamofireImage.framework;
			remoteRef = A76E0A701D00CF7600EC525A /* PBXContainerItemProxy */;
			sourceTree = BUILT_PRODUCTS_DIR;
		};
		A76E0A7E1D00CFB800EC525A /* Models.framework */ = {
			isa = PBXReferenceProxy;
			fileType = wrapper.framework;
			path = Models.framework;
			remoteRef = A76E0A7D1D00CFB800EC525A /* PBXContainerItemProxy */;
			sourceTree = BUILT_PRODUCTS_DIR;
		};
		A76E0A801D00CFB800EC525A /* Models-iOSTests.xctest */ = {
			isa = PBXReferenceProxy;
			fileType = wrapper.cfbundle;
			path = "Models-iOSTests.xctest";
			remoteRef = A76E0A7F1D00CFB800EC525A /* PBXContainerItemProxy */;
			sourceTree = BUILT_PRODUCTS_DIR;
		};
		A76E0A821D00CFB800EC525A /* Models.framework */ = {
			isa = PBXReferenceProxy;
			fileType = wrapper.framework;
			path = Models.framework;
			remoteRef = A76E0A811D00CFB800EC525A /* PBXContainerItemProxy */;
			sourceTree = BUILT_PRODUCTS_DIR;
		};
		A76E0A841D00CFB800EC525A /* Models-tvOSTests.xctest */ = {
			isa = PBXReferenceProxy;
			fileType = wrapper.cfbundle;
			path = "Models-tvOSTests.xctest";
			remoteRef = A76E0A831D00CFB800EC525A /* PBXContainerItemProxy */;
			sourceTree = BUILT_PRODUCTS_DIR;
		};
		A76E0A861D00CFB800EC525A /* Models_TestHelpers.framework */ = {
			isa = PBXReferenceProxy;
			fileType = wrapper.framework;
			path = Models_TestHelpers.framework;
			remoteRef = A76E0A851D00CFB800EC525A /* PBXContainerItemProxy */;
			sourceTree = BUILT_PRODUCTS_DIR;
		};
		A76E0A881D00CFB800EC525A /* Models_TestHelpers.framework */ = {
			isa = PBXReferenceProxy;
			fileType = wrapper.framework;
			path = Models_TestHelpers.framework;
			remoteRef = A76E0A871D00CFB800EC525A /* PBXContainerItemProxy */;
			sourceTree = BUILT_PRODUCTS_DIR;
		};
		A76E0A921D00CFD800EC525A /* Prelude.framework */ = {
			isa = PBXReferenceProxy;
			fileType = wrapper.framework;
			path = Prelude.framework;
			remoteRef = A76E0A911D00CFD800EC525A /* PBXContainerItemProxy */;
			sourceTree = BUILT_PRODUCTS_DIR;
		};
		A76E0A941D00CFD800EC525A /* Prelude-iOSTests.xctest */ = {
			isa = PBXReferenceProxy;
			fileType = wrapper.cfbundle;
			path = "Prelude-iOSTests.xctest";
			remoteRef = A76E0A931D00CFD800EC525A /* PBXContainerItemProxy */;
			sourceTree = BUILT_PRODUCTS_DIR;
		};
		A76E0A961D00CFD800EC525A /* Prelude.framework */ = {
			isa = PBXReferenceProxy;
			fileType = wrapper.framework;
			path = Prelude.framework;
			remoteRef = A76E0A951D00CFD800EC525A /* PBXContainerItemProxy */;
			sourceTree = BUILT_PRODUCTS_DIR;
		};
		A76E0A981D00CFD800EC525A /* Prelude-tvOSTests.xctest */ = {
			isa = PBXReferenceProxy;
			fileType = wrapper.cfbundle;
			path = "Prelude-tvOSTests.xctest";
			remoteRef = A76E0A971D00CFD800EC525A /* PBXContainerItemProxy */;
			sourceTree = BUILT_PRODUCTS_DIR;
		};
		A76E0AB91D00D02300EC525A /* ReactiveCocoa.framework */ = {
			isa = PBXReferenceProxy;
			fileType = wrapper.framework;
			path = ReactiveCocoa.framework;
			remoteRef = A76E0AB81D00D02300EC525A /* PBXContainerItemProxy */;
			sourceTree = BUILT_PRODUCTS_DIR;
		};
		A76E0ABB1D00D02300EC525A /* ReactiveCocoaTests.xctest */ = {
			isa = PBXReferenceProxy;
			fileType = wrapper.cfbundle;
			path = ReactiveCocoaTests.xctest;
			remoteRef = A76E0ABA1D00D02300EC525A /* PBXContainerItemProxy */;
			sourceTree = BUILT_PRODUCTS_DIR;
		};
		A76E0ABD1D00D02300EC525A /* ReactiveCocoa.framework */ = {
			isa = PBXReferenceProxy;
			fileType = wrapper.framework;
			path = ReactiveCocoa.framework;
			remoteRef = A76E0ABC1D00D02300EC525A /* PBXContainerItemProxy */;
			sourceTree = BUILT_PRODUCTS_DIR;
		};
		A76E0ABF1D00D02300EC525A /* ReactiveCocoaTests.xctest */ = {
			isa = PBXReferenceProxy;
			fileType = wrapper.cfbundle;
			path = ReactiveCocoaTests.xctest;
			remoteRef = A76E0ABE1D00D02300EC525A /* PBXContainerItemProxy */;
			sourceTree = BUILT_PRODUCTS_DIR;
		};
		A76E0AC11D00D02300EC525A /* ReactiveCocoa.framework */ = {
			isa = PBXReferenceProxy;
			fileType = wrapper.framework;
			path = ReactiveCocoa.framework;
			remoteRef = A76E0AC01D00D02300EC525A /* PBXContainerItemProxy */;
			sourceTree = BUILT_PRODUCTS_DIR;
		};
		A76E0AC31D00D02300EC525A /* ReactiveCocoa.framework */ = {
			isa = PBXReferenceProxy;
			fileType = wrapper.framework;
			path = ReactiveCocoa.framework;
			remoteRef = A76E0AC21D00D02300EC525A /* PBXContainerItemProxy */;
			sourceTree = BUILT_PRODUCTS_DIR;
		};
		A76E0ACF1D00D05F00EC525A /* ReactiveExtensions.framework */ = {
			isa = PBXReferenceProxy;
			fileType = wrapper.framework;
			path = ReactiveExtensions.framework;
			remoteRef = A76E0ACE1D00D05F00EC525A /* PBXContainerItemProxy */;
			sourceTree = BUILT_PRODUCTS_DIR;
		};
		A76E0AD11D00D05F00EC525A /* ReactiveExtensions-iOSTests.xctest */ = {
			isa = PBXReferenceProxy;
			fileType = wrapper.cfbundle;
			path = "ReactiveExtensions-iOSTests.xctest";
			remoteRef = A76E0AD01D00D05F00EC525A /* PBXContainerItemProxy */;
			sourceTree = BUILT_PRODUCTS_DIR;
		};
		A76E0AD31D00D05F00EC525A /* ReactiveExtensions.framework */ = {
			isa = PBXReferenceProxy;
			fileType = wrapper.framework;
			path = ReactiveExtensions.framework;
			remoteRef = A76E0AD21D00D05F00EC525A /* PBXContainerItemProxy */;
			sourceTree = BUILT_PRODUCTS_DIR;
		};
		A76E0AD51D00D05F00EC525A /* ReactiveExtensions-tvOSTests.xctest */ = {
			isa = PBXReferenceProxy;
			fileType = wrapper.cfbundle;
			path = "ReactiveExtensions-tvOSTests.xctest";
			remoteRef = A76E0AD41D00D05F00EC525A /* PBXContainerItemProxy */;
			sourceTree = BUILT_PRODUCTS_DIR;
		};
		A76E0AD71D00D05F00EC525A /* ReactiveExtensions_TestHelpers.framework */ = {
			isa = PBXReferenceProxy;
			fileType = wrapper.framework;
			path = ReactiveExtensions_TestHelpers.framework;
			remoteRef = A76E0AD61D00D05F00EC525A /* PBXContainerItemProxy */;
			sourceTree = BUILT_PRODUCTS_DIR;
		};
		A76E0AD91D00D05F00EC525A /* ReactiveExtensions_TestHelpers.framework */ = {
			isa = PBXReferenceProxy;
			fileType = wrapper.framework;
			path = ReactiveExtensions_TestHelpers.framework;
			remoteRef = A76E0AD81D00D05F00EC525A /* PBXContainerItemProxy */;
			sourceTree = BUILT_PRODUCTS_DIR;
		};
		A76E0AE71D00D09100EC525A /* Result.framework */ = {
			isa = PBXReferenceProxy;
			fileType = wrapper.framework;
			path = Result.framework;
			remoteRef = A76E0AE61D00D09100EC525A /* PBXContainerItemProxy */;
			sourceTree = BUILT_PRODUCTS_DIR;
		};
		A76E0AE91D00D09100EC525A /* Result-MacTests.xctest */ = {
			isa = PBXReferenceProxy;
			fileType = wrapper.cfbundle;
			path = "Result-MacTests.xctest";
			remoteRef = A76E0AE81D00D09100EC525A /* PBXContainerItemProxy */;
			sourceTree = BUILT_PRODUCTS_DIR;
		};
		A76E0AEB1D00D09100EC525A /* Result.framework */ = {
			isa = PBXReferenceProxy;
			fileType = wrapper.framework;
			path = Result.framework;
			remoteRef = A76E0AEA1D00D09100EC525A /* PBXContainerItemProxy */;
			sourceTree = BUILT_PRODUCTS_DIR;
		};
		A76E0AED1D00D09100EC525A /* Result-iOSTests.xctest */ = {
			isa = PBXReferenceProxy;
			fileType = wrapper.cfbundle;
			path = "Result-iOSTests.xctest";
			remoteRef = A76E0AEC1D00D09100EC525A /* PBXContainerItemProxy */;
			sourceTree = BUILT_PRODUCTS_DIR;
		};
		A76E0AEF1D00D09100EC525A /* Result.framework */ = {
			isa = PBXReferenceProxy;
			fileType = wrapper.framework;
			path = Result.framework;
			remoteRef = A76E0AEE1D00D09100EC525A /* PBXContainerItemProxy */;
			sourceTree = BUILT_PRODUCTS_DIR;
		};
		A76E0AF11D00D09100EC525A /* Result-tvOSTests.xctest */ = {
			isa = PBXReferenceProxy;
			fileType = wrapper.cfbundle;
			path = "Result-tvOSTests.xctest";
			remoteRef = A76E0AF01D00D09100EC525A /* PBXContainerItemProxy */;
			sourceTree = BUILT_PRODUCTS_DIR;
		};
		A76E0AF31D00D09100EC525A /* Result.framework */ = {
			isa = PBXReferenceProxy;
			fileType = wrapper.framework;
			path = Result.framework;
			remoteRef = A76E0AF21D00D09100EC525A /* PBXContainerItemProxy */;
			sourceTree = BUILT_PRODUCTS_DIR;
		};
		A76E0AF51D00D09100EC525A /* Result-watchOSTests.xctest */ = {
			isa = PBXReferenceProxy;
			fileType = wrapper.cfbundle;
			path = "Result-watchOSTests.xctest";
			remoteRef = A76E0AF41D00D09100EC525A /* PBXContainerItemProxy */;
			sourceTree = BUILT_PRODUCTS_DIR;
		};
		A76E0B021D00D0B400EC525A /* Argo.framework */ = {
			isa = PBXReferenceProxy;
			fileType = wrapper.framework;
			path = Argo.framework;
			remoteRef = A76E0B011D00D0B400EC525A /* PBXContainerItemProxy */;
			sourceTree = BUILT_PRODUCTS_DIR;
		};
		A76E0B041D00D0B400EC525A /* ArgoTests.xctest */ = {
			isa = PBXReferenceProxy;
			fileType = wrapper.cfbundle;
			path = ArgoTests.xctest;
			remoteRef = A76E0B031D00D0B400EC525A /* PBXContainerItemProxy */;
			sourceTree = BUILT_PRODUCTS_DIR;
		};
		A76E0B061D00D0B400EC525A /* Argo.framework */ = {
			isa = PBXReferenceProxy;
			fileType = wrapper.framework;
			path = Argo.framework;
			remoteRef = A76E0B051D00D0B400EC525A /* PBXContainerItemProxy */;
			sourceTree = BUILT_PRODUCTS_DIR;
		};
		A76E0B081D00D0B400EC525A /* Argo-MacTests.xctest */ = {
			isa = PBXReferenceProxy;
			fileType = wrapper.cfbundle;
			path = "Argo-MacTests.xctest";
			remoteRef = A76E0B071D00D0B400EC525A /* PBXContainerItemProxy */;
			sourceTree = BUILT_PRODUCTS_DIR;
		};
		A76E0B0A1D00D0B400EC525A /* Argo.framework */ = {
			isa = PBXReferenceProxy;
			fileType = wrapper.framework;
			path = Argo.framework;
			remoteRef = A76E0B091D00D0B400EC525A /* PBXContainerItemProxy */;
			sourceTree = BUILT_PRODUCTS_DIR;
		};
		A76E0B0C1D00D0B400EC525A /* Argo.framework */ = {
			isa = PBXReferenceProxy;
			fileType = wrapper.framework;
			path = Argo.framework;
			remoteRef = A76E0B0B1D00D0B400EC525A /* PBXContainerItemProxy */;
			sourceTree = BUILT_PRODUCTS_DIR;
		};
		A76E0B0E1D00D0B400EC525A /* Argo-tvOSTests.xctest */ = {
			isa = PBXReferenceProxy;
			fileType = wrapper.cfbundle;
			path = "Argo-tvOSTests.xctest";
			remoteRef = A76E0B0D1D00D0B400EC525A /* PBXContainerItemProxy */;
			sourceTree = BUILT_PRODUCTS_DIR;
		};
		A76E0B171D00D0B800EC525A /* Curry.framework */ = {
			isa = PBXReferenceProxy;
			fileType = wrapper.framework;
			path = Curry.framework;
			remoteRef = A76E0B161D00D0B800EC525A /* PBXContainerItemProxy */;
			sourceTree = BUILT_PRODUCTS_DIR;
		};
		A76E0B191D00D0B800EC525A /* Curry.framework */ = {
			isa = PBXReferenceProxy;
			fileType = wrapper.framework;
			path = Curry.framework;
			remoteRef = A76E0B181D00D0B800EC525A /* PBXContainerItemProxy */;
			sourceTree = BUILT_PRODUCTS_DIR;
		};
		A76E0B1B1D00D0B800EC525A /* Curry.framework */ = {
			isa = PBXReferenceProxy;
			fileType = wrapper.framework;
			path = Curry.framework;
			remoteRef = A76E0B1A1D00D0B800EC525A /* PBXContainerItemProxy */;
			sourceTree = BUILT_PRODUCTS_DIR;
		};
		A76E0B1D1D00D0B800EC525A /* Curry.framework */ = {
			isa = PBXReferenceProxy;
			fileType = wrapper.framework;
			path = Curry.framework;
			remoteRef = A76E0B1C1D00D0B800EC525A /* PBXContainerItemProxy */;
			sourceTree = BUILT_PRODUCTS_DIR;
		};
		A76E0B2B1D00D10A00EC525A /* Alamofire.framework */ = {
			isa = PBXReferenceProxy;
			fileType = wrapper.framework;
			path = Alamofire.framework;
			remoteRef = A76E0B2A1D00D10A00EC525A /* PBXContainerItemProxy */;
			sourceTree = BUILT_PRODUCTS_DIR;
		};
		A76E0B2D1D00D10A00EC525A /* Alamofire iOS Tests.xctest */ = {
			isa = PBXReferenceProxy;
			fileType = wrapper.cfbundle;
			path = "Alamofire iOS Tests.xctest";
			remoteRef = A76E0B2C1D00D10A00EC525A /* PBXContainerItemProxy */;
			sourceTree = BUILT_PRODUCTS_DIR;
		};
		A76E0B2F1D00D10A00EC525A /* Alamofire.framework */ = {
			isa = PBXReferenceProxy;
			fileType = wrapper.framework;
			path = Alamofire.framework;
			remoteRef = A76E0B2E1D00D10A00EC525A /* PBXContainerItemProxy */;
			sourceTree = BUILT_PRODUCTS_DIR;
		};
		A76E0B311D00D10A00EC525A /* Alamofire OSX Tests.xctest */ = {
			isa = PBXReferenceProxy;
			fileType = wrapper.cfbundle;
			path = "Alamofire OSX Tests.xctest";
			remoteRef = A76E0B301D00D10A00EC525A /* PBXContainerItemProxy */;
			sourceTree = BUILT_PRODUCTS_DIR;
		};
		A76E0B331D00D10A00EC525A /* Alamofire.framework */ = {
			isa = PBXReferenceProxy;
			fileType = wrapper.framework;
			path = Alamofire.framework;
			remoteRef = A76E0B321D00D10A00EC525A /* PBXContainerItemProxy */;
			sourceTree = BUILT_PRODUCTS_DIR;
		};
		A76E0B351D00D10A00EC525A /* Alamofire tvOS Tests.xctest */ = {
			isa = PBXReferenceProxy;
			fileType = wrapper.cfbundle;
			path = "Alamofire tvOS Tests.xctest";
			remoteRef = A76E0B341D00D10A00EC525A /* PBXContainerItemProxy */;
			sourceTree = BUILT_PRODUCTS_DIR;
		};
		A76E0B371D00D10A00EC525A /* Alamofire.framework */ = {
			isa = PBXReferenceProxy;
			fileType = wrapper.framework;
			path = Alamofire.framework;
			remoteRef = A76E0B361D00D10A00EC525A /* PBXContainerItemProxy */;
			sourceTree = BUILT_PRODUCTS_DIR;
		};
		A782BA9A1C9F5EBA007B13C8 /* KsApi_TestHelpers.framework */ = {
			isa = PBXReferenceProxy;
			fileType = wrapper.framework;
			path = KsApi_TestHelpers.framework;
			remoteRef = A782BA991C9F5EBA007B13C8 /* PBXContainerItemProxy */;
			sourceTree = BUILT_PRODUCTS_DIR;
		};
		A782BA9C1C9F5EBA007B13C8 /* KsApi_TestHelpers.framework */ = {
			isa = PBXReferenceProxy;
			fileType = wrapper.framework;
			path = KsApi_TestHelpers.framework;
			remoteRef = A782BA9B1C9F5EBA007B13C8 /* PBXContainerItemProxy */;
			sourceTree = BUILT_PRODUCTS_DIR;
		};
		A7D1F8EC1C84FB55000D41D5 /* KsApi.framework */ = {
			isa = PBXReferenceProxy;
			fileType = wrapper.framework;
			path = KsApi.framework;
			remoteRef = A7D1F8EB1C84FB55000D41D5 /* PBXContainerItemProxy */;
			sourceTree = BUILT_PRODUCTS_DIR;
		};
		A7D1F8EE1C84FB55000D41D5 /* KsApi-iOSTests.xctest */ = {
			isa = PBXReferenceProxy;
			fileType = wrapper.cfbundle;
			path = "KsApi-iOSTests.xctest";
			remoteRef = A7D1F8ED1C84FB55000D41D5 /* PBXContainerItemProxy */;
			sourceTree = BUILT_PRODUCTS_DIR;
		};
		A7D1F8F01C84FB55000D41D5 /* KsApi.framework */ = {
			isa = PBXReferenceProxy;
			fileType = wrapper.framework;
			path = KsApi.framework;
			remoteRef = A7D1F8EF1C84FB55000D41D5 /* PBXContainerItemProxy */;
			sourceTree = BUILT_PRODUCTS_DIR;
		};
		A7D1F8F21C84FB55000D41D5 /* KsApi-tvOSTests.xctest */ = {
			isa = PBXReferenceProxy;
			fileType = wrapper.cfbundle;
			path = "KsApi-tvOSTests.xctest";
			remoteRef = A7D1F8F11C84FB55000D41D5 /* PBXContainerItemProxy */;
			sourceTree = BUILT_PRODUCTS_DIR;
		};
/* End PBXReferenceProxy section */

/* Begin PBXResourcesBuildPhase section */
		A755113A1C8642B3005355CF /* Resources */ = {
			isa = PBXResourcesBuildPhase;
			buildActionMask = 2147483647;
			files = (
				A7B6942E1C87A06200C49A4F /* HockeySDKResources.bundle in Resources */,
			);
			runOnlyForDeploymentPostprocessing = 0;
		};
		A75511431C8642B3005355CF /* Resources */ = {
			isa = PBXResourcesBuildPhase;
			buildActionMask = 2147483647;
			files = (
			);
			runOnlyForDeploymentPostprocessing = 0;
		};
		A75511D21C8647D9005355CF /* Resources */ = {
			isa = PBXResourcesBuildPhase;
			buildActionMask = 2147483647;
			files = (
			);
			runOnlyForDeploymentPostprocessing = 0;
		};
		A75511FC1C865321005355CF /* Resources */ = {
			isa = PBXResourcesBuildPhase;
			buildActionMask = 2147483647;
			files = (
			);
			runOnlyForDeploymentPostprocessing = 0;
		};
		A7C7959C1C873A870081977F /* Resources */ = {
			isa = PBXResourcesBuildPhase;
			buildActionMask = 2147483647;
			files = (
				0148EF631CDD2811000DEFF8 /* Checkout.storyboard in Resources */,
				A7A0534B1CD18D01005AF5E2 /* Comments.storyboard in Resources */,
				A7FC8C291C8F2DCF00C3B49B /* Project.storyboard in Resources */,
				A775B5541CA886C500BBB587 /* Dashboard.storyboard in Resources */,
				A71003AC1CDCF4C300B4F4D7 /* Messages.storyboard in Resources */,
				A762F01A1C8CC7C1005581A4 /* Main.storyboard in Resources */,
				A775B5501CA8869B00BBB587 /* Profile.storyboard in Resources */,
				A775B5581CA886DD00BBB587 /* Search.storyboard in Resources */,
				A7FC8C0B1C8F2CF600C3B49B /* Activity.storyboard in Resources */,
				A7FC8C0F1C8F2D6300C3B49B /* Discovery.storyboard in Resources */,
			);
			runOnlyForDeploymentPostprocessing = 0;
		};
		A7C795CB1C873BD50081977F /* Resources */ = {
			isa = PBXResourcesBuildPhase;
			buildActionMask = 2147483647;
			files = (
			);
			runOnlyForDeploymentPostprocessing = 0;
		};
		A7D1F9431C850B7C000D41D5 /* Resources */ = {
			isa = PBXResourcesBuildPhase;
			buildActionMask = 2147483647;
			files = (
				A775B54F1CA8869B00BBB587 /* Profile.storyboard in Resources */,
				A7D1F9541C850B7C000D41D5 /* LaunchScreen.storyboard in Resources */,
				A721DF801C8D1F3C000CB97C /* koala-endpoint.config in Resources */,
				A7D1F9511C850B7C000D41D5 /* Assets.xcassets in Resources */,
				A7FC8C0E1C8F2D6300C3B49B /* Discovery.storyboard in Resources */,
				A71003AB1CDCF4C300B4F4D7 /* Messages.storyboard in Resources */,
				A7D1F94F1C850B7C000D41D5 /* Main.storyboard in Resources */,
				A775B5531CA886C500BBB587 /* Dashboard.storyboard in Resources */,
				A7FC8C0A1C8F2CF600C3B49B /* Activity.storyboard in Resources */,
				A7B6942D1C87A05D00C49A4F /* HockeySDKResources.bundle in Resources */,
				A7FC8C281C8F2DCF00C3B49B /* Project.storyboard in Resources */,
				A775B5571CA886DD00BBB587 /* Search.storyboard in Resources */,
				A745D61D1CAC722900C12802 /* Login.storyboard in Resources */,
				0148EF621CDD2811000DEFF8 /* Checkout.storyboard in Resources */,
				A7A0534A1CD18D01005AF5E2 /* Comments.storyboard in Resources */,
			);
			runOnlyForDeploymentPostprocessing = 0;
		};
		A7D1F9581C850B7C000D41D5 /* Resources */ = {
			isa = PBXResourcesBuildPhase;
			buildActionMask = 2147483647;
			files = (
			);
			runOnlyForDeploymentPostprocessing = 0;
		};
		A7E06C771C5A6EB300EBDCC2 /* Resources */ = {
			isa = PBXResourcesBuildPhase;
			buildActionMask = 2147483647;
			files = (
				A7E06D2D1C5BFB3800EBDCC2 /* PlaylistTrayViewController.xib in Resources */,
				A7E06D291C5BFB3800EBDCC2 /* LoginViewController.xib in Resources */,
				A7E06D341C5BFB3800EBDCC2 /* ProjectViewController.xib in Resources */,
				A7E06D231C5BFB3800EBDCC2 /* ProjectRewardsCollectionViewCell.xib in Resources */,
				A7E06D151C5BFB3800EBDCC2 /* DiscoveryProjectCell.xib in Resources */,
				A7E06D271C5BFB3800EBDCC2 /* HomeViewController.xib in Resources */,
				A7E06D131C5BFB3800EBDCC2 /* Localizable.strings in Resources */,
				A7E06D041C5BFB3800EBDCC2 /* ionicons.ttf in Resources */,
				A7E06C841C5A6EB300EBDCC2 /* Assets.xcassets in Resources */,
				A7E06C821C5A6EB300EBDCC2 /* Main.storyboard in Resources */,
				A7E06D211C5BFB3800EBDCC2 /* ProjectRewardCell.xib in Resources */,
				A7E06D171C5BFB3800EBDCC2 /* HomePlaylistCell.xib in Resources */,
				A7E06D191C5BFB3800EBDCC2 /* PlaylistTrayCell.xib in Resources */,
				A7E06D2F1C5BFB3800EBDCC2 /* PlaylistViewController.xib in Resources */,
				A7E06D1D1C5BFB3800EBDCC2 /* ProjectMoreInfoCell.xib in Resources */,
				A7E06D1B1C5BFB3800EBDCC2 /* ProjectCell.xib in Resources */,
				A7E06D2B1C5BFB3800EBDCC2 /* PlaylistExplorerViewController.xib in Resources */,
				A7E06D361C5BFB3800EBDCC2 /* SearchViewController.xib in Resources */,
				A7E06D251C5BFB3800EBDCC2 /* ProjectShelfCell.xib in Resources */,
				A7E06D311C5BFB3800EBDCC2 /* ProfileViewController.xib in Resources */,
				A7E06D1F1C5BFB3800EBDCC2 /* ProjectRecommendationsCell.xib in Resources */,
			);
			runOnlyForDeploymentPostprocessing = 0;
		};
		A7E06C881C5A6EB300EBDCC2 /* Resources */ = {
			isa = PBXResourcesBuildPhase;
			buildActionMask = 2147483647;
			files = (
			);
			runOnlyForDeploymentPostprocessing = 0;
		};
/* End PBXResourcesBuildPhase section */

/* Begin PBXShellScriptBuildPhase section */
		A785397E1CB6E8EB00385B73 /* swiftlint */ = {
			isa = PBXShellScriptBuildPhase;
			buildActionMask = 2147483647;
			files = (
			);
			inputPaths = (
			);
			name = swiftlint;
			outputPaths = (
			);
			runOnlyForDeploymentPostprocessing = 0;
			shellPath = /bin/sh;
			shellScript = "if which swiftlint >/dev/null; then\nswiftlint\nelse\necho \"SwiftLint does not exist, download from https://github.com/realm/SwiftLint\"\nfi";
		};
		A785398B1CB6E91100385B73 /* swiftlint */ = {
			isa = PBXShellScriptBuildPhase;
			buildActionMask = 2147483647;
			files = (
			);
			inputPaths = (
			);
			name = swiftlint;
			outputPaths = (
			);
			runOnlyForDeploymentPostprocessing = 0;
			shellPath = /bin/sh;
			shellScript = "if which swiftlint >/dev/null; then\nswiftlint\nelse\necho \"SwiftLint does not exist, download from https://github.com/realm/SwiftLint\"\nfi";
		};
/* End PBXShellScriptBuildPhase section */

/* Begin PBXSourcesBuildPhase section */
		A75511371C8642B3005355CF /* Sources */ = {
			isa = PBXSourcesBuildPhase;
			buildActionMask = 2147483647;
			files = (
				A7F441BF1D005A9400FE6FC5 /* DiscoveryProjectViewModel.swift in Sources */,
				0154A93B1CA1A17800DB9BA4 /* UIColor.swift in Sources */,
				A7F441CD1D005A9400FE6FC5 /* MessagesViewModel.swift in Sources */,
				A760780A1CAEE0A6001B39D0 /* IsValidEmail.swift in Sources */,
				A755115B1C8642C3005355CF /* AppEnvironment.swift in Sources */,
				A7F441AD1D005A9400FE6FC5 /* ActivitiesViewModel.swift in Sources */,
				A755115C1C8642C3005355CF /* AssetImageGeneratorType.swift in Sources */,
				A721DF6B1C8CFAF6000CB97C /* MockTrackingClient.swift in Sources */,
				A755115D1C8642C3005355CF /* AVPlayerView.swift in Sources */,
				A7F441C91D005A9400FE6FC5 /* MessageDialogViewModel.swift in Sources */,
				A78537BC1CB5416700385B73 /* UIDeviceType.swift in Sources */,
				A755115E1C8642C3005355CF /* Environment.swift in Sources */,
				A7F441D11D005A9400FE6FC5 /* MessageThreadsViewModel.swift in Sources */,
				A707BAD61CFFAB9400653B2F /* HelpType.swift in Sources */,
				A755115F1C8642C3005355CF /* Format.swift in Sources */,
				A76126B31C90C94000EDCCB9 /* SimpleDataSource.swift in Sources */,
				A7F441C71D005A9400FE6FC5 /* MessageCellViewModel.swift in Sources */,
				A72E75971CC313A400983066 /* ValueCell.swift in Sources */,
				A75511601C8642C3005355CF /* GradientView.swift in Sources */,
				A75511611C8642C3005355CF /* Language.swift in Sources */,
				A7F441DD1D005A9400FE6FC5 /* ProjectSubpagesViewModel.swift in Sources */,
				A7F441E71D005A9400FE6FC5 /* ThanksViewModel.swift in Sources */,
				A75511621C8642C3005355CF /* LaunchedCountries.swift in Sources */,
				A76126B71C90C94000EDCCB9 /* UICollectionView-Extensions.swift in Sources */,
				A76126AD1C90C94000EDCCB9 /* ValueCellDataSource.swift in Sources */,
				A75511631C8642C3005355CF /* LocalizedString.swift in Sources */,
				A7F441E11D005A9400FE6FC5 /* ResetPasswordViewModel.swift in Sources */,
				017E88BA1CD2A609003FE5D6 /* UIActivityViewController.swift in Sources */,
				A7F441CF1D005A9400FE6FC5 /* MessageThreadCellViewModel.swift in Sources */,
				A7F441CB1D005A9400FE6FC5 /* MessagesSearchViewModel.swift in Sources */,
				0151AEB31C8F6FE90067F1BE /* StyledLabel.swift in Sources */,
				0151AEB51C8F6FFE0067F1BE /* Styles.swift in Sources */,
				A7FC8C061C8F1DEA00C3B49B /* CircleAvatarImageView.swift in Sources */,
				A7F441C51D005A9400FE6FC5 /* LoginToutViewModel.swift in Sources */,
				A7F441BB1D005A9400FE6FC5 /* CommentDialogViewModel.swift in Sources */,
				A7F441B31D005A9400FE6FC5 /* ActivitySuccessViewModel.swift in Sources */,
				A75511641C8642C3005355CF /* NSBundleType.swift in Sources */,
				A75511651C8642C3005355CF /* String+SimpleHTML.swift in Sources */,
				A7F441DF1D005A9400FE6FC5 /* ProjectViewModel.swift in Sources */,
				A7F441C31D005A9400FE6FC5 /* FacebookConfirmationViewModel.swift in Sources */,
				A76126B91C90C94000EDCCB9 /* UIView-Extensions.swift in Sources */,
				A77D7B071CBAAF5D0077586B /* Paginate.swift in Sources */,
				A75CFB081CCE7FCF004CD5FA /* StaticTableViewCell.swift in Sources */,
				A7F441D71D005A9400FE6FC5 /* ProfileViewModel.swift in Sources */,
				A7F441E91D005A9400FE6FC5 /* TwoFactorViewModel.swift in Sources */,
				A78537F81CB5803B00385B73 /* NSHTTPCookieStorageType.swift in Sources */,
				A75511661C8642C3005355CF /* Strings.swift in Sources */,
				A75511671C8642C3005355CF /* UIButton+LocalizedKey.swift in Sources */,
				A75511681C8642C3005355CF /* UIGestureRecognizer-Extensions.swift in Sources */,
				A7F441BD1D005A9400FE6FC5 /* CommentsViewModel.swift in Sources */,
				A7F441D91D005A9400FE6FC5 /* ProjectMainCellViewModel.swift in Sources */,
				A7F441D51D005A9400FE6FC5 /* ProfileProjectCellViewModel.swift in Sources */,
				A7F441AF1D005A9400FE6FC5 /* ActivityFriendBackingViewModel.swift in Sources */,
				A75511691C8642C3005355CF /* UILabel+IBClear.swift in Sources */,
				A7F441E51D005A9400FE6FC5 /* SearchViewModel.swift in Sources */,
				A7F441B11D005A9400FE6FC5 /* ActivityFriendFollowViewModel.swift in Sources */,
				A72AFFDA1CD7ED6B008F052B /* Keyboard.swift in Sources */,
				A755116A1C8642C3005355CF /* UILabel+LocalizedKey.swift in Sources */,
				A755116B1C8642C3005355CF /* UILabel+SimpleHTML.swift in Sources */,
				A721DF621C8CF503000CB97C /* TrackingClientType.swift in Sources */,
				A7F441B91D005A9400FE6FC5 /* CommentCellViewModel.swift in Sources */,
				A7DC83961C9DBBE700BB2B44 /* RefTag.swift in Sources */,
				A72E75FF1CC3B76700983066 /* UIViewController-BindToViewModel.swift in Sources */,
				A755116C1C8642C3005355CF /* UIPress-Extensions.swift in Sources */,
				01A7A4C01C9690220036E553 /* UITextField+LocalizedPlaceholderKey.swift in Sources */,
				01A1DC4D1C965C7D005761A8 /* UIAlertController.swift in Sources */,
				0176E13B1C9742FD009CA092 /* UIBarButtonItem.swift in Sources */,
				A7F441B71D005A9400FE6FC5 /* BackingCellViewModel.swift in Sources */,
				A76126B51C90C94000EDCCB9 /* SimpleViewModel.swift in Sources */,
				A707BADA1CFFAB9400653B2F /* Notifications.swift in Sources */,
				A721DF651C8CF5A3000CB97C /* KoalaTrackingClient.swift in Sources */,
				A76126BB1C90C94000EDCCB9 /* UITableView-Extensions.swift in Sources */,
				A7F441C11D005A9400FE6FC5 /* DiscoveryViewModel.swift in Sources */,
				A78537E21CB5422100385B73 /* UIScreenType.swift in Sources */,
				A7208C3E1CCAC86800E3DAB3 /* FacebookAppDelegateProtocol.swift in Sources */,
				A707BAD81CFFAB9400653B2F /* LoginIntent.swift in Sources */,
				A7B693FF1C8789C100C49A4F /* HockeyManagerType.swift in Sources */,
				A7698B2A1D00602800953FD3 /* LoginViewModel.swift in Sources */,
				A7F441B51D005A9400FE6FC5 /* ActivityUpdateViewModel.swift in Sources */,
				A721DF681C8CFAEB000CB97C /* Koala.swift in Sources */,
				A7F441D31D005A9400FE6FC5 /* ProfileHeaderViewModel.swift in Sources */,
				A71404391CAF215900A2795B /* KeyValueStoreType.swift in Sources */,
				0151AEBA1C8F811C0067F1BE /* BorderButton.swift in Sources */,
				A7F441DB1D005A9400FE6FC5 /* ProjectRewardCellViewModel.swift in Sources */,
			);
			runOnlyForDeploymentPostprocessing = 0;
		};
		A75511411C8642B3005355CF /* Sources */ = {
			isa = PBXSourcesBuildPhase;
			buildActionMask = 2147483647;
			files = (
				A75511981C8645A0005355CF /* LaunchedCountriesTests.swift in Sources */,
				A75511961C8645A0005355CF /* FormatTests.swift in Sources */,
				01EFBCAF1C92036E0094EEC2 /* StyledLabelTests.swift in Sources */,
				A75511A71C86460B005355CF /* XCTestCase+AppEnvironment.swift in Sources */,
				A75511971C8645A0005355CF /* LanguageTests.swift in Sources */,
				A761275E1C93052400EDCCB9 /* CGColorRef.swift in Sources */,
				A755119C1C8645A0005355CF /* UILabel+IBClearTests.swift in Sources */,
				A7830CFE1D005C3F00B5B6AE /* CommentCellViewModelTests.swift in Sources */,
				A755119A1C8645A0005355CF /* String+SimpleHTMLTests.swift in Sources */,
				A7830D0A1D005C3F00B5B6AE /* LoginViewModelTests.swift in Sources */,
				A7830D101D005C3F00B5B6AE /* MessagesSearchViewModelTests.swift in Sources */,
				A7830D0C1D005C3F00B5B6AE /* MessageCellViewModelTests.swift in Sources */,
				A7830D2C1D005C3F00B5B6AE /* TwoFactorViewModelTests.swift in Sources */,
				A7830D221D005C3F00B5B6AE /* ProjectViewModelTests.swift in Sources */,
				A7830D241D005C3F00B5B6AE /* ResetPasswordViewModelTests.swift in Sources */,
				A7830D281D005C3F00B5B6AE /* SearchViewModelTests.swift in Sources */,
				A7830D1C1D005C3F00B5B6AE /* ProfileViewModelTests.swift in Sources */,
				A7830D041D005C3F00B5B6AE /* DiscoveryViewModelTests.swift in Sources */,
				A755119D1C8645A0005355CF /* UILabel+LocalizedKeyTests.swift in Sources */,
				A75511A51C86460B005355CF /* MockBundle.swift in Sources */,
				A7830D081D005C3F00B5B6AE /* LoginToutViewModelTests.swift in Sources */,
				A7830D1A1D005C3F00B5B6AE /* ProfileProjectCellViewModelTests.swift in Sources */,
				A7830D1E1D005C3F00B5B6AE /* ProjectMainCellViewModelTests.swift in Sources */,
				A755119E1C8645A0005355CF /* UILabel+SimpleHTMLTests.swift in Sources */,
				A7830D121D005C3F00B5B6AE /* MessagesViewModelTests.swift in Sources */,
				A7830D061D005C3F00B5B6AE /* FacebookConfirmationViewModelTests.swift in Sources */,
				A75511941C8645A0005355CF /* AppEnvironmentTests.swift in Sources */,
				0176E19B1C976703009CA092 /* UITextfield+LocalizedPlaceholderKeyTests.swift in Sources */,
				A77519221C8CB0360022F175 /* CircleAvatarImageViewTests.swift in Sources */,
				A78537931CB46CFB00385B73 /* KoalaTests.swift in Sources */,
				A75511991C8645A0005355CF /* LocalizedStringTests.swift in Sources */,
				A75511951C8645A0005355CF /* EnvironmentTests.swift in Sources */,
				A7830D141D005C3F00B5B6AE /* MessageThreadCellViewModelTests.swift in Sources */,
				A7830D181D005C3F00B5B6AE /* ProfileHeaderViewModelTests.swift in Sources */,
				A7830CFC1D005C3F00B5B6AE /* BackingCellViewModelTests.swift in Sources */,
				A77D7B351CBAC5F90077586B /* PaginateTests.swift in Sources */,
				017E88BB1CD2A609003FE5D6 /* UIActivityViewController.swift in Sources */,
				A7830D161D005C3F00B5B6AE /* MessageThreadsViewModelTests.swift in Sources */,
				01EFBC891C91FB770094EEC2 /* UIColorTests.swift in Sources */,
				A72D929A1CB1F7DA00A88249 /* TestCase.swift in Sources */,
				A7830CF81D005C3F00B5B6AE /* ActivitiesViewModelTests.swift in Sources */,
				A7A29F4A1CC3DE5F002BE580 /* ValueCellDataSourceTests.swift in Sources */,
				A7830D2A1D005C3F00B5B6AE /* ThanksViewModelTests.swift in Sources */,
				A7830D001D005C3F00B5B6AE /* CommentDialogViewModelTests.swift in Sources */,
				A76078301CAEE0DD001B39D0 /* IsValidEmailTests.swift in Sources */,
				A7DC83991C9DBEFA00BB2B44 /* RefTagTests.swift in Sources */,
				01EFBCB31C920A7E0094EEC2 /* BorderButtonTests.swift in Sources */,
				A7830D201D005C3F00B5B6AE /* ProjectRewardCellViewModelTests.swift in Sources */,
				A755119B1C8645A0005355CF /* UIButton+LocalizedKeyTests.swift in Sources */,
				01EFBCB61C921EA20094EEC2 /* StylesTests.swift in Sources */,
				A7830D021D005C3F00B5B6AE /* CommentsViewModelTests.swift in Sources */,
				A7830D0E1D005C3F00B5B6AE /* MessageDialogViewModelTests.swift in Sources */,
			);
			runOnlyForDeploymentPostprocessing = 0;
		};
		A75511AB1C8647D9005355CF /* Sources */ = {
			isa = PBXSourcesBuildPhase;
			buildActionMask = 2147483647;
			files = (
				A7F441BE1D005A9400FE6FC5 /* CommentsViewModel.swift in Sources */,
				A7F441E81D005A9400FE6FC5 /* ThanksViewModel.swift in Sources */,
				A7F441DA1D005A9400FE6FC5 /* ProjectMainCellViewModel.swift in Sources */,
				01B6ABBE1CA1E01E003DB4C8 /* UIColor.swift in Sources */,
				A75511AC1C8647D9005355CF /* AppEnvironment.swift in Sources */,
				A7F441BC1D005A9400FE6FC5 /* CommentDialogViewModel.swift in Sources */,
				A75511AD1C8647D9005355CF /* AssetImageGeneratorType.swift in Sources */,
				A721DF6C1C8CFAF6000CB97C /* MockTrackingClient.swift in Sources */,
				A75511AE1C8647D9005355CF /* AVPlayerView.swift in Sources */,
				A7F441AE1D005A9400FE6FC5 /* ActivitiesViewModel.swift in Sources */,
				A75CFB091CCE7FCF004CD5FA /* StaticTableViewCell.swift in Sources */,
				A714043A1CAF215900A2795B /* KeyValueStoreType.swift in Sources */,
				A78537F91CB5803B00385B73 /* NSHTTPCookieStorageType.swift in Sources */,
				A75511AF1C8647D9005355CF /* Environment.swift in Sources */,
				A7F441C41D005A9400FE6FC5 /* FacebookConfirmationViewModel.swift in Sources */,
				A75511B01C8647D9005355CF /* Format.swift in Sources */,
				A72AFFDB1CD7ED6B008F052B /* Keyboard.swift in Sources */,
				A7F441B61D005A9400FE6FC5 /* ActivityUpdateViewModel.swift in Sources */,
				A7F441C21D005A9400FE6FC5 /* DiscoveryViewModel.swift in Sources */,
				A76126B41C90C94000EDCCB9 /* SimpleDataSource.swift in Sources */,
				A75511B11C8647D9005355CF /* GradientView.swift in Sources */,
				A75511B21C8647D9005355CF /* Language.swift in Sources */,
				A7F441E01D005A9400FE6FC5 /* ProjectViewModel.swift in Sources */,
				A75511B31C8647D9005355CF /* LaunchedCountries.swift in Sources */,
				A76126B81C90C94000EDCCB9 /* UICollectionView-Extensions.swift in Sources */,
				A76126AE1C90C94000EDCCB9 /* ValueCellDataSource.swift in Sources */,
				A760780B1CAEE0A6001B39D0 /* IsValidEmail.swift in Sources */,
				A75511B41C8647D9005355CF /* LocalizedString.swift in Sources */,
				0151AEB41C8F6FEC0067F1BE /* StyledLabel.swift in Sources */,
				A7F441D81D005A9400FE6FC5 /* ProfileViewModel.swift in Sources */,
				A7F441BA1D005A9400FE6FC5 /* CommentCellViewModel.swift in Sources */,
				0151AEB61C8F70000067F1BE /* Styles.swift in Sources */,
				A7FC8C071C8F1DEA00C3B49B /* CircleAvatarImageView.swift in Sources */,
				A7698B2B1D00602800953FD3 /* LoginViewModel.swift in Sources */,
				A75511B51C8647D9005355CF /* NSBundleType.swift in Sources */,
				A7F441D21D005A9400FE6FC5 /* MessageThreadsViewModel.swift in Sources */,
				A7F441D41D005A9400FE6FC5 /* ProfileHeaderViewModel.swift in Sources */,
				A7F441E21D005A9400FE6FC5 /* ResetPasswordViewModel.swift in Sources */,
				A7F441C01D005A9400FE6FC5 /* DiscoveryProjectViewModel.swift in Sources */,
				A7F441EA1D005A9400FE6FC5 /* TwoFactorViewModel.swift in Sources */,
				A75511B61C8647D9005355CF /* String+SimpleHTML.swift in Sources */,
				A7F441CC1D005A9400FE6FC5 /* MessagesSearchViewModel.swift in Sources */,
				A7F441B41D005A9400FE6FC5 /* ActivitySuccessViewModel.swift in Sources */,
				A76126BA1C90C94000EDCCB9 /* UIView-Extensions.swift in Sources */,
				A75511B71C8647D9005355CF /* Strings.swift in Sources */,
				A75511B81C8647D9005355CF /* UIButton+LocalizedKey.swift in Sources */,
				A7F441D61D005A9400FE6FC5 /* ProfileProjectCellViewModel.swift in Sources */,
				A707BAD71CFFAB9400653B2F /* HelpType.swift in Sources */,
				A75511B91C8647D9005355CF /* UIGestureRecognizer-Extensions.swift in Sources */,
				A75511BA1C8647D9005355CF /* UILabel+IBClear.swift in Sources */,
				A7F441DE1D005A9400FE6FC5 /* ProjectSubpagesViewModel.swift in Sources */,
				A707BADB1CFFAB9400653B2F /* Notifications.swift in Sources */,
				A7F441C81D005A9400FE6FC5 /* MessageCellViewModel.swift in Sources */,
				A75511BB1C8647D9005355CF /* UILabel+LocalizedKey.swift in Sources */,
				A7208C3F1CCAC86800E3DAB3 /* FacebookAppDelegateProtocol.swift in Sources */,
				A72E76001CC3B76700983066 /* UIViewController-BindToViewModel.swift in Sources */,
				A75511BC1C8647D9005355CF /* UILabel+SimpleHTML.swift in Sources */,
				A721DF631C8CF503000CB97C /* TrackingClientType.swift in Sources */,
				A7DC83971C9DBBE700BB2B44 /* RefTag.swift in Sources */,
				A7F441D01D005A9400FE6FC5 /* MessageThreadCellViewModel.swift in Sources */,
				A7F441B01D005A9400FE6FC5 /* ActivityFriendBackingViewModel.swift in Sources */,
				A7F441DC1D005A9400FE6FC5 /* ProjectRewardCellViewModel.swift in Sources */,
				A75511BD1C8647D9005355CF /* UIPress-Extensions.swift in Sources */,
				A7F441B21D005A9400FE6FC5 /* ActivityFriendFollowViewModel.swift in Sources */,
				A707BAD91CFFAB9400653B2F /* LoginIntent.swift in Sources */,
				01A7A4C11C9690220036E553 /* UITextField+LocalizedPlaceholderKey.swift in Sources */,
				A7F441CE1D005A9400FE6FC5 /* MessagesViewModel.swift in Sources */,
				A7F441E61D005A9400FE6FC5 /* SearchViewModel.swift in Sources */,
				01A1DC4E1C965C7D005761A8 /* UIAlertController.swift in Sources */,
				A76126B61C90C94000EDCCB9 /* SimpleViewModel.swift in Sources */,
				A72E75981CC313A400983066 /* ValueCell.swift in Sources */,
				A7F441CA1D005A9400FE6FC5 /* MessageDialogViewModel.swift in Sources */,
				A721DF661C8CF5A3000CB97C /* KoalaTrackingClient.swift in Sources */,
				A76126BC1C90C94000EDCCB9 /* UITableView-Extensions.swift in Sources */,
				A7B694001C8789C100C49A4F /* HockeyManagerType.swift in Sources */,
				A7F441B81D005A9400FE6FC5 /* BackingCellViewModel.swift in Sources */,
				A78537E31CB5422100385B73 /* UIScreenType.swift in Sources */,
				A78537BD1CB5416700385B73 /* UIDeviceType.swift in Sources */,
				A77D7B081CBAAF5D0077586B /* Paginate.swift in Sources */,
				A721DF691C8CFAEB000CB97C /* Koala.swift in Sources */,
				0151AEBB1C8F811C0067F1BE /* BorderButton.swift in Sources */,
			);
			runOnlyForDeploymentPostprocessing = 0;
		};
		A75511E91C865321005355CF /* Sources */ = {
			isa = PBXSourcesBuildPhase;
			buildActionMask = 2147483647;
			files = (
				A7B6947E1C87F50300C49A4F /* LaunchedCountriesTests.swift in Sources */,
				A75511EB1C865321005355CF /* FormatTests.swift in Sources */,
				A7830D0F1D005C3F00B5B6AE /* MessageDialogViewModelTests.swift in Sources */,
				A75511EC1C865321005355CF /* XCTestCase+AppEnvironment.swift in Sources */,
				A75511ED1C865321005355CF /* LanguageTests.swift in Sources */,
				A7830D191D005C3F00B5B6AE /* ProfileHeaderViewModelTests.swift in Sources */,
				A75511EE1C865321005355CF /* UILabel+IBClearTests.swift in Sources */,
				A761275F1C93052400EDCCB9 /* CGColorRef.swift in Sources */,
				A75511EF1C865321005355CF /* String+SimpleHTMLTests.swift in Sources */,
				A75511F01C865321005355CF /* UILabel+LocalizedKeyTests.swift in Sources */,
				A75511F11C865321005355CF /* MockBundle.swift in Sources */,
				A7830D051D005C3F00B5B6AE /* DiscoveryViewModelTests.swift in Sources */,
				A7830D231D005C3F00B5B6AE /* ProjectViewModelTests.swift in Sources */,
				A75511F21C865321005355CF /* UILabel+SimpleHTMLTests.swift in Sources */,
				A7830D291D005C3F00B5B6AE /* SearchViewModelTests.swift in Sources */,
				A7830D171D005C3F00B5B6AE /* MessageThreadsViewModelTests.swift in Sources */,
				A7830D2D1D005C3F00B5B6AE /* TwoFactorViewModelTests.swift in Sources */,
				01EFBCB01C92036E0094EEC2 /* StyledLabelTests.swift in Sources */,
				A7830D1F1D005C3F00B5B6AE /* ProjectMainCellViewModelTests.swift in Sources */,
				A7830D0B1D005C3F00B5B6AE /* LoginViewModelTests.swift in Sources */,
				A7830D0D1D005C3F00B5B6AE /* MessageCellViewModelTests.swift in Sources */,
				A75511F31C865321005355CF /* AppEnvironmentTests.swift in Sources */,
				0176E19C1C976703009CA092 /* UITextfield+LocalizedPlaceholderKeyTests.swift in Sources */,
				A77519231C8CB11B0022F175 /* CircleAvatarImageViewTests.swift in Sources */,
				A7830CF91D005C3F00B5B6AE /* ActivitiesViewModelTests.swift in Sources */,
				A78537941CB46CFB00385B73 /* KoalaTests.swift in Sources */,
				A75511F41C865321005355CF /* LocalizedStringTests.swift in Sources */,
				A7830D111D005C3F00B5B6AE /* MessagesSearchViewModelTests.swift in Sources */,
				A75511F51C865321005355CF /* EnvironmentTests.swift in Sources */,
				A7830CFD1D005C3F00B5B6AE /* BackingCellViewModelTests.swift in Sources */,
				A77D7B361CBAC5F90077586B /* PaginateTests.swift in Sources */,
				A7830CFF1D005C3F00B5B6AE /* CommentCellViewModelTests.swift in Sources */,
				A7830D011D005C3F00B5B6AE /* CommentDialogViewModelTests.swift in Sources */,
				01EFBCB11C9203750094EEC2 /* UIColorTests.swift in Sources */,
				A72D929C1CB1F7DA00A88249 /* TestCase.swift in Sources */,
				A7830D1B1D005C3F00B5B6AE /* ProfileProjectCellViewModelTests.swift in Sources */,
				A7830D131D005C3F00B5B6AE /* MessagesViewModelTests.swift in Sources */,
				A7830D211D005C3F00B5B6AE /* ProjectRewardCellViewModelTests.swift in Sources */,
				A7830D251D005C3F00B5B6AE /* ResetPasswordViewModelTests.swift in Sources */,
				A7830D2B1D005C3F00B5B6AE /* ThanksViewModelTests.swift in Sources */,
				A7A29F4B1CC3DE5F002BE580 /* ValueCellDataSourceTests.swift in Sources */,
				A76078311CAEE0DD001B39D0 /* IsValidEmailTests.swift in Sources */,
				A7DC839A1C9DBEFA00BB2B44 /* RefTagTests.swift in Sources */,
				A7830D031D005C3F00B5B6AE /* CommentsViewModelTests.swift in Sources */,
				01EFBCB41C920A7E0094EEC2 /* BorderButtonTests.swift in Sources */,
				A7830D1D1D005C3F00B5B6AE /* ProfileViewModelTests.swift in Sources */,
				A7830D151D005C3F00B5B6AE /* MessageThreadCellViewModelTests.swift in Sources */,
				A75511F61C865321005355CF /* UIButton+LocalizedKeyTests.swift in Sources */,
				01EFBCB71C921EA20094EEC2 /* StylesTests.swift in Sources */,
				A7830D071D005C3F00B5B6AE /* FacebookConfirmationViewModelTests.swift in Sources */,
			);
			runOnlyForDeploymentPostprocessing = 0;
		};
		A7C795991C873A870081977F /* Sources */ = {
			isa = PBXSourcesBuildPhase;
			buildActionMask = 2147483647;
			files = (
				014A8D971CE38942003BF51C /* SLComposeViewController.swift in Sources */,
				A7285C9C1C8E8DCF00D83297 /* ProjectViewController.swift in Sources */,
				5993DEBF1CE296F000925494 /* ProfileHeaderView.swift in Sources */,
				019DDFED1CB6FF4500BDC113 /* ResetPasswordViewController.swift in Sources */,
				A74FFE691CE3FFE200C7BCB9 /* SearchMessagesViewController.swift in Sources */,
				A775B5471CA871D700BBB587 /* RootViewModel.swift in Sources */,
				A7E315C61C88AAA8000DD85A /* DiscoveryProjectsDataSource.swift in Sources */,
				0146E3231CC0296900082C5B /* FacebookConfirmationViewController.swift in Sources */,
				0127FC5D1C98C11500E335C6 /* SFSafariViewController.swift in Sources */,
				014A8DEB1CE3C350003BF51C /* ThanksProjectsDataSource.swift in Sources */,
				014A8D9A1CE38959003BF51C /* ProjectActivityItemProvider.swift in Sources */,
<<<<<<< HEAD
				0127FC541C98C0F900E335C6 /* HelpType.swift in Sources */,
				9D1336CC1CEFBB7A00E860A0 /* SignupViewController.swift in Sources */,
=======
>>>>>>> 1855cca6
				A74FFDF01CE3E33300C7BCB9 /* MessageDialogViewController.swift in Sources */,
				A7208C961CCBD76300E3DAB3 /* ActivityEmptyStateCell.swift in Sources */,
				A762EFF31C8CC663005581A4 /* ActivityFriendFollowCell.swift in Sources */,
				014A8D941CE38924003BF51C /* UIActivityViewController.swift in Sources */,
				A745D0221CA897FF00C12802 /* SearchViewController.swift in Sources */,
				A745D0481CA8985B00C12802 /* DashboardViewController.swift in Sources */,
				A731719A1C8EA20300AC07C5 /* ProjectDataSource.swift in Sources */,
				A7E315CC1C88AC91000DD85A /* DiscoveryProjectCell.swift in Sources */,
				A75CFA7E1CCE56C4004CD5FA /* SearchProjectCell.swift in Sources */,
				A7A0534E1CD19C68005AF5E2 /* CommentDialogViewController.swift in Sources */,
				A75AB2231C8A85D1002FC3E6 /* ActivityUpdateCell.swift in Sources */,
				A7FC8C581C8F449500C3B49B /* ProjectSubpagesCell.swift in Sources */,
				A75A292E1CE0B95300D35E5C /* MessagesDataSource.swift in Sources */,
				A71003E01CDD06E600B4F4D7 /* MessageThreadCell.swift in Sources */,
				A7285CC51C8E915B00D83297 /* ProjectMainCell.swift in Sources */,
				A71003DD1CDD068F00B4F4D7 /* MessageThreadsDataSource.swift in Sources */,
				A745D04B1CA8986E00C12802 /* ProfileViewController.swift in Sources */,
				A75A29281CE0B7DD00D35E5C /* BackingCell.swift in Sources */,
				A7C795B21C873AC90081977F /* AppDelegate.swift in Sources */,
				A75A29251CE0AE5A00D35E5C /* MessagesViewController.swift in Sources */,
				A71003E31CDD077200B4F4D7 /* MessageCell.swift in Sources */,
				A7C795B31C873AC90081977F /* ActivitiesViewController.swift in Sources */,
				59322F071CD27B1000C90CC6 /* ProfileDataSource.swift in Sources */,
				A7FC8C521C8F442D00C3B49B /* ProjectRewardCell.swift in Sources */,
				A7A051E61CD12D9A005AF5E2 /* CommentsDataSource.swift in Sources */,
				A71003DA1CDCFA2500B4F4D7 /* MessageThreadsViewController.swift in Sources */,
				01F8AE021CEB61D80026F220 /* UpdateActivityItemProvider.swift in Sources */,
				A7180BAA1CCED598001711CA /* CommentsViewController.swift in Sources */,
				A75A292B1CE0B7EA00D35E5C /* ProjectBannerCell.swift in Sources */,
				0148EF911CDD2879000DEFF8 /* ThanksViewController.swift in Sources */,
				A72A4FF11D00A18600894A36 /* ProfileEmptyStateCell.swift in Sources */,
				A762F01D1C8CD2B3005581A4 /* ActivitySuccessCell.swift in Sources */,
				A75CBDE81C8A26F800758C55 /* AppDelegateViewModel.swift in Sources */,
				0127FC5A1C98C10D00E335C6 /* MFMailComposeViewController.swift in Sources */,
				A7C795B41C873AC90081977F /* DiscoveryViewController.swift in Sources */,
				A715ACC31CE7ED3600605F02 /* ActivityNegativeStateChangeCell.swift in Sources */,
				018F1F841C8E182200643DAA /* LoginViewController.swift in Sources */,
				014A8E191CE3CD86003BF51C /* ThanksProjectCell.swift in Sources */,
				59B6B70B1CCEBC1000953319 /* ProfileProjectCell.swift in Sources */,
				A745D1411CAAB48F00C12802 /* LoginToutViewController.swift in Sources */,
				A715ACF11CE7F3D300605F02 /* ActivityLaunchCell.swift in Sources */,
				01DEFB961CB44A5D003709C0 /* TwoFactorViewController.swift in Sources */,
				A75AB2261C8B407F002FC3E6 /* ActivityFriendBackingCell.swift in Sources */,
				A75AB1FA1C8A84B5002FC3E6 /* ActivitiesDataSource.swift in Sources */,
				01F8ADFF1CEA63000026F220 /* SafariActivity.swift in Sources */,
				014A8E1C1CE3CE34003BF51C /* ThanksCategoryCell.swift in Sources */,
				A74FFECA1CE4FB9900C7BCB9 /* SearchMessagesDataSource.swift in Sources */,
				A775B5211CA8705B00BBB587 /* RootTabBarViewController.swift in Sources */,
				A75CFA501CCDB322004CD5FA /* SearchDataSource.swift in Sources */,
				A7A052141CD12DD7005AF5E2 /* CommentCell.swift in Sources */,
			);
			runOnlyForDeploymentPostprocessing = 0;
		};
		A7C795C81C873BD50081977F /* Sources */ = {
			isa = PBXSourcesBuildPhase;
			buildActionMask = 2147483647;
			files = (
				A7C795DB1C873C160081977F /* AppDelegate.swift in Sources */,
				A7C795DC1C873C160081977F /* ViewController.swift in Sources */,
				A7C795DD1C873C160081977F /* DiscoveryProjectData.swift in Sources */,
				A7C795DE1C873C160081977F /* HomePlaylistsDataSource.swift in Sources */,
				A7C795DF1C873C160081977F /* PlaylistTrayDataSource.swift in Sources */,
				A7C795E01C873C160081977F /* ProjectsDataSource.swift in Sources */,
				A7C795E11C873C160081977F /* ProjectViewDataSource.swift in Sources */,
				A7C795E21C873C160081977F /* SearchDataSource.swift in Sources */,
				A7C795E31C873C160081977F /* Playlist.swift in Sources */,
				A7C795EE1C873C160081977F /* EmptyViewModel.swift in Sources */,
				A7C795EF1C873C160081977F /* HomePlaylistViewModel.swift in Sources */,
				A7C795F01C873C160081977F /* HomeViewModel.swift in Sources */,
				A7C795F11C873C160081977F /* LoginViewModel.swift in Sources */,
				A7C795F21C873C160081977F /* PlaylistExplorerViewModel.swift in Sources */,
				A7C795F31C873C160081977F /* PlaylistsMenuViewModel.swift in Sources */,
				A7C795F41C873C160081977F /* PlaylistTrayViewModel.swift in Sources */,
				A7C795F51C873C160081977F /* PlaylistViewModel.swift in Sources */,
				A7C795F61C873C160081977F /* ProfileViewModel.swift in Sources */,
				A7C795F71C873C160081977F /* ProjectPlayerViewModel.swift in Sources */,
				A7C795F81C873C160081977F /* ProjectViewModel.swift in Sources */,
				A7C795F91C873C160081977F /* SearchViewModel.swift in Sources */,
				A7C795FA1C873C160081977F /* DiscoveryProjectCell.swift in Sources */,
				A7C795FB1C873C160081977F /* HomePlaylistCell.swift in Sources */,
				A7C795FC1C873C160081977F /* PlaylistTrayCell.swift in Sources */,
				A7C795FD1C873C160081977F /* ProjectCell.swift in Sources */,
				A7C795FE1C873C160081977F /* ProjectMoreInfoCell.swift in Sources */,
				A7C795FF1C873C160081977F /* ProjectRecommendationsCell.swift in Sources */,
				A7C796001C873C160081977F /* ProjectRewardCell.swift in Sources */,
				A7C796011C873C160081977F /* ProjectRewardsCollectionViewCell.swift in Sources */,
				A7C796021C873C160081977F /* ProjectShelfCell.swift in Sources */,
				A7C796031C873C160081977F /* HomeViewController.swift in Sources */,
				A7C796041C873C160081977F /* LoginViewController.swift in Sources */,
				A7C796051C873C160081977F /* PlaylistExplorerViewController.swift in Sources */,
				A7C796061C873C160081977F /* PlaylistTrayViewController.swift in Sources */,
				A7C796071C873C160081977F /* PlaylistViewController.swift in Sources */,
				A7C796081C873C160081977F /* ProfileViewController.swift in Sources */,
				A7C796091C873C160081977F /* ProjectPlayerViewController.swift in Sources */,
				A7C7960A1C873C160081977F /* ProjectViewController.swift in Sources */,
				A7C7960B1C873C160081977F /* SearchViewController.swift in Sources */,
				A7C7960C1C873C160081977F /* FocusGuideView.swift in Sources */,
				A7C7960D1C873C160081977F /* PlaylistExplorerTransitionAnimator.swift in Sources */,
				A7C7960E1C873C160081977F /* ProjectTrayTransitionAnimator.swift in Sources */,
				A7C7960F1C873C160081977F /* ProjectVideoTransitionAnimator.swift in Sources */,
			);
			runOnlyForDeploymentPostprocessing = 0;
		};
		A7D1F9411C850B7C000D41D5 /* Sources */ = {
			isa = PBXSourcesBuildPhase;
			buildActionMask = 2147483647;
			files = (
				A74FFDEF1CE3E33300C7BCB9 /* MessageDialogViewController.swift in Sources */,
				0127FC5C1C98C11500E335C6 /* SFSafariViewController.swift in Sources */,
				A775B5461CA871D700BBB587 /* RootViewModel.swift in Sources */,
				A71003D91CDCFA2500B4F4D7 /* MessageThreadsViewController.swift in Sources */,
				A74FFE681CE3FFE200C7BCB9 /* SearchMessagesViewController.swift in Sources */,
				01EA879B1C9335C5004E738B /* LoginToutViewController.swift in Sources */,
<<<<<<< HEAD
				018F1FA91C8E1A8200643DAA /* LoginToutViewModel.swift in Sources */,
				9D1336CB1CEFBB7A00E860A0 /* SignupViewController.swift in Sources */,
=======
>>>>>>> 1855cca6
				A7285C9B1C8E8DCF00D83297 /* ProjectViewController.swift in Sources */,
				A745D0471CA8985B00C12802 /* DashboardViewController.swift in Sources */,
				A7E315C51C88AAA8000DD85A /* DiscoveryProjectsDataSource.swift in Sources */,
				A762EFF21C8CC663005581A4 /* ActivityFriendFollowCell.swift in Sources */,
				A73171991C8EA20300AC07C5 /* ProjectDataSource.swift in Sources */,
				5993DEBE1CE296F000925494 /* ProfileHeaderView.swift in Sources */,
				A7E315CB1C88AC91000DD85A /* DiscoveryProjectCell.swift in Sources */,
				A75A292A1CE0B7EA00D35E5C /* ProjectBannerCell.swift in Sources */,
				A75AB2221C8A85D1002FC3E6 /* ActivityUpdateCell.swift in Sources */,
				A7A0534D1CD19C68005AF5E2 /* CommentDialogViewController.swift in Sources */,
				01DEFB951CB44A5D003709C0 /* TwoFactorViewController.swift in Sources */,
				01F8AE011CEB61D80026F220 /* UpdateActivityItemProvider.swift in Sources */,
				A7FC8C571C8F449500C3B49B /* ProjectSubpagesCell.swift in Sources */,
				014A8D961CE38942003BF51C /* SLComposeViewController.swift in Sources */,
				A75CFA7D1CCE56C4004CD5FA /* SearchProjectCell.swift in Sources */,
				A75A292D1CE0B95300D35E5C /* MessagesDataSource.swift in Sources */,
				0148EF901CDD2879000DEFF8 /* ThanksViewController.swift in Sources */,
				014A8DEA1CE3C350003BF51C /* ThanksProjectsDataSource.swift in Sources */,
				0146E3221CC0296900082C5B /* FacebookConfirmationViewController.swift in Sources */,
				59322F061CD27B1000C90CC6 /* ProfileDataSource.swift in Sources */,
				01F8ADFE1CEA63000026F220 /* SafariActivity.swift in Sources */,
				014A8E181CE3CD86003BF51C /* ThanksProjectCell.swift in Sources */,
				A7285CC41C8E915B00D83297 /* ProjectMainCell.swift in Sources */,
				A775B5201CA8705B00BBB587 /* RootTabBarViewController.swift in Sources */,
				0127FC591C98C10D00E335C6 /* MFMailComposeViewController.swift in Sources */,
				A7D1F9481C850B7C000D41D5 /* AppDelegate.swift in Sources */,
				A745D0211CA897FF00C12802 /* SearchViewController.swift in Sources */,
				A7F761751C85FA40005405ED /* ActivitiesViewController.swift in Sources */,
				9D727A291CC04BE200B28C5F /* SignupViewModel.swift in Sources */,
				599603D31CE5220900E1B1EC /* ProfileEmptyStateCell.swift in Sources */,
				A7FC8C511C8F442D00C3B49B /* ProjectRewardCell.swift in Sources */,
				A715ACC21CE7ED3600605F02 /* ActivityNegativeStateChangeCell.swift in Sources */,
				59B6B70A1CCEBC1000953319 /* ProfileProjectCell.swift in Sources */,
				A715ACF01CE7F3D300605F02 /* ActivityLaunchCell.swift in Sources */,
				A7208C951CCBD76300E3DAB3 /* ActivityEmptyStateCell.swift in Sources */,
				014A8D931CE38924003BF51C /* UIActivityViewController.swift in Sources */,
				A71003DC1CDD068F00B4F4D7 /* MessageThreadsDataSource.swift in Sources */,
				A7A052131CD12DD7005AF5E2 /* CommentCell.swift in Sources */,
				A711FD221CECC8E600659DB4 /* ActivitySuccessCell.swift in Sources */,
				A75CBDE71C8A26F800758C55 /* AppDelegateViewModel.swift in Sources */,
				A75CFA4F1CCDB322004CD5FA /* SearchDataSource.swift in Sources */,
				A751A51F1C85EC0B009C5DEA /* DiscoveryViewController.swift in Sources */,
				018F1F831C8E182200643DAA /* LoginViewController.swift in Sources */,
				A7A051E51CD12D9A005AF5E2 /* CommentsDataSource.swift in Sources */,
				014A8D991CE38959003BF51C /* ProjectActivityItemProvider.swift in Sources */,
				A75AB2251C8B407F002FC3E6 /* ActivityFriendBackingCell.swift in Sources */,
				A71003E21CDD077200B4F4D7 /* MessageCell.swift in Sources */,
				A71003DF1CDD06E600B4F4D7 /* MessageThreadCell.swift in Sources */,
				014A8E1B1CE3CE34003BF51C /* ThanksCategoryCell.swift in Sources */,
				A75AB1F91C8A84B5002FC3E6 /* ActivitiesDataSource.swift in Sources */,
				A745D04A1CA8986E00C12802 /* ProfileViewController.swift in Sources */,
				A74FFEC91CE4FB9900C7BCB9 /* SearchMessagesDataSource.swift in Sources */,
				A75A29241CE0AE5A00D35E5C /* MessagesViewController.swift in Sources */,
				A7180BA91CCED598001711CA /* CommentsViewController.swift in Sources */,
				019DDFEC1CB6FF4500BDC113 /* ResetPasswordViewController.swift in Sources */,
				A75A29271CE0B7DD00D35E5C /* BackingCell.swift in Sources */,
			);
			runOnlyForDeploymentPostprocessing = 0;
		};
		A7D1F9561C850B7C000D41D5 /* Sources */ = {
			isa = PBXSourcesBuildPhase;
			buildActionMask = 2147483647;
			files = (
				A775B54C1CA87C8500BBB587 /* RootViewModelTests.swift in Sources */,
				A77519121C8CADE20022F175 /* AppDelegateViewModelTests.swift in Sources */,
<<<<<<< HEAD
				9D7279FC1CC04BCA00B28C5F /* SignupViewModelTests.swift in Sources */,
				01BF21311CA5E81C00184A38 /* ResetPasswordViewModelTests.swift in Sources */,
				A74FFECF1CE5097B00C7BCB9 /* MessagesViewModelTests.swift in Sources */,
=======
>>>>>>> 1855cca6
				599604001CE6286900E1B1EC /* ProfileDataSourceTests.swift in Sources */,
				A72D943B1CB3477000A88249 /* MockBundle.swift in Sources */,
				A72D92991CB1F7DA00A88249 /* TestCase.swift in Sources */,
				A70119451CD92261009F8F65 /* CommentsDataSourceTests.swift in Sources */,
				A7D1F9931C850CB2000D41D5 /* KickstarterTests.swift in Sources */,
				01F8ADFC1CEA5B070026F220 /* ThanksProjectsDataSourceTests.swift in Sources */,
				A7E8FAEF1CD6806800DBF142 /* SearchDataSourceTests.swift in Sources */,
				A72D92301CB1E08800A88249 /* XCTestCase+AppEnvironment.swift in Sources */,
				9DE6C0891C9B5FCA00FCC7B1 /* (null) in Sources */,
				A7208CC41CCBDA7900E3DAB3 /* ActivitiesDataSourceTests.swift in Sources */,
				A7DC83921C9DB9BC00BB2B44 /* (null) in Sources */,
			);
			runOnlyForDeploymentPostprocessing = 0;
		};
		A7E06C751C5A6EB300EBDCC2 /* Sources */ = {
			isa = PBXSourcesBuildPhase;
			buildActionMask = 2147483647;
			files = (
				A7E06D1C1C5BFB3800EBDCC2 /* ProjectMoreInfoCell.swift in Sources */,
				A7E06D0C1C5BFB3800EBDCC2 /* PlaylistsMenuViewModel.swift in Sources */,
				A7E06D261C5BFB3800EBDCC2 /* HomeViewController.swift in Sources */,
				A7E06C7F1C5A6EB300EBDCC2 /* ViewController.swift in Sources */,
				A7E06D021C5BFB3800EBDCC2 /* ProjectViewDataSource.swift in Sources */,
				A7E06D181C5BFB3800EBDCC2 /* PlaylistTrayCell.swift in Sources */,
				A7E06D301C5BFB3800EBDCC2 /* ProfileViewController.swift in Sources */,
				A7E06D0E1C5BFB3800EBDCC2 /* PlaylistViewModel.swift in Sources */,
				A7E06D111C5BFB3800EBDCC2 /* ProjectViewModel.swift in Sources */,
				A7E06D101C5BFB3800EBDCC2 /* ProjectPlayerViewModel.swift in Sources */,
				A7E06D241C5BFB3800EBDCC2 /* ProjectShelfCell.swift in Sources */,
				A7E06D3A1C5BFB3800EBDCC2 /* ProjectVideoTransitionAnimator.swift in Sources */,
				A7E06D071C5BFB3800EBDCC2 /* EmptyViewModel.swift in Sources */,
				A7E06D0D1C5BFB3800EBDCC2 /* PlaylistTrayViewModel.swift in Sources */,
				A7E06D281C5BFB3800EBDCC2 /* LoginViewController.swift in Sources */,
				A7E06D051C5BFB3800EBDCC2 /* Playlist.swift in Sources */,
				A7E06D081C5BFB3800EBDCC2 /* HomePlaylistViewModel.swift in Sources */,
				A7E06D031C5BFB3800EBDCC2 /* SearchDataSource.swift in Sources */,
				A7E06D381C5BFB3800EBDCC2 /* PlaylistExplorerTransitionAnimator.swift in Sources */,
				A7E06D2E1C5BFB3800EBDCC2 /* PlaylistViewController.swift in Sources */,
				A7E06D001C5BFB3800EBDCC2 /* PlaylistTrayDataSource.swift in Sources */,
				A7E06D1A1C5BFB3800EBDCC2 /* ProjectCell.swift in Sources */,
				A7E06D1E1C5BFB3800EBDCC2 /* ProjectRecommendationsCell.swift in Sources */,
				A7E06D351C5BFB3800EBDCC2 /* SearchViewController.swift in Sources */,
				A7E06D141C5BFB3800EBDCC2 /* DiscoveryProjectCell.swift in Sources */,
				A7E06D091C5BFB3800EBDCC2 /* HomeViewModel.swift in Sources */,
				A7E06D391C5BFB3800EBDCC2 /* ProjectTrayTransitionAnimator.swift in Sources */,
				A7E06D0A1C5BFB3800EBDCC2 /* LoginViewModel.swift in Sources */,
				A7E06D221C5BFB3800EBDCC2 /* ProjectRewardsCollectionViewCell.swift in Sources */,
				A7E06D321C5BFB3800EBDCC2 /* ProjectPlayerViewController.swift in Sources */,
				A7E06D0F1C5BFB3800EBDCC2 /* ProfileViewModel.swift in Sources */,
				A7E06D121C5BFB3800EBDCC2 /* SearchViewModel.swift in Sources */,
				A7E06D0B1C5BFB3800EBDCC2 /* PlaylistExplorerViewModel.swift in Sources */,
				A7E06D201C5BFB3800EBDCC2 /* ProjectRewardCell.swift in Sources */,
				A7E06D331C5BFB3800EBDCC2 /* ProjectViewController.swift in Sources */,
				A7E06D371C5BFB3800EBDCC2 /* FocusGuideView.swift in Sources */,
				A7E06D011C5BFB3800EBDCC2 /* ProjectsDataSource.swift in Sources */,
				A7E06CFF1C5BFB3800EBDCC2 /* HomePlaylistsDataSource.swift in Sources */,
				A7E06C7D1C5A6EB300EBDCC2 /* AppDelegate.swift in Sources */,
				A7E06D2A1C5BFB3800EBDCC2 /* PlaylistExplorerViewController.swift in Sources */,
				A7E06D161C5BFB3800EBDCC2 /* HomePlaylistCell.swift in Sources */,
				A7E06D2C1C5BFB3800EBDCC2 /* PlaylistTrayViewController.swift in Sources */,
				A7E06CFE1C5BFB3800EBDCC2 /* DiscoveryProjectData.swift in Sources */,
			);
			runOnlyForDeploymentPostprocessing = 0;
		};
		A7E06C861C5A6EB300EBDCC2 /* Sources */ = {
			isa = PBXSourcesBuildPhase;
			buildActionMask = 2147483647;
			files = (
				A72D943C1CB3477100A88249 /* MockBundle.swift in Sources */,
				A7D1F9871C850C34000D41D5 /* MockAssetImageGenerators.swift in Sources */,
				A7D1F9851C850C34000D41D5 /* PlaylistViewModelTests.swift in Sources */,
				A72D929B1CB1F7DA00A88249 /* TestCase.swift in Sources */,
				A7D1F9811C850C34000D41D5 /* kickstartertvTests.swift in Sources */,
				A72D92311CB1E08A00A88249 /* XCTestCase+AppEnvironment.swift in Sources */,
				A7D1F97F1C850C34000D41D5 /* HomeViewModelTests.swift in Sources */,
			);
			runOnlyForDeploymentPostprocessing = 0;
		};
/* End PBXSourcesBuildPhase section */

/* Begin PBXTargetDependency section */
		A71356EB1CC6AAE7007C3C23 /* PBXTargetDependency */ = {
			isa = PBXTargetDependency;
			name = "KsApi-TestHelpers-tvOS";
			targetProxy = A71356EA1CC6AAE7007C3C23 /* PBXContainerItemProxy */;
		};
		A75511481C8642B3005355CF /* PBXTargetDependency */ = {
			isa = PBXTargetDependency;
			target = A755113B1C8642B3005355CF /* Library-iOS */;
			targetProxy = A75511471C8642B3005355CF /* PBXContainerItemProxy */;
		};
		A75511841C8643E7005355CF /* PBXTargetDependency */ = {
			isa = PBXTargetDependency;
			target = A755113B1C8642B3005355CF /* Library-iOS */;
			targetProxy = A75511831C8643E7005355CF /* PBXContainerItemProxy */;
		};
		A75511E31C864974005355CF /* PBXTargetDependency */ = {
			isa = PBXTargetDependency;
			target = A75511AA1C8647D9005355CF /* Library-tvOS */;
			targetProxy = A75511E21C864974005355CF /* PBXContainerItemProxy */;
		};
		A76E0A4C1D00C00500EC525A /* PBXTargetDependency */ = {
			isa = PBXTargetDependency;
			target = A755113B1C8642B3005355CF /* Library-iOS */;
			targetProxy = A76E0A4B1D00C00500EC525A /* PBXContainerItemProxy */;
		};
		A7A29F4D1CC3E0DF002BE580 /* PBXTargetDependency */ = {
			isa = PBXTargetDependency;
			name = "KsApi-TestHelpers-iOS";
			targetProxy = A7A29F4C1CC3E0DF002BE580 /* PBXContainerItemProxy */;
		};
		A7B694801C87F51900C49A4F /* PBXTargetDependency */ = {
			isa = PBXTargetDependency;
			target = A75511AA1C8647D9005355CF /* Library-tvOS */;
			targetProxy = A7B6947F1C87F51900C49A4F /* PBXContainerItemProxy */;
		};
		A7C795DA1C873BE60081977F /* PBXTargetDependency */ = {
			isa = PBXTargetDependency;
			target = A75511AA1C8647D9005355CF /* Library-tvOS */;
			targetProxy = A7C795D91C873BE60081977F /* PBXContainerItemProxy */;
		};
		A7D1F95C1C850B7C000D41D5 /* PBXTargetDependency */ = {
			isa = PBXTargetDependency;
			target = A7D1F9441C850B7C000D41D5 /* Kickstarter-iOS */;
			targetProxy = A7D1F95B1C850B7C000D41D5 /* PBXContainerItemProxy */;
		};
		A7E06C8C1C5A6EB300EBDCC2 /* PBXTargetDependency */ = {
			isa = PBXTargetDependency;
			target = A7E06C781C5A6EB300EBDCC2 /* Kickstarter-tvOS */;
			targetProxy = A7E06C8B1C5A6EB300EBDCC2 /* PBXContainerItemProxy */;
		};
		A7E315811C8882D1000DD85A /* PBXTargetDependency */ = {
			isa = PBXTargetDependency;
			name = "KsApi-iOS";
			targetProxy = A7E315801C8882D1000DD85A /* PBXContainerItemProxy */;
		};
		A7E315911C8882EA000DD85A /* PBXTargetDependency */ = {
			isa = PBXTargetDependency;
			name = "KsApi-tvOS";
			targetProxy = A7E315901C8882EA000DD85A /* PBXContainerItemProxy */;
		};
/* End PBXTargetDependency section */

/* Begin PBXVariantGroup section */
		01BDFFB01C87AAD0002E8D34 /* Login.storyboard */ = {
			isa = PBXVariantGroup;
			children = (
				01BDFFB11C87AAD0002E8D34 /* Base */,
			);
			name = Login.storyboard;
			sourceTree = "<group>";
		};
		A775B54D1CA8869B00BBB587 /* Profile.storyboard */ = {
			isa = PBXVariantGroup;
			children = (
				A775B54E1CA8869B00BBB587 /* Base */,
			);
			name = Profile.storyboard;
			sourceTree = "<group>";
		};
		A775B5511CA886C500BBB587 /* Dashboard.storyboard */ = {
			isa = PBXVariantGroup;
			children = (
				A775B5521CA886C500BBB587 /* Base */,
			);
			name = Dashboard.storyboard;
			sourceTree = "<group>";
		};
		A775B5551CA886DD00BBB587 /* Search.storyboard */ = {
			isa = PBXVariantGroup;
			children = (
				A775B5561CA886DD00BBB587 /* Base */,
			);
			name = Search.storyboard;
			sourceTree = "<group>";
		};
		A7D1F94D1C850B7C000D41D5 /* Main.storyboard */ = {
			isa = PBXVariantGroup;
			children = (
				A7D1F94E1C850B7C000D41D5 /* Base */,
			);
			name = Main.storyboard;
			sourceTree = "<group>";
		};
		A7D1F9521C850B7C000D41D5 /* LaunchScreen.storyboard */ = {
			isa = PBXVariantGroup;
			children = (
				A7D1F9531C850B7C000D41D5 /* Base */,
			);
			name = LaunchScreen.storyboard;
			sourceTree = "<group>";
		};
		A7E06C801C5A6EB300EBDCC2 /* Main.storyboard */ = {
			isa = PBXVariantGroup;
			children = (
				A7E06C811C5A6EB300EBDCC2 /* Base */,
			);
			name = Main.storyboard;
			sourceTree = "<group>";
		};
		A7E06CC21C5BFB3800EBDCC2 /* Localizable.strings */ = {
			isa = PBXVariantGroup;
			children = (
				A7E06CC31C5BFB3800EBDCC2 /* Base */,
				A7E06CC41C5BFB3800EBDCC2 /* de */,
				A7E06CC51C5BFB3800EBDCC2 /* es */,
				A7E06CC61C5BFB3800EBDCC2 /* fr */,
			);
			name = Localizable.strings;
			sourceTree = "<group>";
		};
		A7FC8C081C8F2CF600C3B49B /* Activity.storyboard */ = {
			isa = PBXVariantGroup;
			children = (
				A7FC8C091C8F2CF600C3B49B /* Base */,
			);
			name = Activity.storyboard;
			sourceTree = "<group>";
		};
		A7FC8C0C1C8F2D6300C3B49B /* Discovery.storyboard */ = {
			isa = PBXVariantGroup;
			children = (
				A7FC8C0D1C8F2D6300C3B49B /* Base */,
			);
			name = Discovery.storyboard;
			sourceTree = "<group>";
		};
		A7FC8C261C8F2DCF00C3B49B /* Project.storyboard */ = {
			isa = PBXVariantGroup;
			children = (
				A7FC8C271C8F2DCF00C3B49B /* Base */,
			);
			name = Project.storyboard;
			sourceTree = "<group>";
		};
/* End PBXVariantGroup section */

/* Begin XCBuildConfiguration section */
		A745D1D41CAAD0A400C12802 /* Hockey */ = {
			isa = XCBuildConfiguration;
			baseConfigurationReference = 802800571C88F64D00141235 /* Base.xcconfig */;
			buildSettings = {
				ALWAYS_SEARCH_USER_PATHS = NO;
				CLANG_CXX_LANGUAGE_STANDARD = "gnu++0x";
				CLANG_CXX_LIBRARY = "libc++";
				CLANG_ENABLE_MODULES = YES;
				CLANG_ENABLE_OBJC_ARC = YES;
				CLANG_WARN_BOOL_CONVERSION = YES;
				CLANG_WARN_CONSTANT_CONVERSION = YES;
				CLANG_WARN_DIRECT_OBJC_ISA_USAGE = YES_ERROR;
				CLANG_WARN_EMPTY_BODY = YES;
				CLANG_WARN_ENUM_CONVERSION = YES;
				CLANG_WARN_INT_CONVERSION = YES;
				CLANG_WARN_OBJC_ROOT_CLASS = YES_ERROR;
				CLANG_WARN_UNREACHABLE_CODE = YES;
				CLANG_WARN__DUPLICATE_METHOD_MATCH = YES;
				CODE_SIGN_IDENTITY = "iPhone Distribution";
				EMBEDDED_CONTENT_CONTAINS_SWIFT = NO;
				ENABLE_NS_ASSERTIONS = NO;
				ENABLE_STRICT_OBJC_MSGSEND = YES;
				FRAMEWORK_SEARCH_PATHS = "$(inherited)";
				"FRAMEWORK_SEARCH_PATHS[sdk=appletv*]" = (
					"$(SYMROOT)/Release$(EFFECTIVE_PLATFORM_NAME)",
					"$(PROJECT_DIR)/Frameworks/HockeySDK/tvOS/HockeySDK.embeddedframework",
				);
				"FRAMEWORK_SEARCH_PATHS[sdk=iphone*]" = (
					"$(SYMROOT)/Release$(EFFECTIVE_PLATFORM_NAME)",
					"$(PROJECT_DIR)/Frameworks/HockeySDK/iOS/HockeySDK.embeddedframework",
				);
				GCC_C_LANGUAGE_STANDARD = gnu99;
				GCC_NO_COMMON_BLOCKS = YES;
				GCC_WARN_64_TO_32_BIT_CONVERSION = YES;
				GCC_WARN_ABOUT_RETURN_TYPE = YES_ERROR;
				GCC_WARN_UNDECLARED_SELECTOR = YES;
				GCC_WARN_UNINITIALIZED_AUTOS = YES_AGGRESSIVE;
				GCC_WARN_UNUSED_FUNCTION = YES;
				GCC_WARN_UNUSED_VARIABLE = YES;
				IPHONEOS_DEPLOYMENT_TARGET = 9.0;
				MTL_ENABLE_DEBUG_INFO = NO;
				OTHER_SWIFT_FLAGS = "-D HOCKEY";
				PRODUCT_NAME = Kickstarter;
				SDKROOT = appletvos;
				STRIP_BITCODE_FROM_COPIED_FILES = NO;
				STRIP_STYLE = debugging;
				TARGETED_DEVICE_FAMILY = 3;
				TVOS_DEPLOYMENT_TARGET = 9.0;
				VALIDATE_PRODUCT = YES;
			};
			name = Hockey;
		};
		A745D1D51CAAD0A400C12802 /* Hockey */ = {
			isa = XCBuildConfiguration;
			buildSettings = {
				ASSETCATALOG_COMPILER_APPICON_NAME = "app-icon-beta";
				DEFINES_MODULE = YES;
				FRAMEWORK_SEARCH_PATHS = (
					"$(inherited)",
					"$(PROJECT_DIR)/Frameworks/HockeySDK/iOS/HockeySDK.embeddedframework",
				);
				"FRAMEWORK_SEARCH_PATHS[sdk=iphone*]" = (
					"$(SYMROOT)/Release$(EFFECTIVE_PLATFORM_NAME)",
					"$(PROJECT_DIR)/Frameworks/HockeySDK/iOS/HockeySDK.embeddedframework",
					"$(PROJECT_DIR)/Frameworks/FBSDK/iOS",
				);
				INFOPLIST_FILE = "Kickstarter-iOS/Info.plist";
				LD_RUNPATH_SEARCH_PATHS = "$(inherited) @executable_path/Frameworks";
				PRODUCT_BUNDLE_IDENTIFIER = com.kickstarter.kickstarter.beta;
				PRODUCT_MODULE_NAME = Kickstarter_iOS;
				PRODUCT_NAME = KickBeta;
				PROVISIONING_PROFILE = "";
				SDKROOT = iphoneos;
				TARGETED_DEVICE_FAMILY = "1,2";
			};
			name = Hockey;
		};
		A745D1D61CAAD0A400C12802 /* Hockey */ = {
			isa = XCBuildConfiguration;
			buildSettings = {
				APPLICATION_EXTENSION_API_ONLY = NO;
				BUNDLE_LOADER = "$(TEST_HOST)";
				"CODE_SIGN_IDENTITY[sdk=iphoneos*]" = "iPhone Developer";
				FRAMEWORK_SEARCH_PATHS = (
					"$(inherited)",
					"$(PROJECT_DIR)/Frameworks/FBSDK",
					"$(PROJECT_DIR)/Frameworks/FBSDK/iOS",
				);
				INFOPLIST_FILE = "Kickstarter-iOS/Tests/Info.plist";
				LD_RUNPATH_SEARCH_PATHS = "$(inherited) @executable_path/Frameworks @loader_path/Frameworks";
				PRODUCT_BUNDLE_IDENTIFIER = com.KickstarterTests;
				PRODUCT_NAME = "$(TARGET_NAME)";
				SDKROOT = iphoneos;
				TEST_HOST = "$(BUILT_PRODUCTS_DIR)/KickBeta.app/KickBeta";
			};
			name = Hockey;
		};
		A745D1D71CAAD0A400C12802 /* Hockey */ = {
			isa = XCBuildConfiguration;
			buildSettings = {
				CODE_SIGN_IDENTITY = "iPhone Distribution";
				CURRENT_PROJECT_VERSION = 1;
				DEFINES_MODULE = YES;
				DYLIB_COMPATIBILITY_VERSION = 1;
				DYLIB_CURRENT_VERSION = 1;
				DYLIB_INSTALL_NAME_BASE = "@rpath";
				FRAMEWORK_SEARCH_PATHS = "$(inherited)";
				"FRAMEWORK_SEARCH_PATHS[sdk=appletv*]" = (
					"$(SYMROOT)/Release$(EFFECTIVE_PLATFORM_NAME)",
					"$(PROJECT_DIR)/Frameworks/HockeySDK/tvOS/HockeySDK.embeddedframework",
					"$(PROJECT_DIR)/Frameworks/FBSDK/tvOS",
				);
				"FRAMEWORK_SEARCH_PATHS[sdk=iphone*]" = (
					"$(SYMROOT)/Release$(EFFECTIVE_PLATFORM_NAME)",
					"$(PROJECT_DIR)/Frameworks/HockeySDK/iOS/HockeySDK.embeddedframework",
					"$(PROJECT_DIR)/Frameworks/FBSDK/iOS",
				);
				INFOPLIST_FILE = "Kickstarter-iOS/Info.plist";
				INSTALL_PATH = "$(LOCAL_LIBRARY_DIR)/Frameworks";
				LD_RUNPATH_SEARCH_PATHS = "$(inherited) @executable_path/Frameworks @loader_path/Frameworks";
				PRODUCT_BUNDLE_IDENTIFIER = "com.Library-iOS";
				PRODUCT_NAME = Library;
				SDKROOT = iphoneos;
				SKIP_INSTALL = YES;
				TARGETED_DEVICE_FAMILY = "1,2";
				VERSIONING_SYSTEM = "apple-generic";
				VERSION_INFO_PREFIX = "";
			};
			name = Hockey;
		};
		A745D1D81CAAD0A400C12802 /* Hockey */ = {
			isa = XCBuildConfiguration;
			buildSettings = {
				APPLICATION_EXTENSION_API_ONLY = NO;
				"CODE_SIGN_IDENTITY[sdk=iphoneos*]" = "iPhone Developer";
				FRAMEWORK_SEARCH_PATHS = (
					"$(inherited)",
					"$(PROJECT_DIR)/Frameworks/FBSDK/iOS",
				);
				"FRAMEWORK_SEARCH_PATHS[sdk=appletv*]" = (
					"$(SYMROOT)/Release$(EFFECTIVE_PLATFORM_NAME)",
					"$(PROJECT_DIR)/Frameworks/HockeySDK/tvOS/HockeySDK.embeddedframework",
					"$(PROJECT_DIR)/Frameworks/FBSDK/tvOS",
				);
				"FRAMEWORK_SEARCH_PATHS[sdk=iphone*]" = (
					"$(SYMROOT)/Release$(EFFECTIVE_PLATFORM_NAME)",
					"$(PROJECT_DIR)/Frameworks/HockeySDK/iOS/HockeySDK.embeddedframework",
					"$(PROJECT_DIR)/Frameworks/FBSDK/iOS",
				);
				INFOPLIST_FILE = "Kickstarter-iOS/Tests/Info.plist";
				LD_RUNPATH_SEARCH_PATHS = "$(inherited) @executable_path/Frameworks @loader_path/Frameworks";
				PRODUCT_BUNDLE_IDENTIFIER = "com.Library-iOSTests";
				PRODUCT_NAME = "$(TARGET_NAME)";
				SDKROOT = iphoneos;
				TARGETED_DEVICE_FAMILY = "1,2";
			};
			name = Hockey;
		};
		A745D1D91CAAD0A400C12802 /* Hockey */ = {
			isa = XCBuildConfiguration;
			buildSettings = {
				CURRENT_PROJECT_VERSION = 1;
				DEFINES_MODULE = YES;
				DYLIB_COMPATIBILITY_VERSION = 1;
				DYLIB_CURRENT_VERSION = 1;
				DYLIB_INSTALL_NAME_BASE = "@rpath";
				FRAMEWORK_SEARCH_PATHS = (
					"$(inherited)",
					"$(PROJECT_DIR)/Frameworks/FBSDK/iOS",
				);
				IBSC_COMPILER_AUTO_ACTIVATE_CUSTOM_FONTS = NO;
				IBSC_ERRORS = NO;
				IBSC_FLATTEN_NIBS = NO;
				IBSC_NOTICES = NO;
				IBSC_WARNINGS = NO;
				INFOPLIST_FILE = "Kickstarter-iOS/Info.plist";
				INSTALL_PATH = "$(LOCAL_LIBRARY_DIR)/Frameworks";
				LD_RUNPATH_SEARCH_PATHS = "$(inherited) @executable_path/Frameworks @loader_path/Frameworks";
				PRODUCT_BUNDLE_IDENTIFIER = "com.Kickstarter-iOS-Framework";
				PRODUCT_NAME = Kickstarter_Framework;
				SDKROOT = iphoneos;
				SKIP_INSTALL = YES;
				TARGETED_DEVICE_FAMILY = "1,2";
				VERSIONING_SYSTEM = "apple-generic";
				VERSION_INFO_PREFIX = "";
			};
			name = Hockey;
		};
		A745D1DA1CAAD0A400C12802 /* Hockey */ = {
			isa = XCBuildConfiguration;
			buildSettings = {
				ASSETCATALOG_COMPILER_APPICON_NAME = "App Icon & Top Shelf Image";
				ASSETCATALOG_COMPILER_LAUNCHIMAGE_NAME = LaunchImage;
				DEFINES_MODULE = YES;
				FRAMEWORK_SEARCH_PATHS = (
					"$(inherited)",
					"$(PROJECT_DIR)/Frameworks/FBSDK/tvOS",
				);
				INFOPLIST_FILE = "$(SRCROOT)/Kickstarter-tvOS/Supporting Files/Info.plist";
				LD_RUNPATH_SEARCH_PATHS = "$(inherited) @executable_path/Frameworks";
				PRODUCT_BUNDLE_IDENTIFIER = com.kickstarter.kickstartertv;
				PRODUCT_MODULE_NAME = "$(PRODUCT_NAME:c99extidentifier)_tvOS";
			};
			name = Hockey;
		};
		A745D1DB1CAAD0A400C12802 /* Hockey */ = {
			isa = XCBuildConfiguration;
			buildSettings = {
				APPLICATION_EXTENSION_API_ONLY = NO;
				BUNDLE_LOADER = "$(TEST_HOST)";
				FRAMEWORK_SEARCH_PATHS = (
					"$(inherited)",
					"$(PROJECT_DIR)/Frameworks/FBSDK/tvOS",
				);
				INFOPLIST_FILE = "Kickstarter-tvOS/Tests/Info.plist";
				LD_RUNPATH_SEARCH_PATHS = "$(inherited) @executable_path/Frameworks @loader_path/Frameworks";
				PRODUCT_BUNDLE_IDENTIFIER = com.kickstarter.kickstartertvTests;
				PRODUCT_MODULE_NAME = "$(PRODUCT_NAME:c99extidentifier)_tvOSTests";
				TEST_HOST = "$(BUILT_PRODUCTS_DIR)/$(EXECUTABLE_NAME).app/$(PRODUCT_NAME)";
			};
			name = Hockey;
		};
		A745D1DC1CAAD0A400C12802 /* Hockey */ = {
			isa = XCBuildConfiguration;
			buildSettings = {
				CURRENT_PROJECT_VERSION = 1;
				DEFINES_MODULE = YES;
				DYLIB_COMPATIBILITY_VERSION = 1;
				DYLIB_CURRENT_VERSION = 1;
				DYLIB_INSTALL_NAME_BASE = "@rpath";
				FRAMEWORK_SEARCH_PATHS = (
					"$(inherited)",
					"$(PROJECT_DIR)/Frameworks/FBSDK",
					"$(PROJECT_DIR)/Frameworks/FBSDK/tvOS",
				);
				INFOPLIST_FILE = "$(SRCROOT)/Kickstarter-tvOS/Supporting Files/Info.plist";
				INSTALL_PATH = "$(LOCAL_LIBRARY_DIR)/Frameworks";
				LD_RUNPATH_SEARCH_PATHS = "$(inherited) @executable_path/Frameworks @loader_path/Frameworks";
				PRODUCT_BUNDLE_IDENTIFIER = "com.Library-tvOS";
				PRODUCT_NAME = Library;
				SDKROOT = appletvos;
				SKIP_INSTALL = YES;
				TARGETED_DEVICE_FAMILY = 3;
				VERSIONING_SYSTEM = "apple-generic";
				VERSION_INFO_PREFIX = "";
			};
			name = Hockey;
		};
		A745D1DD1CAAD0A400C12802 /* Hockey */ = {
			isa = XCBuildConfiguration;
			buildSettings = {
				APPLICATION_EXTENSION_API_ONLY = NO;
				"CODE_SIGN_IDENTITY[sdk=iphoneos*]" = "iPhone Developer";
				FRAMEWORK_SEARCH_PATHS = (
					"$(inherited)",
					"$(PROJECT_DIR)/Frameworks/FBSDK",
					"$(PROJECT_DIR)/Frameworks/FBSDK/tvOS",
				);
				INFOPLIST_FILE = "Kickstarter-tvOS/Tests/Info.plist";
				LD_RUNPATH_SEARCH_PATHS = "$(inherited) @executable_path/Frameworks @loader_path/Frameworks";
				PRODUCT_BUNDLE_IDENTIFIER = "com.Library-tvOSTests";
				PRODUCT_NAME = "$(TARGET_NAME)";
				SDKROOT = appletvos;
			};
			name = Hockey;
		};
		A745D1DE1CAAD0A400C12802 /* Hockey */ = {
			isa = XCBuildConfiguration;
			buildSettings = {
				CURRENT_PROJECT_VERSION = 1;
				DEFINES_MODULE = YES;
				DYLIB_COMPATIBILITY_VERSION = 1;
				DYLIB_CURRENT_VERSION = 1;
				DYLIB_INSTALL_NAME_BASE = "@rpath";
				FRAMEWORK_SEARCH_PATHS = (
					"$(inherited)",
					"$(PROJECT_DIR)/Frameworks/FBSDK/tvOS",
				);
				INFOPLIST_FILE = "$(SRCROOT)/Kickstarter-tvOS/Supporting Files/Info.plist";
				INSTALL_PATH = "$(LOCAL_LIBRARY_DIR)/Frameworks";
				LD_RUNPATH_SEARCH_PATHS = "$(inherited) @executable_path/Frameworks @loader_path/Frameworks";
				PRODUCT_BUNDLE_IDENTIFIER = "com.Kickstarter-tvOS-Framework";
				PRODUCT_NAME = Kickstarter_Framework;
				SKIP_INSTALL = YES;
				VERSIONING_SYSTEM = "apple-generic";
				VERSION_INFO_PREFIX = "";
			};
			name = Hockey;
		};
		A755114D1C8642B3005355CF /* Debug */ = {
			isa = XCBuildConfiguration;
			buildSettings = {
				CODE_SIGN_IDENTITY = "iPhone Developer";
				CURRENT_PROJECT_VERSION = 1;
				DEFINES_MODULE = YES;
				DYLIB_COMPATIBILITY_VERSION = 1;
				DYLIB_CURRENT_VERSION = 1;
				DYLIB_INSTALL_NAME_BASE = "@rpath";
				FRAMEWORK_SEARCH_PATHS = "$(inherited)";
				"FRAMEWORK_SEARCH_PATHS[sdk=appletv*]" = (
					"$(PROJECT_DIR)/Frameworks/HockeySDK/tvOS/HockeySDK.embeddedframework",
					"$(PROJECT_DIR)/Frameworks/FBSDK/tvOS",
				);
				"FRAMEWORK_SEARCH_PATHS[sdk=iphone*]" = (
					"$(PROJECT_DIR)/Frameworks/HockeySDK/iOS/HockeySDK.embeddedframework",
					"$(PROJECT_DIR)/Frameworks/FBSDK/iOS",
				);
				INFOPLIST_FILE = "Kickstarter-iOS/Info.plist";
				INSTALL_PATH = "$(LOCAL_LIBRARY_DIR)/Frameworks";
				LD_RUNPATH_SEARCH_PATHS = "$(inherited) @executable_path/Frameworks @loader_path/Frameworks";
				PRODUCT_BUNDLE_IDENTIFIER = "com.Library-iOS";
				PRODUCT_NAME = Library;
				SDKROOT = iphoneos;
				SKIP_INSTALL = YES;
				TARGETED_DEVICE_FAMILY = "1,2";
				VERSIONING_SYSTEM = "apple-generic";
				VERSION_INFO_PREFIX = "";
			};
			name = Debug;
		};
		A755114E1C8642B3005355CF /* Release */ = {
			isa = XCBuildConfiguration;
			buildSettings = {
				CODE_SIGN_IDENTITY = "iPhone Distribution";
				CURRENT_PROJECT_VERSION = 1;
				DEFINES_MODULE = YES;
				DYLIB_COMPATIBILITY_VERSION = 1;
				DYLIB_CURRENT_VERSION = 1;
				DYLIB_INSTALL_NAME_BASE = "@rpath";
				FRAMEWORK_SEARCH_PATHS = "$(inherited)";
				"FRAMEWORK_SEARCH_PATHS[sdk=appletv*]" = (
					"$(PROJECT_DIR)/Frameworks/HockeySDK/tvOS/HockeySDK.embeddedframework",
					"$(PROJECT_DIR)/Frameworks/FBSDK/tvOS",
				);
				"FRAMEWORK_SEARCH_PATHS[sdk=iphone*]" = (
					"$(PROJECT_DIR)/Frameworks/HockeySDK/iOS/HockeySDK.embeddedframework",
					"$(PROJECT_DIR)/Frameworks/FBSDK/iOS",
				);
				INFOPLIST_FILE = "Kickstarter-iOS/Info.plist";
				INSTALL_PATH = "$(LOCAL_LIBRARY_DIR)/Frameworks";
				LD_RUNPATH_SEARCH_PATHS = "$(inherited) @executable_path/Frameworks @loader_path/Frameworks";
				PRODUCT_BUNDLE_IDENTIFIER = "com.Library-iOS";
				PRODUCT_NAME = Library;
				SDKROOT = iphoneos;
				SKIP_INSTALL = YES;
				TARGETED_DEVICE_FAMILY = "1,2";
				VERSIONING_SYSTEM = "apple-generic";
				VERSION_INFO_PREFIX = "";
			};
			name = Release;
		};
		A755114F1C8642B3005355CF /* Debug */ = {
			isa = XCBuildConfiguration;
			buildSettings = {
				APPLICATION_EXTENSION_API_ONLY = NO;
				"CODE_SIGN_IDENTITY[sdk=iphoneos*]" = "iPhone Developer";
				FRAMEWORK_SEARCH_PATHS = (
					"$(inherited)",
					"$(PROJECT_DIR)/Frameworks/FBSDK/iOS",
				);
				"FRAMEWORK_SEARCH_PATHS[sdk=appletv*]" = (
					"$(PROJECT_DIR)/Frameworks/HockeySDK/tvOS/HockeySDK.embeddedframework",
					"$(PROJECT_DIR)/Frameworks/FBSDK/tvOS",
				);
				"FRAMEWORK_SEARCH_PATHS[sdk=iphone*]" = (
					"$(PROJECT_DIR)/Frameworks/HockeySDK/iOS/HockeySDK.embeddedframework",
					"$(PROJECT_DIR)/Frameworks/FBSDK/iOS",
				);
				INFOPLIST_FILE = "Kickstarter-iOS/Tests/Info.plist";
				LD_RUNPATH_SEARCH_PATHS = "$(inherited) @executable_path/Frameworks @loader_path/Frameworks";
				PRODUCT_BUNDLE_IDENTIFIER = "com.Library-iOSTests";
				PRODUCT_NAME = "$(TARGET_NAME)";
				SDKROOT = iphoneos;
				TARGETED_DEVICE_FAMILY = "1,2";
			};
			name = Debug;
		};
		A75511501C8642B3005355CF /* Release */ = {
			isa = XCBuildConfiguration;
			buildSettings = {
				APPLICATION_EXTENSION_API_ONLY = NO;
				"CODE_SIGN_IDENTITY[sdk=iphoneos*]" = "iPhone Developer";
				FRAMEWORK_SEARCH_PATHS = (
					"$(inherited)",
					"$(PROJECT_DIR)/Frameworks/FBSDK/iOS",
				);
				"FRAMEWORK_SEARCH_PATHS[sdk=appletv*]" = (
					"$(PROJECT_DIR)/Frameworks/HockeySDK/tvOS/HockeySDK.embeddedframework",
					"$(PROJECT_DIR)/Frameworks/FBSDK/tvOS",
				);
				"FRAMEWORK_SEARCH_PATHS[sdk=iphone*]" = (
					"$(PROJECT_DIR)/Frameworks/HockeySDK/iOS/HockeySDK.embeddedframework",
					"$(PROJECT_DIR)/Frameworks/FBSDK/iOS",
				);
				INFOPLIST_FILE = "Kickstarter-iOS/Tests/Info.plist";
				LD_RUNPATH_SEARCH_PATHS = "$(inherited) @executable_path/Frameworks @loader_path/Frameworks";
				PRODUCT_BUNDLE_IDENTIFIER = "com.Library-iOSTests";
				PRODUCT_NAME = "$(TARGET_NAME)";
				SDKROOT = iphoneos;
				TARGETED_DEVICE_FAMILY = "1,2";
			};
			name = Release;
		};
		A75511D81C8647D9005355CF /* Debug */ = {
			isa = XCBuildConfiguration;
			buildSettings = {
				CURRENT_PROJECT_VERSION = 1;
				DEFINES_MODULE = YES;
				DYLIB_COMPATIBILITY_VERSION = 1;
				DYLIB_CURRENT_VERSION = 1;
				DYLIB_INSTALL_NAME_BASE = "@rpath";
				FRAMEWORK_SEARCH_PATHS = (
					"$(inherited)",
					"$(PROJECT_DIR)/Frameworks/FBSDK",
					"$(PROJECT_DIR)/Frameworks/FBSDK/tvOS",
				);
				INFOPLIST_FILE = "$(SRCROOT)/Kickstarter-tvOS/Supporting Files/Info.plist";
				INSTALL_PATH = "$(LOCAL_LIBRARY_DIR)/Frameworks";
				LD_RUNPATH_SEARCH_PATHS = "$(inherited) @executable_path/Frameworks @loader_path/Frameworks";
				PRODUCT_BUNDLE_IDENTIFIER = "com.Library-tvOS";
				PRODUCT_NAME = Library;
				SDKROOT = appletvos;
				SKIP_INSTALL = YES;
				TARGETED_DEVICE_FAMILY = 3;
				VERSIONING_SYSTEM = "apple-generic";
				VERSION_INFO_PREFIX = "";
			};
			name = Debug;
		};
		A75511D91C8647D9005355CF /* Release */ = {
			isa = XCBuildConfiguration;
			buildSettings = {
				CURRENT_PROJECT_VERSION = 1;
				DEFINES_MODULE = YES;
				DYLIB_COMPATIBILITY_VERSION = 1;
				DYLIB_CURRENT_VERSION = 1;
				DYLIB_INSTALL_NAME_BASE = "@rpath";
				FRAMEWORK_SEARCH_PATHS = (
					"$(inherited)",
					"$(PROJECT_DIR)/Frameworks/FBSDK",
					"$(PROJECT_DIR)/Frameworks/FBSDK/tvOS",
				);
				INFOPLIST_FILE = "$(SRCROOT)/Kickstarter-tvOS/Supporting Files/Info.plist";
				INSTALL_PATH = "$(LOCAL_LIBRARY_DIR)/Frameworks";
				LD_RUNPATH_SEARCH_PATHS = "$(inherited) @executable_path/Frameworks @loader_path/Frameworks";
				PRODUCT_BUNDLE_IDENTIFIER = "com.Library-tvOS";
				PRODUCT_NAME = Library;
				SDKROOT = appletvos;
				SKIP_INSTALL = YES;
				TARGETED_DEVICE_FAMILY = 3;
				VERSIONING_SYSTEM = "apple-generic";
				VERSION_INFO_PREFIX = "";
			};
			name = Release;
		};
		A75511FF1C865321005355CF /* Debug */ = {
			isa = XCBuildConfiguration;
			buildSettings = {
				APPLICATION_EXTENSION_API_ONLY = NO;
				"CODE_SIGN_IDENTITY[sdk=iphoneos*]" = "iPhone Developer";
				FRAMEWORK_SEARCH_PATHS = (
					"$(inherited)",
					"$(PROJECT_DIR)/Frameworks/FBSDK",
					"$(PROJECT_DIR)/Frameworks/FBSDK/tvOS",
				);
				INFOPLIST_FILE = "Kickstarter-tvOS/Tests/Info.plist";
				LD_RUNPATH_SEARCH_PATHS = "$(inherited) @executable_path/Frameworks @loader_path/Frameworks";
				PRODUCT_BUNDLE_IDENTIFIER = "com.Library-tvOSTests";
				PRODUCT_NAME = "$(TARGET_NAME)";
				SDKROOT = appletvos;
			};
			name = Debug;
		};
		A75512001C865321005355CF /* Release */ = {
			isa = XCBuildConfiguration;
			buildSettings = {
				APPLICATION_EXTENSION_API_ONLY = NO;
				"CODE_SIGN_IDENTITY[sdk=iphoneos*]" = "iPhone Developer";
				FRAMEWORK_SEARCH_PATHS = (
					"$(inherited)",
					"$(PROJECT_DIR)/Frameworks/FBSDK",
					"$(PROJECT_DIR)/Frameworks/FBSDK/tvOS",
				);
				INFOPLIST_FILE = "Kickstarter-tvOS/Tests/Info.plist";
				LD_RUNPATH_SEARCH_PATHS = "$(inherited) @executable_path/Frameworks @loader_path/Frameworks";
				PRODUCT_BUNDLE_IDENTIFIER = "com.Library-tvOSTests";
				PRODUCT_NAME = "$(TARGET_NAME)";
				SDKROOT = appletvos;
			};
			name = Release;
		};
		A7C795A71C873A870081977F /* Debug */ = {
			isa = XCBuildConfiguration;
			buildSettings = {
				CODE_SIGN_IDENTITY = "";
				CURRENT_PROJECT_VERSION = 1;
				DEFINES_MODULE = YES;
				DYLIB_COMPATIBILITY_VERSION = 1;
				DYLIB_CURRENT_VERSION = 1;
				DYLIB_INSTALL_NAME_BASE = "@rpath";
				FRAMEWORK_SEARCH_PATHS = (
					"$(inherited)",
					"$(PROJECT_DIR)/Frameworks/FBSDK/iOS",
				);
				IBSC_COMPILER_AUTO_ACTIVATE_CUSTOM_FONTS = NO;
				IBSC_ERRORS = NO;
				IBSC_FLATTEN_NIBS = NO;
				IBSC_NOTICES = NO;
				IBSC_WARNINGS = NO;
				INFOPLIST_FILE = "Kickstarter-iOS/Info.plist";
				INSTALL_PATH = "$(LOCAL_LIBRARY_DIR)/Frameworks";
				LD_RUNPATH_SEARCH_PATHS = "$(inherited) @executable_path/Frameworks @loader_path/Frameworks";
				PRODUCT_BUNDLE_IDENTIFIER = "com.Kickstarter-iOS-Framework";
				PRODUCT_NAME = Kickstarter_Framework;
				SDKROOT = iphoneos;
				SKIP_INSTALL = YES;
				TARGETED_DEVICE_FAMILY = "1,2";
				VERSIONING_SYSTEM = "apple-generic";
				VERSION_INFO_PREFIX = "";
			};
			name = Debug;
		};
		A7C795A81C873A870081977F /* Release */ = {
			isa = XCBuildConfiguration;
			buildSettings = {
				CURRENT_PROJECT_VERSION = 1;
				DEFINES_MODULE = YES;
				DYLIB_COMPATIBILITY_VERSION = 1;
				DYLIB_CURRENT_VERSION = 1;
				DYLIB_INSTALL_NAME_BASE = "@rpath";
				FRAMEWORK_SEARCH_PATHS = (
					"$(inherited)",
					"$(PROJECT_DIR)/Frameworks/FBSDK/iOS",
				);
				IBSC_COMPILER_AUTO_ACTIVATE_CUSTOM_FONTS = NO;
				IBSC_ERRORS = NO;
				IBSC_FLATTEN_NIBS = NO;
				IBSC_NOTICES = NO;
				IBSC_WARNINGS = NO;
				INFOPLIST_FILE = "Kickstarter-iOS/Info.plist";
				INSTALL_PATH = "$(LOCAL_LIBRARY_DIR)/Frameworks";
				LD_RUNPATH_SEARCH_PATHS = "$(inherited) @executable_path/Frameworks @loader_path/Frameworks";
				PRODUCT_BUNDLE_IDENTIFIER = "com.Kickstarter-iOS-Framework";
				PRODUCT_NAME = Kickstarter_Framework;
				SDKROOT = iphoneos;
				SKIP_INSTALL = YES;
				TARGETED_DEVICE_FAMILY = "1,2";
				VERSIONING_SYSTEM = "apple-generic";
				VERSION_INFO_PREFIX = "";
			};
			name = Release;
		};
		A7C795D71C873BD50081977F /* Debug */ = {
			isa = XCBuildConfiguration;
			buildSettings = {
				CURRENT_PROJECT_VERSION = 1;
				DEFINES_MODULE = YES;
				DYLIB_COMPATIBILITY_VERSION = 1;
				DYLIB_CURRENT_VERSION = 1;
				DYLIB_INSTALL_NAME_BASE = "@rpath";
				FRAMEWORK_SEARCH_PATHS = (
					"$(inherited)",
					"$(PROJECT_DIR)/Frameworks/FBSDK/tvOS",
				);
				INFOPLIST_FILE = "$(SRCROOT)/Kickstarter-tvOS/Supporting Files/Info.plist";
				INSTALL_PATH = "$(LOCAL_LIBRARY_DIR)/Frameworks";
				LD_RUNPATH_SEARCH_PATHS = "$(inherited) @executable_path/Frameworks @loader_path/Frameworks";
				PRODUCT_BUNDLE_IDENTIFIER = "com.Kickstarter-tvOS-Framework";
				PRODUCT_NAME = Kickstarter_Framework;
				SKIP_INSTALL = YES;
				VERSIONING_SYSTEM = "apple-generic";
				VERSION_INFO_PREFIX = "";
			};
			name = Debug;
		};
		A7C795D81C873BD50081977F /* Release */ = {
			isa = XCBuildConfiguration;
			buildSettings = {
				CURRENT_PROJECT_VERSION = 1;
				DEFINES_MODULE = YES;
				DYLIB_COMPATIBILITY_VERSION = 1;
				DYLIB_CURRENT_VERSION = 1;
				DYLIB_INSTALL_NAME_BASE = "@rpath";
				FRAMEWORK_SEARCH_PATHS = (
					"$(inherited)",
					"$(PROJECT_DIR)/Frameworks/FBSDK/tvOS",
				);
				INFOPLIST_FILE = "$(SRCROOT)/Kickstarter-tvOS/Supporting Files/Info.plist";
				INSTALL_PATH = "$(LOCAL_LIBRARY_DIR)/Frameworks";
				LD_RUNPATH_SEARCH_PATHS = "$(inherited) @executable_path/Frameworks @loader_path/Frameworks";
				PRODUCT_BUNDLE_IDENTIFIER = "com.Kickstarter-tvOS-Framework";
				PRODUCT_NAME = Kickstarter_Framework;
				SKIP_INSTALL = YES;
				VERSIONING_SYSTEM = "apple-generic";
				VERSION_INFO_PREFIX = "";
			};
			name = Release;
		};
		A7D1F9621C850B7C000D41D5 /* Debug */ = {
			isa = XCBuildConfiguration;
			buildSettings = {
				ASSETCATALOG_COMPILER_APPICON_NAME = "app-icon-debug";
				CODE_SIGN_IDENTITY = "iPhone Developer";
				DEFINES_MODULE = YES;
				FRAMEWORK_SEARCH_PATHS = (
					"$(inherited)",
					"$(PROJECT_DIR)/Frameworks/HockeySDK/iOS/HockeySDK.embeddedframework",
				);
				"FRAMEWORK_SEARCH_PATHS[sdk=iphone*]" = (
					"$(PROJECT_DIR)/Frameworks/HockeySDK/iOS/HockeySDK.embeddedframework",
					"$(PROJECT_DIR)/Frameworks/FBSDK/iOS",
				);
				INFOPLIST_FILE = "Kickstarter-iOS/Info.plist";
				LD_RUNPATH_SEARCH_PATHS = "$(inherited) @executable_path/Frameworks";
				PRODUCT_BUNDLE_IDENTIFIER = com.kickstarter.kickstarter.debug;
				PRODUCT_MODULE_NAME = Kickstarter_iOS;
				PRODUCT_NAME = KickDebug;
				PROVISIONING_PROFILE = "";
				SDKROOT = iphoneos;
				TARGETED_DEVICE_FAMILY = "1,2";
			};
			name = Debug;
		};
		A7D1F9631C850B7C000D41D5 /* Release */ = {
			isa = XCBuildConfiguration;
			buildSettings = {
				ASSETCATALOG_COMPILER_APPICON_NAME = "app-icon";
				DEFINES_MODULE = YES;
				FRAMEWORK_SEARCH_PATHS = (
					"$(inherited)",
					"$(PROJECT_DIR)/Frameworks/HockeySDK/iOS/HockeySDK.embeddedframework",
				);
				"FRAMEWORK_SEARCH_PATHS[sdk=iphone*]" = (
					"$(PROJECT_DIR)/Frameworks/HockeySDK/iOS/HockeySDK.embeddedframework",
					"$(PROJECT_DIR)/Frameworks/FBSDK/iOS",
				);
				INFOPLIST_FILE = "Kickstarter-iOS/Info.plist";
				LD_RUNPATH_SEARCH_PATHS = "$(inherited) @executable_path/Frameworks";
				PRODUCT_BUNDLE_IDENTIFIER = com.kickstarter.kickstarter;
				PRODUCT_MODULE_NAME = Kickstarter_iOS;
				PROVISIONING_PROFILE = "";
				SDKROOT = iphoneos;
				TARGETED_DEVICE_FAMILY = "1,2";
			};
			name = Release;
		};
		A7D1F9651C850B7C000D41D5 /* Debug */ = {
			isa = XCBuildConfiguration;
			buildSettings = {
				APPLICATION_EXTENSION_API_ONLY = NO;
				BUNDLE_LOADER = "$(TEST_HOST)";
				"CODE_SIGN_IDENTITY[sdk=iphoneos*]" = "iPhone Developer";
				FRAMEWORK_SEARCH_PATHS = (
					"$(inherited)",
					"$(PROJECT_DIR)/Frameworks/FBSDK",
					"$(PROJECT_DIR)/Frameworks/FBSDK/iOS",
				);
				INFOPLIST_FILE = "Kickstarter-iOS/Tests/Info.plist";
				LD_RUNPATH_SEARCH_PATHS = "$(inherited) @executable_path/Frameworks @loader_path/Frameworks";
				PRODUCT_BUNDLE_IDENTIFIER = com.KickstarterTests;
				PRODUCT_NAME = "$(TARGET_NAME)";
				SDKROOT = iphoneos;
				TEST_HOST = "$(BUILT_PRODUCTS_DIR)/KickDebug.app/KickDebug";
			};
			name = Debug;
		};
		A7D1F9661C850B7C000D41D5 /* Release */ = {
			isa = XCBuildConfiguration;
			buildSettings = {
				APPLICATION_EXTENSION_API_ONLY = NO;
				BUNDLE_LOADER = "$(TEST_HOST)";
				"CODE_SIGN_IDENTITY[sdk=iphoneos*]" = "iPhone Developer";
				FRAMEWORK_SEARCH_PATHS = (
					"$(inherited)",
					"$(PROJECT_DIR)/Frameworks/FBSDK",
					"$(PROJECT_DIR)/Frameworks/FBSDK/iOS",
				);
				INFOPLIST_FILE = "Kickstarter-iOS/Tests/Info.plist";
				LD_RUNPATH_SEARCH_PATHS = "$(inherited) @executable_path/Frameworks @loader_path/Frameworks";
				PRODUCT_BUNDLE_IDENTIFIER = com.KickstarterTests;
				PRODUCT_NAME = "$(TARGET_NAME)";
				SDKROOT = iphoneos;
				TEST_HOST = "$(BUILT_PRODUCTS_DIR)/Kickstarter.app/Kickstarter";
			};
			name = Release;
		};
		A7E06C9C1C5A6EB300EBDCC2 /* Debug */ = {
			isa = XCBuildConfiguration;
			baseConfigurationReference = 802800571C88F64D00141235 /* Base.xcconfig */;
			buildSettings = {
				ALWAYS_SEARCH_USER_PATHS = NO;
				CLANG_CXX_LANGUAGE_STANDARD = "gnu++0x";
				CLANG_CXX_LIBRARY = "libc++";
				CLANG_ENABLE_MODULES = YES;
				CLANG_ENABLE_OBJC_ARC = YES;
				CLANG_WARN_BOOL_CONVERSION = YES;
				CLANG_WARN_CONSTANT_CONVERSION = YES;
				CLANG_WARN_DIRECT_OBJC_ISA_USAGE = YES_ERROR;
				CLANG_WARN_EMPTY_BODY = YES;
				CLANG_WARN_ENUM_CONVERSION = YES;
				CLANG_WARN_INT_CONVERSION = YES;
				CLANG_WARN_OBJC_ROOT_CLASS = YES_ERROR;
				CLANG_WARN_UNREACHABLE_CODE = YES;
				CLANG_WARN__DUPLICATE_METHOD_MATCH = YES;
				COPY_PHASE_STRIP = NO;
				DEBUG_INFORMATION_FORMAT = dwarf;
				EMBEDDED_CONTENT_CONTAINS_SWIFT = NO;
				ENABLE_STRICT_OBJC_MSGSEND = YES;
				ENABLE_TESTABILITY = YES;
				FRAMEWORK_SEARCH_PATHS = "$(inherited)";
				GCC_C_LANGUAGE_STANDARD = gnu99;
				GCC_DYNAMIC_NO_PIC = NO;
				GCC_NO_COMMON_BLOCKS = YES;
				GCC_OPTIMIZATION_LEVEL = 0;
				GCC_PREPROCESSOR_DEFINITIONS = (
					"DEBUG=1",
					"$(inherited)",
				);
				GCC_WARN_64_TO_32_BIT_CONVERSION = YES;
				GCC_WARN_ABOUT_RETURN_TYPE = YES_ERROR;
				GCC_WARN_UNDECLARED_SELECTOR = YES;
				GCC_WARN_UNINITIALIZED_AUTOS = YES_AGGRESSIVE;
				GCC_WARN_UNUSED_FUNCTION = YES;
				GCC_WARN_UNUSED_VARIABLE = YES;
				IPHONEOS_DEPLOYMENT_TARGET = 9.0;
				MTL_ENABLE_DEBUG_INFO = YES;
				ONLY_ACTIVE_ARCH = YES;
				OTHER_SWIFT_FLAGS = "-D DEBUG -Xfrontend -debug-time-function-bodies";
				PRODUCT_NAME = Kickstarter;
				SDKROOT = appletvos;
				STRIP_BITCODE_FROM_COPIED_FILES = NO;
				STRIP_INSTALLED_PRODUCT = NO;
				STRIP_STYLE = debugging;
				SWIFT_OPTIMIZATION_LEVEL = "-Onone";
				TARGETED_DEVICE_FAMILY = 3;
				TVOS_DEPLOYMENT_TARGET = 9.0;
			};
			name = Debug;
		};
		A7E06C9D1C5A6EB300EBDCC2 /* Release */ = {
			isa = XCBuildConfiguration;
			baseConfigurationReference = 802800571C88F64D00141235 /* Base.xcconfig */;
			buildSettings = {
				ALWAYS_SEARCH_USER_PATHS = NO;
				CLANG_CXX_LANGUAGE_STANDARD = "gnu++0x";
				CLANG_CXX_LIBRARY = "libc++";
				CLANG_ENABLE_MODULES = YES;
				CLANG_ENABLE_OBJC_ARC = YES;
				CLANG_WARN_BOOL_CONVERSION = YES;
				CLANG_WARN_CONSTANT_CONVERSION = YES;
				CLANG_WARN_DIRECT_OBJC_ISA_USAGE = YES_ERROR;
				CLANG_WARN_EMPTY_BODY = YES;
				CLANG_WARN_ENUM_CONVERSION = YES;
				CLANG_WARN_INT_CONVERSION = YES;
				CLANG_WARN_OBJC_ROOT_CLASS = YES_ERROR;
				CLANG_WARN_UNREACHABLE_CODE = YES;
				CLANG_WARN__DUPLICATE_METHOD_MATCH = YES;
				CODE_SIGN_IDENTITY = "iPhone Distribution";
				EMBEDDED_CONTENT_CONTAINS_SWIFT = NO;
				ENABLE_NS_ASSERTIONS = NO;
				ENABLE_STRICT_OBJC_MSGSEND = YES;
				FRAMEWORK_SEARCH_PATHS = "$(inherited)";
				GCC_C_LANGUAGE_STANDARD = gnu99;
				GCC_NO_COMMON_BLOCKS = YES;
				GCC_WARN_64_TO_32_BIT_CONVERSION = YES;
				GCC_WARN_ABOUT_RETURN_TYPE = YES_ERROR;
				GCC_WARN_UNDECLARED_SELECTOR = YES;
				GCC_WARN_UNINITIALIZED_AUTOS = YES_AGGRESSIVE;
				GCC_WARN_UNUSED_FUNCTION = YES;
				GCC_WARN_UNUSED_VARIABLE = YES;
				IPHONEOS_DEPLOYMENT_TARGET = 9.0;
				MTL_ENABLE_DEBUG_INFO = NO;
				OTHER_SWIFT_FLAGS = "-D RELEASE";
				PRODUCT_NAME = Kickstarter;
				SDKROOT = appletvos;
				STRIP_BITCODE_FROM_COPIED_FILES = NO;
				STRIP_STYLE = debugging;
				TARGETED_DEVICE_FAMILY = 3;
				TVOS_DEPLOYMENT_TARGET = 9.0;
				VALIDATE_PRODUCT = YES;
			};
			name = Release;
		};
		A7E06C9F1C5A6EB300EBDCC2 /* Debug */ = {
			isa = XCBuildConfiguration;
			buildSettings = {
				ASSETCATALOG_COMPILER_APPICON_NAME = "App Icon & Top Shelf Image";
				ASSETCATALOG_COMPILER_LAUNCHIMAGE_NAME = LaunchImage;
				DEFINES_MODULE = YES;
				FRAMEWORK_SEARCH_PATHS = (
					"$(inherited)",
					"$(PROJECT_DIR)/Frameworks/FBSDK/tvOS",
				);
				INFOPLIST_FILE = "$(SRCROOT)/Kickstarter-tvOS/Supporting Files/Info.plist";
				LD_RUNPATH_SEARCH_PATHS = "$(inherited) @executable_path/Frameworks";
				PRODUCT_BUNDLE_IDENTIFIER = com.kickstarter.kickstartertv;
				PRODUCT_MODULE_NAME = "$(PRODUCT_NAME:c99extidentifier)_tvOS";
			};
			name = Debug;
		};
		A7E06CA01C5A6EB300EBDCC2 /* Release */ = {
			isa = XCBuildConfiguration;
			buildSettings = {
				ASSETCATALOG_COMPILER_APPICON_NAME = "App Icon & Top Shelf Image";
				ASSETCATALOG_COMPILER_LAUNCHIMAGE_NAME = LaunchImage;
				DEFINES_MODULE = YES;
				FRAMEWORK_SEARCH_PATHS = (
					"$(inherited)",
					"$(PROJECT_DIR)/Frameworks/FBSDK/tvOS",
				);
				INFOPLIST_FILE = "$(SRCROOT)/Kickstarter-tvOS/Supporting Files/Info.plist";
				LD_RUNPATH_SEARCH_PATHS = "$(inherited) @executable_path/Frameworks";
				PRODUCT_BUNDLE_IDENTIFIER = com.kickstarter.kickstartertv;
				PRODUCT_MODULE_NAME = "$(PRODUCT_NAME:c99extidentifier)_tvOS";
			};
			name = Release;
		};
		A7E06CA21C5A6EB300EBDCC2 /* Debug */ = {
			isa = XCBuildConfiguration;
			buildSettings = {
				APPLICATION_EXTENSION_API_ONLY = NO;
				BUNDLE_LOADER = "$(TEST_HOST)";
				FRAMEWORK_SEARCH_PATHS = (
					"$(inherited)",
					"$(PROJECT_DIR)/Frameworks/FBSDK/tvOS",
				);
				INFOPLIST_FILE = "Kickstarter-tvOS/Tests/Info.plist";
				LD_RUNPATH_SEARCH_PATHS = "$(inherited) @executable_path/Frameworks @loader_path/Frameworks";
				PRODUCT_BUNDLE_IDENTIFIER = com.kickstarter.kickstartertvTests;
				PRODUCT_MODULE_NAME = "$(PRODUCT_NAME:c99extidentifier)_tvOSTests";
				TEST_HOST = "$(BUILT_PRODUCTS_DIR)/$(EXECUTABLE_NAME).app/$(PRODUCT_NAME)";
			};
			name = Debug;
		};
		A7E06CA31C5A6EB300EBDCC2 /* Release */ = {
			isa = XCBuildConfiguration;
			buildSettings = {
				APPLICATION_EXTENSION_API_ONLY = NO;
				BUNDLE_LOADER = "$(TEST_HOST)";
				FRAMEWORK_SEARCH_PATHS = (
					"$(inherited)",
					"$(PROJECT_DIR)/Frameworks/FBSDK/tvOS",
				);
				INFOPLIST_FILE = "Kickstarter-tvOS/Tests/Info.plist";
				LD_RUNPATH_SEARCH_PATHS = "$(inherited) @executable_path/Frameworks @loader_path/Frameworks";
				PRODUCT_BUNDLE_IDENTIFIER = com.kickstarter.kickstartertvTests;
				PRODUCT_MODULE_NAME = "$(PRODUCT_NAME:c99extidentifier)_tvOSTests";
				TEST_HOST = "$(BUILT_PRODUCTS_DIR)/$(EXECUTABLE_NAME).app/$(PRODUCT_NAME)";
			};
			name = Release;
		};
/* End XCBuildConfiguration section */

/* Begin XCConfigurationList section */
		A75511591C8642B3005355CF /* Build configuration list for PBXNativeTarget "Library-iOS" */ = {
			isa = XCConfigurationList;
			buildConfigurations = (
				A755114D1C8642B3005355CF /* Debug */,
				A755114E1C8642B3005355CF /* Release */,
				A745D1D71CAAD0A400C12802 /* Hockey */,
			);
			defaultConfigurationIsVisible = 0;
			defaultConfigurationName = Release;
		};
		A755115A1C8642B3005355CF /* Build configuration list for PBXNativeTarget "Library-iOSTests" */ = {
			isa = XCConfigurationList;
			buildConfigurations = (
				A755114F1C8642B3005355CF /* Debug */,
				A75511501C8642B3005355CF /* Release */,
				A745D1D81CAAD0A400C12802 /* Hockey */,
			);
			defaultConfigurationIsVisible = 0;
			defaultConfigurationName = Release;
		};
		A75511D71C8647D9005355CF /* Build configuration list for PBXNativeTarget "Library-tvOS" */ = {
			isa = XCConfigurationList;
			buildConfigurations = (
				A75511D81C8647D9005355CF /* Debug */,
				A75511D91C8647D9005355CF /* Release */,
				A745D1DC1CAAD0A400C12802 /* Hockey */,
			);
			defaultConfigurationIsVisible = 0;
			defaultConfigurationName = Release;
		};
		A75511FE1C865321005355CF /* Build configuration list for PBXNativeTarget "Library-tvOSTests" */ = {
			isa = XCConfigurationList;
			buildConfigurations = (
				A75511FF1C865321005355CF /* Debug */,
				A75512001C865321005355CF /* Release */,
				A745D1DD1CAAD0A400C12802 /* Hockey */,
			);
			defaultConfigurationIsVisible = 0;
			defaultConfigurationName = Release;
		};
		A7C795B11C873A870081977F /* Build configuration list for PBXNativeTarget "Kickstarter-iOS-Framework" */ = {
			isa = XCConfigurationList;
			buildConfigurations = (
				A7C795A71C873A870081977F /* Debug */,
				A7C795A81C873A870081977F /* Release */,
				A745D1D91CAAD0A400C12802 /* Hockey */,
			);
			defaultConfigurationIsVisible = 0;
			defaultConfigurationName = Release;
		};
		A7C795D61C873BD50081977F /* Build configuration list for PBXNativeTarget "Kickstarter-tvOS-Framework" */ = {
			isa = XCConfigurationList;
			buildConfigurations = (
				A7C795D71C873BD50081977F /* Debug */,
				A7C795D81C873BD50081977F /* Release */,
				A745D1DE1CAAD0A400C12802 /* Hockey */,
			);
			defaultConfigurationIsVisible = 0;
			defaultConfigurationName = Release;
		};
		A7D1F9611C850B7C000D41D5 /* Build configuration list for PBXNativeTarget "Kickstarter-iOS" */ = {
			isa = XCConfigurationList;
			buildConfigurations = (
				A7D1F9621C850B7C000D41D5 /* Debug */,
				A7D1F9631C850B7C000D41D5 /* Release */,
				A745D1D51CAAD0A400C12802 /* Hockey */,
			);
			defaultConfigurationIsVisible = 0;
			defaultConfigurationName = Release;
		};
		A7D1F9641C850B7C000D41D5 /* Build configuration list for PBXNativeTarget "Kickstarter-iOSTests" */ = {
			isa = XCConfigurationList;
			buildConfigurations = (
				A7D1F9651C850B7C000D41D5 /* Debug */,
				A7D1F9661C850B7C000D41D5 /* Release */,
				A745D1D61CAAD0A400C12802 /* Hockey */,
			);
			defaultConfigurationIsVisible = 0;
			defaultConfigurationName = Release;
		};
		A7E06C741C5A6EB300EBDCC2 /* Build configuration list for PBXProject "Kickstarter" */ = {
			isa = XCConfigurationList;
			buildConfigurations = (
				A7E06C9C1C5A6EB300EBDCC2 /* Debug */,
				A7E06C9D1C5A6EB300EBDCC2 /* Release */,
				A745D1D41CAAD0A400C12802 /* Hockey */,
			);
			defaultConfigurationIsVisible = 0;
			defaultConfigurationName = Release;
		};
		A7E06C9E1C5A6EB300EBDCC2 /* Build configuration list for PBXNativeTarget "Kickstarter-tvOS" */ = {
			isa = XCConfigurationList;
			buildConfigurations = (
				A7E06C9F1C5A6EB300EBDCC2 /* Debug */,
				A7E06CA01C5A6EB300EBDCC2 /* Release */,
				A745D1DA1CAAD0A400C12802 /* Hockey */,
			);
			defaultConfigurationIsVisible = 0;
			defaultConfigurationName = Release;
		};
		A7E06CA11C5A6EB300EBDCC2 /* Build configuration list for PBXNativeTarget "Kickstarter-tvOSTests" */ = {
			isa = XCConfigurationList;
			buildConfigurations = (
				A7E06CA21C5A6EB300EBDCC2 /* Debug */,
				A7E06CA31C5A6EB300EBDCC2 /* Release */,
				A745D1DB1CAAD0A400C12802 /* Hockey */,
			);
			defaultConfigurationIsVisible = 0;
			defaultConfigurationName = Release;
		};
/* End XCConfigurationList section */
	};
	rootObject = A7E06C711C5A6EB300EBDCC2 /* Project object */;
}<|MERGE_RESOLUTION|>--- conflicted
+++ resolved
@@ -84,7 +84,6 @@
 		59B6B70A1CCEBC1000953319 /* ProfileProjectCell.swift in Sources */ = {isa = PBXBuildFile; fileRef = 59B6B7091CCEBC1000953319 /* ProfileProjectCell.swift */; };
 		59B6B70B1CCEBC1000953319 /* ProfileProjectCell.swift in Sources */ = {isa = PBXBuildFile; fileRef = 59B6B7091CCEBC1000953319 /* ProfileProjectCell.swift */; };
 		80FE733A1C88F3D400BE0137 /* HockeySDK.framework in Frameworks */ = {isa = PBXBuildFile; fileRef = A7B694301C87A07100C49A4F /* HockeySDK.framework */; };
-<<<<<<< HEAD
 		80FE733C1C88F4CA00BE0137 /* AlamofireImage.framework in Frameworks */ = {isa = PBXBuildFile; fileRef = 807571F91C88B8E200E7DA8A /* AlamofireImage.framework */; };
 		9D1336CB1CEFBB7A00E860A0 /* SignupViewController.swift in Sources */ = {isa = PBXBuildFile; fileRef = 9D1336CA1CEFBB7A00E860A0 /* SignupViewController.swift */; };
 		9D1336CC1CEFBB7A00E860A0 /* SignupViewController.swift in Sources */ = {isa = PBXBuildFile; fileRef = 9D1336CA1CEFBB7A00E860A0 /* SignupViewController.swift */; };
@@ -93,8 +92,6 @@
 		9D727A291CC04BE200B28C5F /* SignupViewModel.swift in Sources */ = {isa = PBXBuildFile; fileRef = 9D727A281CC04BE200B28C5F /* SignupViewModel.swift */; };
 		9DE6C0571C9B5C7700FCC7B1 /* SearchViewModelTests.swift in Sources */ = {isa = PBXBuildFile; fileRef = 9DE6C0561C9B5C7700FCC7B1 /* SearchViewModelTests.swift */; };
 		9DE6C07B1C9B5C8600FCC7B1 /* SearchViewModel.swift in Sources */ = {isa = PBXBuildFile; fileRef = 9D39C0461C9B5662004E0943 /* SearchViewModel.swift */; };
-=======
->>>>>>> 1855cca6
 		9DE6C0891C9B5FCA00FCC7B1 /* (null) in Sources */ = {isa = PBXBuildFile; };
 		A70119451CD92261009F8F65 /* CommentsDataSourceTests.swift in Sources */ = {isa = PBXBuildFile; fileRef = A70119171CD921D0009F8F65 /* CommentsDataSourceTests.swift */; };
 		A707BAD61CFFAB9400653B2F /* HelpType.swift in Sources */ = {isa = PBXBuildFile; fileRef = A707BAD31CFFAB9400653B2F /* HelpType.swift */; };
@@ -1191,7 +1188,6 @@
 		599603FF1CE6286900E1B1EC /* ProfileDataSourceTests.swift */ = {isa = PBXFileReference; fileEncoding = 4; lastKnownFileType = sourcecode.swift; path = ProfileDataSourceTests.swift; sourceTree = "<group>"; };
 		59B6B7091CCEBC1000953319 /* ProfileProjectCell.swift */ = {isa = PBXFileReference; fileEncoding = 4; lastKnownFileType = sourcecode.swift; path = ProfileProjectCell.swift; sourceTree = "<group>"; };
 		802800571C88F64D00141235 /* Base.xcconfig */ = {isa = PBXFileReference; lastKnownFileType = text.xcconfig; name = Base.xcconfig; path = Configs/Base.xcconfig; sourceTree = "<group>"; };
-<<<<<<< HEAD
 		807571ED1C88B8E200E7DA8A /* AlamofireImage.xcodeproj */ = {isa = PBXFileReference; lastKnownFileType = "wrapper.pb-project"; name = AlamofireImage.xcodeproj; path = Frameworks/AlamofireImage/AlamofireImage.xcodeproj; sourceTree = "<group>"; };
 		8075722D1C88DD8A00E7DA8A /* ReactiveExtensions.xcodeproj */ = {isa = PBXFileReference; lastKnownFileType = "wrapper.pb-project"; name = ReactiveExtensions.xcodeproj; path = Frameworks/KsApi/Frameworks/ReactiveExtensions/ReactiveExtensions.xcodeproj; sourceTree = "<group>"; };
 		9D1336CA1CEFBB7A00E860A0 /* SignupViewController.swift */ = {isa = PBXFileReference; fileEncoding = 4; lastKnownFileType = sourcecode.swift; path = SignupViewController.swift; sourceTree = "<group>"; };
@@ -1199,8 +1195,6 @@
 		9D7279FB1CC04BCA00B28C5F /* SignupViewModelTests.swift */ = {isa = PBXFileReference; fileEncoding = 4; lastKnownFileType = sourcecode.swift; path = SignupViewModelTests.swift; sourceTree = "<group>"; };
 		9D727A281CC04BE200B28C5F /* SignupViewModel.swift */ = {isa = PBXFileReference; fileEncoding = 4; lastKnownFileType = sourcecode.swift; path = SignupViewModel.swift; sourceTree = "<group>"; };
 		9DE6C0561C9B5C7700FCC7B1 /* SearchViewModelTests.swift */ = {isa = PBXFileReference; fileEncoding = 4; lastKnownFileType = sourcecode.swift; lineEnding = 0; path = SearchViewModelTests.swift; sourceTree = "<group>"; xcLanguageSpecificationIdentifier = xcode.lang.swift; };
-=======
->>>>>>> 1855cca6
 		A70119171CD921D0009F8F65 /* CommentsDataSourceTests.swift */ = {isa = PBXFileReference; fileEncoding = 4; lastKnownFileType = sourcecode.swift; path = CommentsDataSourceTests.swift; sourceTree = "<group>"; };
 		A707BAD31CFFAB9400653B2F /* HelpType.swift */ = {isa = PBXFileReference; fileEncoding = 4; lastKnownFileType = sourcecode.swift; path = HelpType.swift; sourceTree = "<group>"; };
 		A707BAD41CFFAB9400653B2F /* LoginIntent.swift */ = {isa = PBXFileReference; fileEncoding = 4; lastKnownFileType = sourcecode.swift; path = LoginIntent.swift; sourceTree = "<group>"; };
@@ -1665,7 +1659,6 @@
 			children = (
 				A75CBDE61C8A26F800758C55 /* AppDelegateViewModel.swift */,
 				A775B5451CA871D700BBB587 /* RootViewModel.swift */,
-<<<<<<< HEAD
 				9D39C0461C9B5662004E0943 /* SearchViewModel.swift */,
 				019E42931CD0088E00AA82D3 /* ThanksViewModel.swift */,
 				01B6AC301CA49972003DB4C8 /* TwoFactorViewModel.swift */,
@@ -1673,8 +1666,6 @@
 				59395EB41CC578FA008393B1 /* ProfileViewModel.swift */,
 				59322EAF1CD14CA300C90CC6 /* ProfileProjectCellViewModel.swift */,
 				59D9432E1CE3E3E400358D7E /* ProfileHeaderViewModel.swift */,
-=======
->>>>>>> 1855cca6
 			);
 			path = ViewModels;
 			sourceTree = "<group>";
@@ -1789,7 +1780,6 @@
 		A76E0A5B1D00CF7600EC525A /* Products */ = {
 			isa = PBXGroup;
 			children = (
-<<<<<<< HEAD
 				A77519131C8CADFE0022F175 /* ActivitiesViewModelTests.swift */,
 				A775190F1C8CADC80022F175 /* AppDelegateViewModelTests.swift */,
 				A74FFEDF1CE5295700C7BCB9 /* BackingCellViewModelTests.swift */,
@@ -1821,7 +1811,6 @@
 				A7DC836D1C9DB6EE00BB2B44 /* ProjectViewModelTests.swift */,
 				A783237F1CB949EF000B094C /* DiscoveryViewModelTests.swift */,
 				9D7279FB1CC04BCA00B28C5F /* SignupViewModelTests.swift */,
-=======
 				A76E0A651D00CF7600EC525A /* AlamofireImage.framework */,
 				A76E0A671D00CF7600EC525A /* AlamofireImage iOS Tests.xctest */,
 				A76E0A691D00CF7600EC525A /* AlamofireImage.framework */,
@@ -1829,7 +1818,6 @@
 				A76E0A6D1D00CF7600EC525A /* AlamofireImage.framework */,
 				A76E0A6F1D00CF7600EC525A /* AlamofireImage tvOS Tests.xctest */,
 				A76E0A711D00CF7600EC525A /* AlamofireImage.framework */,
->>>>>>> 1855cca6
 			);
 			name = Products;
 			sourceTree = "<group>";
@@ -3654,11 +3642,8 @@
 				0127FC5D1C98C11500E335C6 /* SFSafariViewController.swift in Sources */,
 				014A8DEB1CE3C350003BF51C /* ThanksProjectsDataSource.swift in Sources */,
 				014A8D9A1CE38959003BF51C /* ProjectActivityItemProvider.swift in Sources */,
-<<<<<<< HEAD
 				0127FC541C98C0F900E335C6 /* HelpType.swift in Sources */,
 				9D1336CC1CEFBB7A00E860A0 /* SignupViewController.swift in Sources */,
-=======
->>>>>>> 1855cca6
 				A74FFDF01CE3E33300C7BCB9 /* MessageDialogViewController.swift in Sources */,
 				A7208C961CCBD76300E3DAB3 /* ActivityEmptyStateCell.swift in Sources */,
 				A762EFF31C8CC663005581A4 /* ActivityFriendFollowCell.swift in Sources */,
@@ -3772,11 +3757,8 @@
 				A71003D91CDCFA2500B4F4D7 /* MessageThreadsViewController.swift in Sources */,
 				A74FFE681CE3FFE200C7BCB9 /* SearchMessagesViewController.swift in Sources */,
 				01EA879B1C9335C5004E738B /* LoginToutViewController.swift in Sources */,
-<<<<<<< HEAD
 				018F1FA91C8E1A8200643DAA /* LoginToutViewModel.swift in Sources */,
 				9D1336CB1CEFBB7A00E860A0 /* SignupViewController.swift in Sources */,
-=======
->>>>>>> 1855cca6
 				A7285C9B1C8E8DCF00D83297 /* ProjectViewController.swift in Sources */,
 				A745D0471CA8985B00C12802 /* DashboardViewController.swift in Sources */,
 				A7E315C51C88AAA8000DD85A /* DiscoveryProjectsDataSource.swift in Sources */,
@@ -3842,12 +3824,9 @@
 			files = (
 				A775B54C1CA87C8500BBB587 /* RootViewModelTests.swift in Sources */,
 				A77519121C8CADE20022F175 /* AppDelegateViewModelTests.swift in Sources */,
-<<<<<<< HEAD
 				9D7279FC1CC04BCA00B28C5F /* SignupViewModelTests.swift in Sources */,
 				01BF21311CA5E81C00184A38 /* ResetPasswordViewModelTests.swift in Sources */,
 				A74FFECF1CE5097B00C7BCB9 /* MessagesViewModelTests.swift in Sources */,
-=======
->>>>>>> 1855cca6
 				599604001CE6286900E1B1EC /* ProfileDataSourceTests.swift in Sources */,
 				A72D943B1CB3477000A88249 /* MockBundle.swift in Sources */,
 				A72D92991CB1F7DA00A88249 /* TestCase.swift in Sources */,
